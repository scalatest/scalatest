--- conflicted
+++ resolved
@@ -560,15 +560,9 @@
     def when(f: => Unit)(implicit pos: source.Position): Unit = {
       // SKIP-SCALATESTJS,NATIVE-START
       val stackDepth = 4
-<<<<<<< HEAD
       // SKIP-SCALATESTJS,NATIVE-END
       //SCALATESTJS,NATIVE-ONLY val stackDepth = 6
-      registerBranch(string, Some("when"), "when", "when", stackDepth, -2, pos, f _)
-=======
-      // SKIP-SCALATESTJS-END
-      //SCALATESTJS-ONLY val stackDepth = 6
       registerBranch(string, Some("when"), "when", "when", stackDepth, -2, pos, () => f)
->>>>>>> c27aa8d4
     }
 
     /**
@@ -616,15 +610,9 @@
     def that(f: => Unit)(implicit pos: source.Position): Unit = {
       // SKIP-SCALATESTJS,NATIVE-START
       val stackDepth = 4
-<<<<<<< HEAD
       // SKIP-SCALATESTJS,NATIVE-END
       //SCALATESTJS,NATIVE-ONLY val stackDepth = 6
-      registerBranch(string.trim + " that", None, "that", "that", stackDepth, -2, pos, f _)
-=======
-      // SKIP-SCALATESTJS-END
-      //SCALATESTJS-ONLY val stackDepth = 6
       registerBranch(string.trim + " that", None, "that", "that", stackDepth, -2, pos, () => f)
->>>>>>> c27aa8d4
     }
 
     /**
@@ -648,15 +636,9 @@
     def which(f: => Unit)(implicit pos: source.Position): Unit = {
       // SKIP-SCALATESTJS,NATIVE-START
       val stackDepth = 4
-<<<<<<< HEAD
       // SKIP-SCALATESTJS,NATIVE-END
       //SCALATESTJS,NATIVE-ONLY val stackDepth = 6
-      registerBranch(string.trim + " which", None, "which", "which", stackDepth, -2, pos, f _)
-=======
-      // SKIP-SCALATESTJS-END
-      //SCALATESTJS-ONLY val stackDepth = 6
       registerBranch(string.trim + " which", None, "which", "which", stackDepth, -2, pos, () => f)
->>>>>>> c27aa8d4
     }
 
     /**
