--- conflicted
+++ resolved
@@ -92,29 +92,17 @@
   final def registerTest(testText: String, testTags: Tag*)(testFun: => Any /* Assertion */)(implicit pos: source.Position): Unit = {
     // SKIP-SCALATESTJS,NATIVE-START
     val stackDepthAdjustment = -1
-<<<<<<< HEAD
     // SKIP-SCALATESTJS,NATIVE-END
     //SCALATESTJS,NATIVE-ONLY val stackDepthAdjustment = -4
-    engine.registerTest(testText, Transformer(testFun _), Resources.testCannotBeNestedInsideAnotherTest, "WordSpecLike.scala", "registerTest", 4, stackDepthAdjustment, None, None, Some(pos), None, testTags: _*)
-=======
-    // SKIP-SCALATESTJS-END
-    //SCALATESTJS-ONLY val stackDepthAdjustment = -4
     engine.registerTest(testText, Transformer(() => testFun), Resources.testCannotBeNestedInsideAnotherTest, "WordSpecLike.scala", "registerTest", 4, stackDepthAdjustment, None, None, Some(pos), None, testTags: _*)
->>>>>>> c27aa8d4
   }
 
   final def registerIgnoredTest(testText: String, testTags: Tag*)(testFun: => Any /* Assertion */)(implicit pos: source.Position): Unit = {
     // SKIP-SCALATESTJS,NATIVE-START
     val stackDepthAdjustment = -3
-<<<<<<< HEAD
     // SKIP-SCALATESTJS,NATIVE-END
     //SCALATESTJS,NATIVE-ONLY val stackDepthAdjustment = -4
-    engine.registerIgnoredTest(testText, Transformer(testFun _), Resources.testCannotBeNestedInsideAnotherTest, "WordSpecLike.scala", "registerIgnoredTest", 4, stackDepthAdjustment, None, Some(pos), testTags: _*)
-=======
-    // SKIP-SCALATESTJS-END
-    //SCALATESTJS-ONLY val stackDepthAdjustment = -4
     engine.registerIgnoredTest(testText, Transformer(() => testFun), Resources.testCannotBeNestedInsideAnotherTest, "WordSpecLike.scala", "registerIgnoredTest", 4, stackDepthAdjustment, None, Some(pos), testTags: _*)
->>>>>>> c27aa8d4
   }
 
   /**
@@ -445,15 +433,9 @@
     def when(f: => Unit)(implicit pos: source.Position): Unit = {
       // SKIP-SCALATESTJS,NATIVE-START
       val stackDepth = 4
-<<<<<<< HEAD
       // SKIP-SCALATESTJS,NATIVE-END
       //SCALATESTJS,NATIVE-ONLY val stackDepth = 6
-      registerBranch(string, Some("when"), "when", "when", stackDepth, -2, pos, f _)
-=======
-      // SKIP-SCALATESTJS-END
-      //SCALATESTJS-ONLY val stackDepth = 6
       registerBranch(string, Some("when"), "when", "when", stackDepth, -2, pos, () => f)
->>>>>>> c27aa8d4
     }
 
     /**
@@ -497,15 +479,9 @@
     def that(f: => Unit)(implicit pos: source.Position): Unit = {
       // SKIP-SCALATESTJS,NATIVE-START
       val stackDepth = 4
-<<<<<<< HEAD
       // SKIP-SCALATESTJS,NATIVE-END
       //SCALATESTJS,NATIVE-ONLY val stackDepth = 6
-      registerBranch(string.trim + " that", None, "that", "that", stackDepth, -2, pos, f _)
-=======
-      // SKIP-SCALATESTJS-END
-      //SCALATESTJS-ONLY val stackDepth = 6
       registerBranch(string.trim + " that", None, "that", "that", stackDepth, -2, pos, () => f)
->>>>>>> c27aa8d4
     }
 
     /**
@@ -527,15 +503,9 @@
     def which(f: => Unit)(implicit pos: source.Position): Unit = {
       // SKIP-SCALATESTJS,NATIVE-START
       val stackDepth = 4
-<<<<<<< HEAD
       // SKIP-SCALATESTJS,NATIVE-END
       //SCALATESTJS,NATIVE-ONLY val stackDepth = 6
-      registerBranch(string.trim + " which", None, "which", "which", stackDepth, -2, pos, f _)
-=======
-      // SKIP-SCALATESTJS-END
-      //SCALATESTJS-ONLY val stackDepth = 6
       registerBranch(string.trim + " which", None, "which", "which", stackDepth, -2, pos, () => f)
->>>>>>> c27aa8d4
     }
 
     /**
