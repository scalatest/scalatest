--- conflicted
+++ resolved
@@ -111,18 +111,6 @@
     val codeStr = getCodeStringFromCodeExpression(c)("expectNoTypeError", code)
 
     try {
-<<<<<<< HEAD
-      c.typeCheck(c.parse("{ "+codeStr+" }"))  // parse and type check code snippet
-      // If reach here, type check passes, let's generate code to throw TestFailedException
-      val messageExpr = c.literal(Resources.expectedTypeErrorButGotNone(codeStr))
-      reify {
-        Fact.No(
-          messageExpr.splice,
-          messageExpr.splice,
-          Vector.empty,
-          Vector.empty
-        )(prettifier.splice)
-=======
       val tree = c.parse("{ "+codeStr+" }")
       if (!containsAnyValNullStatement(c)(List(tree))) {
         c.typeCheck(tree)  // parse and type check code snippet
@@ -132,15 +120,10 @@
           Fact.No(
             messageExpr.splice,
             messageExpr.splice,
-            messageExpr.splice,
-            messageExpr.splice,
-            Vector.empty,
-            Vector.empty,
             Vector.empty,
             Vector.empty
           )(prettifier.splice)
         }
->>>>>>> d461f18d
       }
       else {
         val messageExpr = c.literal(Resources.gotTypeErrorAsExpected(codeStr))
@@ -149,10 +132,6 @@
           Fact.Yes(
             messageExpr.splice,
             messageExpr.splice,
-            messageExpr.splice,
-            messageExpr.splice,
-            Vector.empty,
-            Vector.empty,
             Vector.empty,
             Vector.empty
           )(prettifier.splice)
@@ -232,19 +211,6 @@
     val codeStr = getCodeStringFromCodeExpression(c)("expectDoesNotCompile", code)
 
     try {
-<<<<<<< HEAD
-      c.typeCheck(c.parse("{ "+codeStr+" }"), c.universe.WildcardType, false, true, false)  // parse and type check code snippet
-      // Both parse and type check succeeded, the code snippet compiles unexpectedly, let's generate code to throw TestFailedException
-      val messageExpr = c.literal(Resources.expectedCompileErrorButGotNone(codeStr))
-      reify {
-        Fact.No(
-          messageExpr.splice,
-          messageExpr.splice,
-          Vector.empty,
-          Vector.empty
-        )(prettifier.splice)
-        //throw new exceptions.TestFailedException(messageExpr.splice, stackDepth)
-=======
       val tree = c.parse("{ "+codeStr+" }")
       if (!containsAnyValNullStatement(c)(List(tree))) {
         c.typeCheck(tree, c.universe.WildcardType) // parse and type check code snippet
@@ -254,32 +220,23 @@
           Fact.No(
             messageExpr.splice,
             messageExpr.splice,
-            messageExpr.splice,
-            messageExpr.splice,
-            Vector.empty,
-            Vector.empty,
+            Vector.empty,
+            Vector.empty,
+          )(prettifier.splice)
+          //throw new exceptions.TestFailedException(messageExpr.splice, stackDepth)
+        }
+      }
+      else {
+        val messageExpr = c.literal(Resources.didNotCompile(codeStr))
+        reify {
+          // statement such as val i: Int = null, compile fails as expected, generate code to return Fact.Yes
+          Fact.Yes(
+            messageExpr.splice,
+            messageExpr.splice,
             Vector.empty,
             Vector.empty
           )(prettifier.splice)
-          //throw new exceptions.TestFailedException(messageExpr.splice, stackDepth)
-        }
-      }
-      else {
-        val messageExpr = c.literal(Resources.didNotCompile(codeStr))
-        reify {
-          // statement such as val i: Int = null, compile fails as expected, generate code to return Fact.Yes
-          Fact.Yes(
-            messageExpr.splice,
-            messageExpr.splice,
-            messageExpr.splice,
-            messageExpr.splice,
-            Vector.empty,
-            Vector.empty,
-            Vector.empty,
-            Vector.empty
-          )(prettifier.splice)
-        }
->>>>>>> d461f18d
+        }
       }
     } catch {
       case e: TypecheckException =>
