/*
 * Copyright 2001-2015 Artima, Inc.
 *
 * Licensed under the Apache License, Version 2.0 (the "License");
 * you may not use this file except in compliance with the License.
 * You may obtain a copy of the License at
 *
 *     http://www.apache.org/licenses/LICENSE-2.0
 *
 * Unless required by applicable law or agreed to in writing, software
 * distributed under the License is distributed on an "AS IS" BASIS,
 * WITHOUT WARRANTIES OR CONDITIONS OF ANY KIND, either express or implied.
 * See the License for the specific language governing permissions and
 * limitations under the License.
 */
package org.scalatest

import org.scalactic.anyvals._
import scala.annotation.tailrec
import scala.reflect.runtime.universe.TypeTag

// TODO: Get rid of the PosZInt.ensuringValid calls by chosing a PosZInt between 1 and 20 instead of an Int
package object prop {

<<<<<<< HEAD
  /**
   * <strong>Checkers has been moved from org.scalatest.prop to org.scalatest.check. Please update
   * your imports, as this deprecated type alias will be removed in a future version of ScalaTest.</strong>
   */
  @deprecated("Please use org.scalatest.check.Checkers instead.", "ScalaTest 3.1.0")
  type Checkers = org.scalatest.check.Checkers

  /**
   * <strong>Checkers has been moved from org.scalatest.prop to org.scalatest.check. Please update
   * your imports, as this deprecated type alias will be removed in a future version of ScalaTest.</strong>
   */
  @deprecated("Please use org.scalatest.check.Checkers instead.", "ScalaTest 3.1.0")
  val Checkers: org.scalatest.check.Checkers.type = org.scalatest.check.Checkers 

  // The valueOf methods are called by the function generators.
  def valueOf[B](a: Any, multiplier: Int)(implicit genOfB: Generator[B]): B = {
    val seed = a.hashCode.toLong * multiplier
    val rnd = Randomizer(seed)
    val maxSize = PosZInt(20)
    val (size, nextRnd) = rnd.choosePosZInt(1, maxSize) // size will be positive because between 1 and 20, inclusive
    val (result, _, _) = genOfB.next(SizeParam(PosZInt(0), maxSize, size), Nil, nextRnd)
    result
  }

=======
  // The valueOf methods are called by the function generators.
  def valueOf[B](a: Any, multiplier: Int)(implicit genOfB: Generator[B]): B = {
    val seed = a.hashCode.toLong * multiplier
    val rnd = Randomizer(seed)
    val maxSize = PosZInt(20)
    val (size, nextRnd) = rnd.choosePosZInt(1, maxSize) // size will be positive because between 1 and 20, inclusive
    val (result, _, _) = genOfB.next(SizeParam(PosZInt(0), maxSize, size), Nil, nextRnd)
    result
  }

>>>>>>> 9cb8d25f
  def valueOf[C](a: Any, b: Any, multiplier: Int)(implicit genOfC: Generator[C]): C = {
    def combinedHashCode(a: Any, b: Any): Int = 
      37 * (
        37 + a.hashCode
      ) + b.hashCode
    val seed = combinedHashCode(a, b).toLong * multiplier
    val rnd = Randomizer(seed)
    val maxSize = PosZInt(20)
    val (size, nextRnd) = rnd.choosePosZInt(1, maxSize) // size will be positive because between 1 and 20, inclusive
    val (result, _, _) = genOfC.next(SizeParam(PosZInt(0), maxSize, size), Nil, nextRnd)
    result
  }

  def valueOf[D](a: Any, b: Any, c: Any, multiplier: Int)(implicit genOfD: Generator[D]): D = {
    def combinedHashCode(a: Any, b: Any, c: Any): Int = 
      37 * (
        37 * (
          37 + a.hashCode
        ) + b.hashCode
      ) + c.hashCode
    val seed = combinedHashCode(a, b, c).toLong * multiplier
    val rnd = Randomizer(seed)
    val maxSize = PosZInt(20)
    val (size, nextRnd) = rnd.choosePosZInt(1, maxSize) // size will be positive because between 1 and 20, inclusive
    val (result, _, _) = genOfD.next(SizeParam(PosZInt(0), maxSize, size), Nil, nextRnd)
    result
  }

  def valueOf[E](a: Any, b: Any, c: Any, d: Any, multiplier: Int)(implicit genOfE: Generator[E]): E = {
    def combinedHashCode(a: Any, b: Any, c: Any, d: Any): Int = 
      37 * (
        37 * (
          37 * (
            37 + a.hashCode
          ) + b.hashCode
        ) + c.hashCode
      ) + d.hashCode
    val seed = combinedHashCode(a, b, c, d).toLong * multiplier
    val rnd = Randomizer(seed)
    val maxSize = PosZInt(20)
    val (size, nextRnd) = rnd.choosePosZInt(1, maxSize) // size will be positive because between 1 and 20, inclusive
    val (result, _, _) = genOfE.next(SizeParam(PosZInt(0), maxSize, size), Nil, nextRnd)
    result
  }

  def valueOf[F](a: Any, b: Any, c: Any, d: Any, e: Any, multiplier: Int)(implicit genOfF: Generator[F]): F = {
    def combinedHashCode(a: Any, b: Any, c: Any, d: Any, e: Any): Int = 
      37 * (
        37 * (
          37 * (
            37 * (
              37 + a.hashCode
            ) + b.hashCode
          ) + c.hashCode
        ) + d.hashCode
      ) + e.hashCode
    val seed = combinedHashCode(a, b, c, d, e).toLong * multiplier
    val rnd = Randomizer(seed)
    val maxSize = PosZInt(20)
    val (size, nextRnd) = rnd.choosePosZInt(1, maxSize) // size will be positive because between 1 and 20, inclusive
    val (result, _, _) = genOfF.next(SizeParam(PosZInt(0), maxSize, size), Nil, nextRnd)
    result
  }

  def valueOf[G](a: Any, b: Any, c: Any, d: Any, e: Any, f: Any, multiplier: Int)(implicit genOfG: Generator[G]): G = {
    def combinedHashCode(a: Any, b: Any, c: Any, d: Any, e: Any, f: Any): Int = 
      37 * (
        37 * (
          37 * (
            37 * (
              37 * (
                37 + a.hashCode
              ) + b.hashCode
            ) + c.hashCode
          ) + d.hashCode
        ) + e.hashCode
      ) + f.hashCode
    val seed = combinedHashCode(a, b, c, d, e, f).toLong * multiplier
    val rnd = Randomizer(seed)
    val maxSize = PosZInt(20)
    val (size, nextRnd) = rnd.choosePosZInt(1, maxSize) // size will be positive because between 1 and 20, inclusive
    val (result, _, _) = genOfG.next(SizeParam(PosZInt(0), maxSize, size), Nil, nextRnd)
    result
  }

  def valueOf[H](a: Any, b: Any, c: Any, d: Any, e: Any, f: Any, g: Any, multiplier: Int)(implicit genOfH: Generator[H]): H = {
    def combinedHashCode(a: Any, b: Any, c: Any, d: Any, e: Any, f: Any, g: Any): Int = 
      37 * (
        37 * (
          37 * (
            37 * (
              37 * (
                37 * (
                  37 + a.hashCode
                ) + b.hashCode
              ) + c.hashCode
            ) + d.hashCode
          ) + e.hashCode
        ) + f.hashCode
      ) + g.hashCode
    val seed = combinedHashCode(a, b, c, d, e, f, g).toLong * multiplier
    val rnd = Randomizer(seed)
    val maxSize = PosZInt(20)
    val (size, nextRnd) = rnd.choosePosZInt(1, maxSize) // size will be positive because between 1 and 20, inclusive
    val (result, _, _) = genOfH.next(SizeParam(PosZInt(0), maxSize, size), Nil, nextRnd)
    result
  }

  def valueOf[I](a: Any, b: Any, c: Any, d: Any, e: Any, f: Any, g: Any, h: Any, multiplier: Int)(implicit genOfI: Generator[I]): I = {
    def combinedHashCode(a: Any, b: Any, c: Any, d: Any, e: Any, f: Any, g: Any, h: Any): Int = 
      37 * (
        37 * (
          37 * (
            37 * (
              37 * (
                37 * (
                  37 * (
                    37 + a.hashCode
                  ) + b.hashCode
                ) + c.hashCode
              ) + d.hashCode
            ) + e.hashCode
          ) + f.hashCode
        ) + g.hashCode
      ) + h.hashCode
    val seed = combinedHashCode(a, b, c, d, e, f, g, h).toLong * multiplier
    val rnd = Randomizer(seed)
    val maxSize = PosZInt(20)
    val (size, nextRnd) = rnd.choosePosZInt(1, maxSize) // size will be positive because between 1 and 20, inclusive
    val (result, _, _) = genOfI.next(SizeParam(PosZInt(0), maxSize, size), Nil, nextRnd)
    result
  }

  def valueOf[J](a: Any, b: Any, c: Any, d: Any, e: Any, f: Any, g: Any, h: Any, i: Any, multiplier: Int)(implicit genOfJ: Generator[J]): J = {
    def combinedHashCode(a: Any, b: Any, c: Any, d: Any, e: Any, f: Any, g: Any, h: Any, i: Any): Int = 
      37 * (
        37 * (
          37 * (
            37 * (
              37 * (
                37 * (
                  37 * (
                    37 * (
                      37 + a.hashCode
                    ) + b.hashCode
                  ) + c.hashCode
                ) + d.hashCode
              ) + e.hashCode
            ) + f.hashCode
          ) + g.hashCode
        ) + h.hashCode
      ) + i.hashCode
    val seed = combinedHashCode(a, b, c, d, e, f, g, h, i).toLong * multiplier
    val rnd = Randomizer(seed)
    val maxSize = PosZInt(20)
    val (size, nextRnd) = rnd.choosePosZInt(1, maxSize) // size will be positive because between 1 and 20, inclusive
    val (result, _, _) = genOfJ.next(SizeParam(PosZInt(0), maxSize, size), Nil, nextRnd)
    result
  }

  def valueOf[K](a: Any, b: Any, c: Any, d: Any, e: Any, f: Any, g: Any, h: Any, i: Any, j: Any, multiplier: Int)(implicit genOfK: Generator[K]): K = {
    def combinedHashCode(a: Any, b: Any, c: Any, d: Any, e: Any, f: Any, g: Any, h: Any, i: Any, j: Any): Int = 
      37 * (
        37 * (
          37 * (
            37 * (
              37 * (
                37 * (
                  37 * (
                    37 * (
                      37 * (
                        37 + a.hashCode
                      ) + b.hashCode
                    ) + c.hashCode
                  ) + d.hashCode
                ) + e.hashCode
              ) + f.hashCode
            ) + g.hashCode
          ) + h.hashCode
        ) + i.hashCode
      ) + j.hashCode
    val seed = combinedHashCode(a, b, c, d, e, f, g, h, i, j).toLong * multiplier
    val rnd = Randomizer(seed)
    val maxSize = PosZInt(20)
    val (size, nextRnd) = rnd.choosePosZInt(1, maxSize) // size will be positive because between 1 and 20, inclusive
    val (result, _, _) = genOfK.next(SizeParam(PosZInt(0), maxSize, size), Nil, nextRnd)
    result
  }

  def valueOf[L](a: Any, b: Any, c: Any, d: Any, e: Any, f: Any, g: Any, h: Any, i: Any, j: Any, k: Any, multiplier: Int)(implicit genOfL: Generator[L]): L = {
    def combinedHashCode(a: Any, b: Any, c: Any, d: Any, e: Any, f: Any, g: Any, h: Any, i: Any, j: Any, k: Any): Int = 
      37 * (
        37 * (
          37 * (
            37 * (
              37 * (
                37 * (
                  37 * (
                    37 * (
                      37 * (
                        37 * (
                          37 + a.hashCode
                        ) + b.hashCode
                      ) + c.hashCode
                    ) + d.hashCode
                  ) + e.hashCode
                ) + f.hashCode
              ) + g.hashCode
            ) + h.hashCode
          ) + i.hashCode
        ) + j.hashCode
      ) + k.hashCode
    val seed = combinedHashCode(a, b, c, d, e, f, g, h, i, j, k).toLong * multiplier
    val rnd = Randomizer(seed)
    val maxSize = PosZInt(20)
    val (size, nextRnd) = rnd.choosePosZInt(1, maxSize) // size will be positive because between 1 and 20, inclusive
    val (result, _, _) = genOfL.next(SizeParam(PosZInt(0), maxSize, size), Nil, nextRnd)
    result
  }

  def valueOf[M](a: Any, b: Any, c: Any, d: Any, e: Any, f: Any, g: Any, h: Any, i: Any, j: Any, k: Any, l: Any, multiplier: Int)(implicit genOfM: Generator[M]): M = {
    def combinedHashCode(a: Any, b: Any, c: Any, d: Any, e: Any, f: Any, g: Any, h: Any, i: Any, j: Any, k: Any, l: Any): Int = 
      37 * (
        37 * (
          37 * (
            37 * (
              37 * (
                37 * (
                  37 * (
                    37 * (
                      37 * (
                        37 * (
                          37 * (
                            37 + a.hashCode
                          ) + b.hashCode
                        ) + c.hashCode
                      ) + d.hashCode
                    ) + e.hashCode
                  ) + f.hashCode
                ) + g.hashCode
              ) + h.hashCode
            ) + i.hashCode
          ) + j.hashCode
        ) + k.hashCode
      ) + l.hashCode
    val seed = combinedHashCode(a, b, c, d, e, f, g, h, i, j, k, l).toLong * multiplier
    val rnd = Randomizer(seed)
    val maxSize = PosZInt(20)
    val (size, nextRnd) = rnd.choosePosZInt(1, maxSize) // size will be positive because between 1 and 20, inclusive
    val (result, _, _) = genOfM.next(SizeParam(PosZInt(0), maxSize, size), Nil, nextRnd)
    result
  }

  def valueOf[N](a: Any, b: Any, c: Any, d: Any, e: Any, f: Any, g: Any, h: Any, i: Any, j: Any, k: Any, l: Any, m: Any, multiplier: Int)(implicit genOfN: Generator[N]): N = {
    def combinedHashCode(a: Any, b: Any, c: Any, d: Any, e: Any, f: Any, g: Any, h: Any, i: Any, j: Any, k: Any, l: Any, m: Any): Int = 
      37 * (
        37 * (
          37 * (
            37 * (
              37 * (
                37 * (
                  37 * (
                    37 * (
                      37 * (
                        37 * (
                          37 * (
                            37 * (
                              37 + a.hashCode
                            ) + b.hashCode
                          ) + c.hashCode
                        ) + d.hashCode
                      ) + e.hashCode
                    ) + f.hashCode
                  ) + g.hashCode
                ) + h.hashCode
              ) + i.hashCode
            ) + j.hashCode
          ) + k.hashCode
        ) + l.hashCode
      ) + m.hashCode
    val seed = combinedHashCode(a, b, c, d, e, f, g, h, i, j, k, l, m).toLong * multiplier
    val rnd = Randomizer(seed)
    val maxSize = PosZInt(20)
    val (size, nextRnd) = rnd.choosePosZInt(1, maxSize) // size will be positive because between 1 and 20, inclusive
    val (result, _, _) = genOfN.next(SizeParam(PosZInt(0), maxSize, size), Nil, nextRnd)
    result
  }

  def valueOf[O](a: Any, b: Any, c: Any, d: Any, e: Any, f: Any, g: Any, h: Any, i: Any, j: Any, k: Any, l: Any, m: Any, n: Any, multiplier: Int)(implicit genOfO: Generator[O]): O = {
    def combinedHashCode(a: Any, b: Any, c: Any, d: Any, e: Any, f: Any, g: Any, h: Any, i: Any, j: Any, k: Any, l: Any, m: Any, n: Any): Int = 
      37 * (
        37 * (
          37 * (
            37 * (
              37 * (
                37 * (
                  37 * (
                    37 * (
                      37 * (
                        37 * (
                          37 * (
                            37 * (
                              37 * (
                                37 + a.hashCode
                              ) + b.hashCode
                            ) + c.hashCode
                          ) + d.hashCode
                        ) + e.hashCode
                      ) + f.hashCode
                    ) + g.hashCode
                  ) + h.hashCode
                ) + i.hashCode
              ) + j.hashCode
            ) + k.hashCode
          ) + l.hashCode
        ) + m.hashCode
      ) + n.hashCode
    val seed = combinedHashCode(a, b, c, d, e, f, g, h, i, j, k, l, m, n).toLong * multiplier
    val rnd = Randomizer(seed)
    val maxSize = PosZInt(20)
    val (size, nextRnd) = rnd.choosePosZInt(1, maxSize) // size will be positive because between 1 and 20, inclusive
    val (result, _, _) = genOfO.next(SizeParam(PosZInt(0), maxSize, size), Nil, nextRnd)
    result
  }

  def valueOf[P](a: Any, b: Any, c: Any, d: Any, e: Any, f: Any, g: Any, h: Any, i: Any, j: Any, k: Any, l: Any, m: Any, n: Any, o: Any, multiplier: Int)(implicit genOfP: Generator[P]): P = {
    def combinedHashCode(a: Any, b: Any, c: Any, d: Any, e: Any, f: Any, g: Any, h: Any, i: Any, j: Any, k: Any, l: Any, m: Any, n: Any, o: Any): Int = 
      37 * (
        37 * (
          37 * (
            37 * (
              37 * (
                37 * (
                  37 * (
                    37 * (
                      37 * (
                        37 * (
                          37 * (
                            37 * (
                              37 * (
                                37 * (
                                  37 + a.hashCode
                                ) + b.hashCode
                              ) + c.hashCode
                            ) + d.hashCode
                          ) + e.hashCode
                        ) + f.hashCode
                      ) + g.hashCode
                    ) + h.hashCode
                  ) + i.hashCode
                ) + j.hashCode
              ) + k.hashCode
            ) + l.hashCode
          ) + m.hashCode
        ) + n.hashCode
      ) + o.hashCode
    val seed = combinedHashCode(a, b, c, d, e, f, g, h, i, j, k, l, m, n, o).toLong * multiplier
    val rnd = Randomizer(seed)
    val maxSize = PosZInt(20)
    val (size, nextRnd) = rnd.choosePosZInt(1, maxSize) // size will be positive because between 1 and 20, inclusive
    val (result, _, _) = genOfP.next(SizeParam(PosZInt(0), maxSize, size), Nil, nextRnd)
    result
  }

  def valueOf[Q](a: Any, b: Any, c: Any, d: Any, e: Any, f: Any, g: Any, h: Any, i: Any, j: Any, k: Any, l: Any, m: Any, n: Any, o: Any, p: Any, multiplier: Int)(implicit genOfQ: Generator[Q]): Q = {
    def combinedHashCode(a: Any, b: Any, c: Any, d: Any, e: Any, f: Any, g: Any, h: Any, i: Any, j: Any, k: Any, l: Any, m: Any, n: Any, o: Any, p: Any): Int = 
      37 * (
        37 * (
          37 * (
            37 * (
              37 * (
                37 * (
                  37 * (
                    37 * (
                      37 * (
                        37 * (
                          37 * (
                            37 * (
                              37 * (
                                37 * (
                                  37 * (
                                    37 + a.hashCode
                                  ) + b.hashCode
                                ) + c.hashCode
                              ) + d.hashCode
                            ) + e.hashCode
                          ) + f.hashCode
                        ) + g.hashCode
                      ) + h.hashCode
                    ) + i.hashCode
                  ) + j.hashCode
                ) + k.hashCode
              ) + l.hashCode
            ) + m.hashCode
          ) + n.hashCode
        ) + o.hashCode
      ) + p.hashCode
    val seed = combinedHashCode(a, b, c, d, e, f, g, h, i, j, k, l, m, n, o, p).toLong * multiplier
    val rnd = Randomizer(seed)
    val maxSize = PosZInt(20)
    val (size, nextRnd) = rnd.choosePosZInt(1, maxSize) // size will be positive because between 1 and 20, inclusive
    val (result, _, _) = genOfQ.next(SizeParam(PosZInt(0), maxSize, size), Nil, nextRnd)
    result
  }

  def valueOf[R](a: Any, b: Any, c: Any, d: Any, e: Any, f: Any, g: Any, h: Any, i: Any, j: Any, k: Any, l: Any, m: Any, n: Any, o: Any, p: Any, q: Any, multiplier: Int)(implicit genOfR: Generator[R]): R = {
    def combinedHashCode(a: Any, b: Any, c: Any, d: Any, e: Any, f: Any, g: Any, h: Any, i: Any, j: Any, k: Any, l: Any, m: Any, n: Any, o: Any, p: Any, q: Any): Int = 
      37 * (
        37 * (
          37 * (
            37 * (
              37 * (
                37 * (
                  37 * (
                    37 * (
                      37 * (
                        37 * (
                          37 * (
                            37 * (
                              37 * (
                                37 * (
                                  37 * (
                                    37 * (
                                      37 + a.hashCode
                                    ) + b.hashCode
                                  ) + c.hashCode
                                ) + d.hashCode
                              ) + e.hashCode
                            ) + f.hashCode
                          ) + g.hashCode
                        ) + h.hashCode
                      ) + i.hashCode
                    ) + j.hashCode
                  ) + k.hashCode
                ) + l.hashCode
              ) + m.hashCode
            ) + n.hashCode
          ) + o.hashCode
        ) + p.hashCode
      ) + q.hashCode
    val seed = combinedHashCode(a, b, c, d, e, f, g, h, i, j, k, l, m, n, o, p, q).toLong * multiplier
    val rnd = Randomizer(seed)
    val maxSize = PosZInt(20)
    val (size, nextRnd) = rnd.choosePosZInt(1, maxSize) // size will be positive because between 1 and 20, inclusive
    val (result, _, _) = genOfR.next(SizeParam(PosZInt(0), maxSize, size), Nil, nextRnd)
    result
  }

  def valueOf[S](a: Any, b: Any, c: Any, d: Any, e: Any, f: Any, g: Any, h: Any, i: Any, j: Any, k: Any, l: Any, m: Any, n: Any, o: Any, p: Any, q: Any, r: Any, multiplier: Int)(implicit genOfS: Generator[S]): S = {
    def combinedHashCode(a: Any, b: Any, c: Any, d: Any, e: Any, f: Any, g: Any, h: Any, i: Any, j: Any, k: Any, l: Any, m: Any, n: Any, o: Any, p: Any, q: Any, r: Any): Int = 
      37 * (
        37 * (
          37 * (
            37 * (
              37 * (
                37 * (
                  37 * (
                    37 * (
                      37 * (
                        37 * (
                          37 * (
                            37 * (
                              37 * (
                                37 * (
                                  37 * (
                                    37 * (
                                      37 * (
                                        37 + a.hashCode
                                      ) + b.hashCode
                                    ) + c.hashCode
                                  ) + d.hashCode
                                ) + e.hashCode
                              ) + f.hashCode
                            ) + g.hashCode
                          ) + h.hashCode
                        ) + i.hashCode
                      ) + j.hashCode
                    ) + k.hashCode
                  ) + l.hashCode
                ) + m.hashCode
              ) + n.hashCode
            ) + o.hashCode
          ) + p.hashCode
        ) + q.hashCode
      ) + r.hashCode
    val seed = combinedHashCode(a, b, c, d, e, f, g, h, i, j, k, l, m, n, o, p, q, r).toLong * multiplier
    val rnd = Randomizer(seed)
    val maxSize = PosZInt(20)
    val (size, nextRnd) = rnd.choosePosZInt(1, maxSize) // size will be positive because between 1 and 20, inclusive
    val (result, _, _) = genOfS.next(SizeParam(PosZInt(0), maxSize, size), Nil, nextRnd)
    result
  }

  def valueOf[T](a: Any, b: Any, c: Any, d: Any, e: Any, f: Any, g: Any, h: Any, i: Any, j: Any, k: Any, l: Any, m: Any, n: Any, o: Any, p: Any, q: Any, r: Any, s: Any, multiplier: Int)(implicit genOfT: Generator[T]): T = {
    def combinedHashCode(a: Any, b: Any, c: Any, d: Any, e: Any, f: Any, g: Any, h: Any, i: Any, j: Any, k: Any, l: Any, m: Any, n: Any, o: Any, p: Any, q: Any, r: Any, s: Any): Int = 
      37 * (
        37 * (
          37 * (
            37 * (
              37 * (
                37 * (
                  37 * (
                    37 * (
                      37 * (
                        37 * (
                          37 * (
                            37 * (
                              37 * (
                                37 * (
                                  37 * (
                                    37 * (
                                      37 * (
                                        37 * (
                                          37 + a.hashCode
                                        ) + b.hashCode
                                      ) + c.hashCode
                                    ) + d.hashCode
                                  ) + e.hashCode
                                ) + f.hashCode
                              ) + g.hashCode
                            ) + h.hashCode
                          ) + i.hashCode
                        ) + j.hashCode
                      ) + k.hashCode
                    ) + l.hashCode
                  ) + m.hashCode
                ) + n.hashCode
              ) + o.hashCode
            ) + p.hashCode
          ) + q.hashCode
        ) + r.hashCode
      ) + s.hashCode
    val seed = combinedHashCode(a, b, c, d, e, f, g, h, i, j, k, l, m, n, o, p, q, r, s).toLong * multiplier
    val rnd = Randomizer(seed)
    val maxSize = PosZInt(20)
    val (size, nextRnd) = rnd.choosePosZInt(1, maxSize) // size will be positive because between 1 and 20, inclusive
    val (result, _, _) = genOfT.next(SizeParam(PosZInt(0), maxSize, size), Nil, nextRnd)
    result
  }

  def valueOf[U](a: Any, b: Any, c: Any, d: Any, e: Any, f: Any, g: Any, h: Any, i: Any, j: Any, k: Any, l: Any, m: Any, n: Any, o: Any, p: Any, q: Any, r: Any, s: Any, t: Any, multiplier: Int)(implicit genOfU: Generator[U]): U = {
    def combinedHashCode(a: Any, b: Any, c: Any, d: Any, e: Any, f: Any, g: Any, h: Any, i: Any, j: Any, k: Any, l: Any, m: Any, n: Any, o: Any, p: Any, q: Any, r: Any, s: Any, t: Any): Int = 
      37 * (
        37 * (
          37 * (
            37 * (
              37 * (
                37 * (
                  37 * (
                    37 * (
                      37 * (
                        37 * (
                          37 * (
                            37 * (
                              37 * (
                                37 * (
                                  37 * (
                                    37 * (
                                      37 * (
                                        37 * (
                                          37 * (
                                            37 + a.hashCode
                                          ) + b.hashCode
                                        ) + c.hashCode
                                      ) + d.hashCode
                                    ) + e.hashCode
                                  ) + f.hashCode
                                ) + g.hashCode
                              ) + h.hashCode
                            ) + i.hashCode
                          ) + j.hashCode
                        ) + k.hashCode
                      ) + l.hashCode
                    ) + m.hashCode
                  ) + n.hashCode
                ) + o.hashCode
              ) + p.hashCode
            ) + q.hashCode
          ) + r.hashCode
        ) + s.hashCode
      ) + t.hashCode
    val seed = combinedHashCode(a, b, c, d, e, f, g, h, i, j, k, l, m, n, o, p, q, r, s, t).toLong * multiplier
    val rnd = Randomizer(seed)
    val maxSize = PosZInt(20)
    val (size, nextRnd) = rnd.choosePosZInt(1, maxSize) // size will be positive because between 1 and 20, inclusive
    val (result, _, _) = genOfU.next(SizeParam(PosZInt(0), maxSize, size), Nil, nextRnd)
    result
  }

  def valueOf[V](a: Any, b: Any, c: Any, d: Any, e: Any, f: Any, g: Any, h: Any, i: Any, j: Any, k: Any, l: Any, m: Any, n: Any, o: Any, p: Any, q: Any, r: Any, s: Any, t: Any, u: Any, multiplier: Int)(implicit genOfV: Generator[V]): V = {
    def combinedHashCode(a: Any, b: Any, c: Any, d: Any, e: Any, f: Any, g: Any, h: Any, i: Any, j: Any, k: Any, l: Any, m: Any, n: Any, o: Any, p: Any, q: Any, r: Any, s: Any, t: Any, u: Any): Int = 
      37 * (
        37 * (
          37 * (
            37 * (
              37 * (
                37 * (
                  37 * (
                    37 * (
                      37 * (
                        37 * (
                          37 * (
                            37 * (
                              37 * (
                                37 * (
                                  37 * (
                                    37 * (
                                      37 * (
                                        37 * (
                                          37 * (
                                            37 * (
                                              37 + a.hashCode
                                            ) + b.hashCode
                                          ) + c.hashCode
                                        ) + d.hashCode
                                      ) + e.hashCode
                                    ) + f.hashCode
                                  ) + g.hashCode
                                ) + h.hashCode
                              ) + i.hashCode
                            ) + j.hashCode
                          ) + k.hashCode
                        ) + l.hashCode
                      ) + m.hashCode
                    ) + n.hashCode
                  ) + o.hashCode
                ) + p.hashCode
              ) + q.hashCode
            ) + r.hashCode
          ) + s.hashCode
        ) + t.hashCode
      ) + u.hashCode
    val seed = combinedHashCode(a, b, c, d, e, f, g, h, i, j, k, l, m, n, o, p, q, r, s, t, u).toLong * multiplier
    val rnd = Randomizer(seed)
    val maxSize = PosZInt(20)
    val (size, nextRnd) = rnd.choosePosZInt(1, maxSize) // size will be positive because between 1 and 20, inclusive
    val (result, _, _) = genOfV.next(SizeParam(PosZInt(0), maxSize, size), Nil, nextRnd)
    result
  }

  def valueOf[W](a: Any, b: Any, c: Any, d: Any, e: Any, f: Any, g: Any, h: Any, i: Any, j: Any, k: Any, l: Any, m: Any, n: Any, o: Any, p: Any, q: Any, r: Any, s: Any, t: Any, u: Any, v: Any, multiplier: Int)(implicit genOfW: Generator[W]): W = {
    def combinedHashCode(a: Any, b: Any, c: Any, d: Any, e: Any, f: Any, g: Any, h: Any, i: Any, j: Any, k: Any, l: Any, m: Any, n: Any, o: Any, p: Any, q: Any, r: Any, s: Any, t: Any, u: Any, v: Any): Int = 
      37 * (
        37 * (
          37 * (
            37 * (
              37 * (
                37 * (
                  37 * (
                    37 * (
                      37 * (
                        37 * (
                          37 * (
                            37 * (
                              37 * (
                                37 * (
                                  37 * (
                                    37 * (
                                      37 * (
                                        37 * (
                                          37 * (
                                            37 * (
                                              37 * (
                                                37 + a.hashCode
                                              ) + b.hashCode
                                            ) + c.hashCode
                                          ) + d.hashCode
                                        ) + e.hashCode
                                      ) + f.hashCode
                                    ) + g.hashCode
                                  ) + h.hashCode
                                ) + i.hashCode
                              ) + j.hashCode
                            ) + k.hashCode
                          ) + l.hashCode
                        ) + m.hashCode
                      ) + n.hashCode
                    ) + o.hashCode
                  ) + p.hashCode
                ) + q.hashCode
              ) + r.hashCode
            ) + s.hashCode
          ) + t.hashCode
        ) + u.hashCode
      ) + v.hashCode
    val seed = combinedHashCode(a, b, c, d, e, f, g, h, i, j, k, l, m, n, o, p, q, r, s, t, u, v).toLong * multiplier
    val rnd = Randomizer(seed)
    val maxSize = PosZInt(20)
    val (size, nextRnd) = rnd.choosePosZInt(1, maxSize) // size will be positive because between 1 and 20, inclusive
    val (result, _, _) = genOfW.next(SizeParam(PosZInt(0), maxSize, size), Nil, nextRnd)
    result
  }
}<|MERGE_RESOLUTION|>--- conflicted
+++ resolved
@@ -22,21 +22,6 @@
 // TODO: Get rid of the PosZInt.ensuringValid calls by chosing a PosZInt between 1 and 20 instead of an Int
 package object prop {
 
-<<<<<<< HEAD
-  /**
-   * <strong>Checkers has been moved from org.scalatest.prop to org.scalatest.check. Please update
-   * your imports, as this deprecated type alias will be removed in a future version of ScalaTest.</strong>
-   */
-  @deprecated("Please use org.scalatest.check.Checkers instead.", "ScalaTest 3.1.0")
-  type Checkers = org.scalatest.check.Checkers
-
-  /**
-   * <strong>Checkers has been moved from org.scalatest.prop to org.scalatest.check. Please update
-   * your imports, as this deprecated type alias will be removed in a future version of ScalaTest.</strong>
-   */
-  @deprecated("Please use org.scalatest.check.Checkers instead.", "ScalaTest 3.1.0")
-  val Checkers: org.scalatest.check.Checkers.type = org.scalatest.check.Checkers 
-
   // The valueOf methods are called by the function generators.
   def valueOf[B](a: Any, multiplier: Int)(implicit genOfB: Generator[B]): B = {
     val seed = a.hashCode.toLong * multiplier
@@ -47,18 +32,6 @@
     result
   }
 
-=======
-  // The valueOf methods are called by the function generators.
-  def valueOf[B](a: Any, multiplier: Int)(implicit genOfB: Generator[B]): B = {
-    val seed = a.hashCode.toLong * multiplier
-    val rnd = Randomizer(seed)
-    val maxSize = PosZInt(20)
-    val (size, nextRnd) = rnd.choosePosZInt(1, maxSize) // size will be positive because between 1 and 20, inclusive
-    val (result, _, _) = genOfB.next(SizeParam(PosZInt(0), maxSize, size), Nil, nextRnd)
-    result
-  }
-
->>>>>>> 9cb8d25f
   def valueOf[C](a: Any, b: Any, multiplier: Int)(implicit genOfC: Generator[C]): C = {
     def combinedHashCode(a: Any, b: Any): Int = 
       37 * (
