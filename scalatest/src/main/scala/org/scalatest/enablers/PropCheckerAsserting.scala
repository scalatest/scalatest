--- conflicted
+++ resolved
@@ -1640,27 +1640,6 @@
     // ex is the *inner* Exception, where we actually threw. If defined, this is typically the line
     // that the user really cares about:
     val PropertyCheckResult.Failure(succeeded, ex, names, argsPassed, initSeed) = failure
-<<<<<<< HEAD
-    // If there is an inner Exception, show that message; otherwise, default to something
-    // more generic:
-    val msg = ex match {
-      case Some(ex) => ex.getMessage
-      case None => FailureMessages.propertyException(prettifier, UnquotedString(outerEx.getClass.getSimpleName))
-    }
-    // If there was an inner Exception, that's the line to focus on:
-    val filenameAndLine: Option[String] = ex match {
-      case Some(ex: StackDepthException) => ex.failedCodeFileNameAndLineNumberString
-      case _ => outerEx.failedCodeFileNameAndLineNumberString
-    }
-
-    msg + EOL +
-      ( filenameAndLine match { case Some(s) => " (" + s + ")"; case None => "" }) + EOL +
-      "  " + FailureMessages.propertyFailed(prettifier, succeeded) + EOL +
-      (
-        // This is where we display the location of the *outer* Exception, typically the forAll:
-        outerEx match {
-          case sd: StackDepth if sd.failedCodeFileNameAndLineNumberString.isDefined =>
-=======
 
     FailureMessages.propertyException(prettifier, UnquotedString(outerEx.getClass.getSimpleName)) +
       ( outerEx.failedCodeFileNameAndLineNumberString match { case Some(s) => " (" + s + ")"; case None => "" }) + EOL +
@@ -1673,7 +1652,6 @@
       ) + (
         ex match {
           case Some(sd: StackDepth) if sd.failedCodeFileNameAndLineNumberString.isDefined =>
->>>>>>> cb4cee3a
             "  " + FailureMessages.thrownExceptionsLocation(prettifier, UnquotedString(sd.failedCodeFileNameAndLineNumberString.get)) + EOL
           case _ => ""
         }
