/*
 * Copyright 2001-2013 Artima, Inc.
 *
 * Licensed under the Apache License, Version 2.0 (the "License");
 * you may not use this file except in compliance with the License.
 * You may obtain a copy of the License at
 *
 *     http://www.apache.org/licenses/LICENSE-2.0
 *
 * Unless required by applicable law or agreed to in writing, software
 * distributed under the License is distributed on an "AS IS" BASIS,
 * WITHOUT WARRANTIES OR CONDITIONS OF ANY KIND, either express or implied.
 * See the License for the specific language governing permissions and
 * limitations under the License.
 */
package org.scalatest

import org.scalactic._
import Suite.autoTagClassAnnotations
import words.BehaveWord

/**
 * Implementation trait for class <code>FunSpec</code>, which 
 * facilitates a &ldquo;behavior-driven&rdquo; style of development (BDD),
 * in which tests are combined with text that specifies the behavior the tests
 * verify.
 * 
 * <p>
 * <a href="FunSpec.html"><code>FunSpec</code></a> is a class, not a trait,
 * to minimize compile time given there is a slight compiler overhead to
 * mixing in traits compared to extending classes. If you need to mix the
 * behavior of <code>FunSpec</code> into some other class, you can use this
 * trait instead, because class <code>FunSpec</code> does nothing more than
 * extend this trait and add a nice <code>toString</code> implementation.
 * </p>
 *
 * <p>
 * See the documentation of the class for a <a href="FunSpec.html">detailed
 * overview of <code>FunSpec</code></a>.
 * </p>
 *
 * @author Bill Venners
 */
@Finders(Array("org.scalatest.finders.FunSpecFinder"))
//SCALATESTJS,NATIVE-ONLY @scala.scalajs.js.annotation.JSExportDescendentClasses(ignoreInvalidDescendants = true)
trait FunSpecLike extends TestSuite with TestRegistration with Informing with Notifying with Alerting with Documenting { thisSuite =>

  private final val engine = new Engine(Resources.concurrentSpecMod, "FunSpec")
  import engine._

  // TODO: Probably make this private final val sourceFileName in a singleton object so it gets compiled in rather than carried around in each instance
  private[scalatest] val sourceFileName = "FunSpecLike.scala"

  /**
   * Returns an <code>Informer</code> that during test execution will forward strings passed to its
   * <code>apply</code> method to the current reporter. If invoked in a constructor, it
   * will register the passed string for forwarding later during test execution. If invoked from inside a scope,
   * it will forward the information to the current reporter immediately.  If invoked from inside a test function,
   * it will record the information and forward it to the current reporter only after the test completed, as <code>recordedEvents</code>
   * of the test completed event, such as <code>TestSucceeded</code>. If invoked at any other time, it will print to the standard output.
   * This method can be called safely by any thread.
   */
  protected def info: Informer = atomicInformer.get

  /**
   * Returns a <code>Notifier</code> that during test execution will forward strings (and other objects) passed to its
   * <code>apply</code> method to the current reporter. If invoked in a constructor, it
   * will register the passed string for forwarding later during test execution. If invoked while this
   * <code>FunSpec</code> is being executed, such as from inside a test function, it will forward the information to
   * the current reporter immediately. If invoked at any other time, it will
   * print to the standard output. This method can be called safely by any thread.
   */
  protected def note: Notifier = atomicNotifier.get

  /**
   * Returns an <code>Alerter</code> that during test execution will forward strings (and other objects) passed to its
   * <code>apply</code> method to the current reporter. If invoked in a constructor, it
   * will register the passed string for forwarding later during test execution. If invoked while this
   * <code>FunSpec</code> is being executed, such as from inside a test function, it will forward the information to
   * the current reporter immediately. If invoked at any other time, it will
   * print to the standard output. This method can be called safely by any thread.
   */
  protected def alert: Alerter = atomicAlerter.get

  /**
   * Returns a <code>Documenter</code> that during test execution will forward strings passed to its
   * <code>apply</code> method to the current reporter. If invoked in a constructor, it
   * will register the passed string for forwarding later during test execution. If invoked from inside a scope,
   * it will forward the information to the current reporter immediately.  If invoked from inside a test function,
   * it will record the information and forward it to the current reporter only after the test completed, as <code>recordedEvents</code>
   * of the test completed event, such as <code>TestSucceeded</code>. If invoked at any other time, it will print to the standard output.
   * This method can be called safely by any thread.
   */
  protected def markup: Documenter = atomicDocumenter.get

  final def registerTest(testText: String, testTags: Tag*)(testFun: => Any /* Assertion */)(implicit pos: source.Position): Unit = {
    // SKIP-SCALATESTJS,NATIVE-START
    val stackDepthAdjustment = -2
<<<<<<< HEAD
    // SKIP-SCALATESTJS,NATIVE-END
    //SCALATESTJS,NATIVE-ONLY val stackDepthAdjustment = -5
    engine.registerTest(testText, Transformer(testFun _), Resources.testCannotBeNestedInsideAnotherTest, sourceFileName, "registerTest", 5, stackDepthAdjustment, None, None, Some(pos), None, testTags: _*)
=======
    // SKIP-SCALATESTJS-END
    //SCALATESTJS-ONLY val stackDepthAdjustment = -5
    engine.registerTest(testText, Transformer(() => testFun), Resources.testCannotBeNestedInsideAnotherTest, sourceFileName, "registerTest", 5, stackDepthAdjustment, None, None, Some(pos), None, testTags: _*)
>>>>>>> c27aa8d4
  }

  final def registerIgnoredTest(testText: String, testTags: Tag*)(testFun: => Any /* Assertion */)(implicit pos: source.Position): Unit = {
    // SKIP-SCALATESTJS,NATIVE-START
    val stackDepthAdjustment = -3
<<<<<<< HEAD
    // SKIP-SCALATESTJS,NATIVE-END
    //SCALATESTJS,NATIVE-ONLY val stackDepthAdjustment = -5
    engine.registerIgnoredTest(testText, Transformer(testFun _), Resources.testCannotBeNestedInsideAnotherTest, sourceFileName, "registerIgnoredTest", 4, stackDepthAdjustment, None, Some(pos), testTags: _*)
=======
    // SKIP-SCALATESTJS-END
    //SCALATESTJS-ONLY val stackDepthAdjustment = -5
    engine.registerIgnoredTest(testText, Transformer(() => testFun), Resources.testCannotBeNestedInsideAnotherTest, sourceFileName, "registerIgnoredTest", 4, stackDepthAdjustment, None, Some(pos), testTags: _*)
>>>>>>> c27aa8d4
  }

  /**
   * Class that, via an instance referenced from the <code>it</code> field,
   * supports test (and shared test) registration in <code>FunSpec</code>s.
   *
   * <p>
   * This class supports syntax such as the following test registration:
   * </p>
   *
   * <pre class="stExamples">
   * it("should be empty")
   * ^
   * </pre>
   *
   * <p>
   * and the following shared test registration:
   * </p>
   *
   * <pre class="stExamples">
   * it should behave like nonFullStack(stackWithOneItem)
   * ^
   * </pre>
   *
   * <p>
   * For more information and examples, see the <a href="FunSpec.html">main documentation for <code>FunSpec</code></a>.
   * </p>
   */
  protected class ItWord {

    /**
     * Register a test with the given spec text, optional tags, and test function value that takes no arguments.
     * An invocation of this method is called an &ldquo;example.&rdquo;
     *
     * This method will register the test for later execution via an invocation of one of the <code>execute</code>
     * methods. The name of the test will be a concatenation of the text of all surrounding describers,
     * from outside in, and the passed spec text, with one space placed between each item. (See the documenation
     * for <code>testNames</code> for an example.) The resulting test name must not have been registered previously on
     * this <code>FunSpec</code> instance.
     *
     * @param specText the specification text, which will be combined with the descText of any surrounding describers
     * to form the test name
     * @param testTags the optional list of tags for this test
     * @param testFun the test function
     * @throws DuplicateTestNameException if a test with the same name has been registered previously
     * @throws TestRegistrationClosedException if invoked after <code>run</code> has been invoked on this suite
     * @throws NullArgumentException if <code>specText</code> or any passed test tag is <code>null</code>
     */
    def apply(specText: String, testTags: Tag*)(testFun: => Any /* Assertion */)(implicit pos: source.Position): Unit = {
      // SKIP-SCALATESTJS,NATIVE-START
      val stackDepth = 3
      val stackDepthAdjustment = -2
<<<<<<< HEAD
      // SKIP-SCALATESTJS,NATIVE-END
      //SCALATESTJS,NATIVE-ONLY val stackDepth = 5
      //SCALATESTJS,NATIVE-ONLY val stackDepthAdjustment = -4
      engine.registerTest(specText, Transformer(testFun _), Resources.itCannotAppearInsideAnotherItOrThey, sourceFileName, "apply", stackDepth, stackDepthAdjustment, None, None, Some(pos), None, testTags: _*)
=======
      // SKIP-SCALATESTJS-END
      //SCALATESTJS-ONLY val stackDepth = 5
      //SCALATESTJS-ONLY val stackDepthAdjustment = -4
      engine.registerTest(specText, Transformer(() => testFun), Resources.itCannotAppearInsideAnotherItOrThey, sourceFileName, "apply", stackDepth, stackDepthAdjustment, None, None, Some(pos), None, testTags: _*)
>>>>>>> c27aa8d4
    }

    /**
     * Supports the registration of shared tests.
     *
     * <p>
     * This method supports syntax such as the following:
     * </p>
     *
     * <pre class="stExamples">
     * it should behave like nonFullStack(stackWithOneItem)
     *    ^
     * </pre>
     *
     * <p>
     * For examples of shared tests, see the <a href="FunSpec.html#sharedTests">Shared tests section</a>
     * in the main documentation for trait <code>FunSpec</code>.
     * </p>
     */
    def should(behaveWord: BehaveWord) = behaveWord

    /**
     * Supports the registration of shared tests.
     *
     * <p>
     * This method supports syntax such as the following:
     * </p>
     *
     * <pre class="stExamples">
     * it must behave like nonFullStack(stackWithOneItem)
     *    ^
     * </pre>
     *
     * <p>
     * For examples of shared tests, see the <a href="FunSpec.html#sharedTests">Shared tests section</a>
     * in the main documentation for trait <code>FunSpec</code>.
     * </p>
     */
    def must(behaveWord: BehaveWord) = behaveWord
  }

  /**
   * Supports test (and shared test) registration in <code>FunSpec</code>s.
   *
   * <p>
   * This field supports syntax such as the following:
   * </p>
   *
   * <pre class="stExamples">
   * it("should be empty")
   * ^
   * </pre>
   *
   * <pre> class="stExamples"
   * it should behave like nonFullStack(stackWithOneItem)
   * ^
   * </pre>
   *
   * <p>
   * For more information and examples of the use of the <code>it</code> field, see the main documentation for this trait.
   * </p>
   */
  protected val it = new ItWord
  
  /**
   * Class that, via an instance referenced from the <code>they</code> field,
   * supports test (and shared test) registration in <code>FunSpec</code>s.
   *
   * <p>
   * This class supports syntax such as the following test registration:
   * </p>
   *
   * <pre class="stExamples">
   * they("should be empty")
   * ^
   * </pre>
   *
   * <p>
   * and the following shared test registration:
   * </p>
   *
   * <pre class="stExamples">
   * they should behave like nonFullStack(stackWithOneItem)
   * ^
   * </pre>
   *
   * <p>
   * For more information and examples, see the <a href="FunSpec.html">main documentation for <code>FunSpec</code></a>.
   * </p>
   */
  protected class TheyWord {

    /**
     * Register a test with the given spec text, optional tags, and test function value that takes no arguments.
     * An invocation of this method is called an &ldquo;example.&rdquo;
     *
     * This method will register the test for later execution via an invocation of one of the <code>execute</code>
     * methods. The name of the test will be a concatenation of the text of all surrounding describers,
     * from outside in, and the passed spec text, with one space placed between each item. (See the documenation
     * for <code>testNames</code> for an example.) The resulting test name must not have been registered previously on
     * this <code>FunSpec</code> instance.
     *
     * @param specText the specification text, which will be combined with the descText of any surrounding describers
     * to form the test name
     * @param testTags the optional list of tags for this test
     * @param testFun the test function
     * @throws DuplicateTestNameException if a test with the same name has been registered previously
     * @throws TestRegistrationClosedException if invoked after <code>run</code> has been invoked on this suite
     * @throws NullArgumentException if <code>specText</code> or any passed test tag is <code>null</code>
     */
    def apply(specText: String, testTags: Tag*)(testFun: => Any /* Assertion */)(implicit pos: source.Position): Unit = {
      engine.registerTest(specText, Transformer(() => testFun), Resources.theyCannotAppearInsideAnotherItOrThey, sourceFileName, "apply", 3, -2, None, None, Some(pos), None, testTags: _*)
    }

    /**
     * Supports the registration of shared tests.
     *
     * <p>
     * This method supports syntax such as the following:
     * </p>
     *
     * <pre class="stExamples">
     * they should behave like nonFullStack(stackWithOneItem)
     *      ^
     * </pre>
     *
     * <p>
     * For examples of shared tests, see the <a href="FunSpec.html#sharedTests">Shared tests section</a>
     * in the main documentation for trait <code>FunSpec</code>.
     * </p>
     */
    def should(behaveWord: BehaveWord) = behaveWord

    /**
     * Supports the registration of shared tests.
     *
     * <p>
     * This method supports syntax such as the following:
     * </p>
     *
     * <pre class="stExamples">
     * they must behave like nonFullStack(stackWithOneItem)
     *      ^
     * </pre>
     *
     * <p>
     * For examples of shared tests, see the <a href="FunSpec.html#sharedTests">Shared tests section</a>
     * in the main documentation for trait <code>FunSpec</code>.
     * </p>
     */
    def must(behaveWord: BehaveWord) = behaveWord
  }

  /**
   * Supports test (and shared test) registration in <code>FunSpec</code>s.
   *
   * <p>
   * This field supports syntax such as the following:
   * </p>
   *
   * <pre class="stExamples">
   * they("should be empty")
   * ^
   * </pre>
   *
   * <pre> class="stExamples"
   * it should behave like nonFullStack(stackWithOneItem)
   * ^
   * </pre>
   *
   * <p>
   * For more information and examples of the use of the <code>it</code> field, see the main documentation for this trait.
   * </p>
   */
  protected val they = new TheyWord

  /**
   * Register a test to ignore, which has the given spec text, optional tags, and test function value that takes no arguments.
   * This method will register the test for later ignoring via an invocation of one of the <code>execute</code>
   * methods. This method exists to make it easy to ignore an existing test by changing the call to <code>it</code>
   * to <code>ignore</code> without deleting or commenting out the actual test code. The test will not be executed, but a
   * report will be sent that indicates the test was ignored. The name of the test will be a concatenation of the text of all surrounding describers,
   * from outside in, and the passed spec text, with one space placed between each item. (See the documenation
   * for <code>testNames</code> for an example.) The resulting test name must not have been registered previously on
   * this <code>FunSpec</code> instance.
   *
   * @param testText the specification text, which will be combined with the descText of any surrounding describers
   * to form the test name
   * @param testTags the optional list of tags for this test
   * @param testFun the test function
   * @throws DuplicateTestNameException if a test with the same name has been registered previously
   * @throws TestRegistrationClosedException if invoked after <code>run</code> has been invoked on this suite
   * @throws NullArgumentException if <code>specText</code> or any passed test tag is <code>null</code>
   */
  protected def ignore(testText: String, testTags: Tag*)(testFun: => Any /* Assertion */)(implicit pos: source.Position): Unit = {
    // SKIP-SCALATESTJS,NATIVE-START
    val stackDepth = 4
    val stackDepthAdjustment = -3
<<<<<<< HEAD
    // SKIP-SCALATESTJS,NATIVE-END
    //SCALATESTJS,NATIVE-ONLY val stackDepth = 6
    //SCALATESTJS,NATIVE-ONLY val stackDepthAdjustment = -6
    engine.registerIgnoredTest(testText, Transformer(testFun _), Resources.ignoreCannotAppearInsideAnItOrAThey, sourceFileName, "ignore", stackDepth, stackDepthAdjustment, None, Some(pos), testTags: _*)
=======
    // SKIP-SCALATESTJS-END
    //SCALATESTJS-ONLY val stackDepth = 6
    //SCALATESTJS-ONLY val stackDepthAdjustment = -6
    engine.registerIgnoredTest(testText, Transformer(() => testFun), Resources.ignoreCannotAppearInsideAnItOrAThey, sourceFileName, "ignore", stackDepth, stackDepthAdjustment, None, Some(pos), testTags: _*)
>>>>>>> c27aa8d4
  }

  /**
   * Describe a &ldquo;subject&rdquo; being specified and tested by the passed function value. The
   * passed function value may contain more describers (defined with <code>describe</code>) and/or tests
   * (defined with <code>it</code>). This trait's implementation of this method will register the
   * description string and immediately invoke the passed function.
   */
  protected def describe(description: String)(fun: => Unit)(implicit pos: source.Position): Unit = {
    // SKIP-SCALATESTJS,NATIVE-START
    val stackDepth = 4
    // SKIP-SCALATESTJS,NATIVE-END
    //SCALATESTJS,NATIVE-ONLY val stackDepth = 6
    try {
      registerNestedBranch(description, None, fun, Resources.describeCannotAppearInsideAnIt, sourceFileName, "describe", stackDepth, -2, None, Some(pos))
    }
    catch {
      case e: exceptions.TestFailedException => throw new exceptions.NotAllowedException(FailureMessages.assertionShouldBePutInsideItOrTheyClauseNotDescribeClause, Some(e), e.position.getOrElse(pos))
      case e: exceptions.TestCanceledException => throw new exceptions.NotAllowedException(FailureMessages.assertionShouldBePutInsideItOrTheyClauseNotDescribeClause, Some(e), e.position.getOrElse(pos))
      case e: exceptions.DuplicateTestNameException => throw new exceptions.NotAllowedException(FailureMessages.exceptionWasThrownInDescribeClause(Prettifier.default, UnquotedString(e.getClass.getName), description, e.getMessage), Some(e), e.position.getOrElse(pos))
      case other: Throwable if (!Suite.anExceptionThatShouldCauseAnAbort(other)) => throw new exceptions.NotAllowedException(FailureMessages.exceptionWasThrownInDescribeClause(Prettifier.default, UnquotedString(other.getClass.getName), description, other.getMessage), Some(other), pos)
      case other: Throwable => throw other
    }
  }

  /**
   * An immutable <code>Set</code> of test names. If this <code>FunSpec</code> contains no tests, this method returns an
   * empty <code>Set</code>.
   *
   * <p>
   * This trait's implementation of this method will return a set that contains the names of all registered tests. The set's
   * iterator will return those names in the order in which the tests were registered. Each test's name is composed
   * of the concatenation of the text of each surrounding describer, in order from outside in, and the text of the
   * example itself, with all components separated by a space. For example, consider this <code>FunSpec</code>:
   * </p>
   *
   * <pre class="stHighlight">
   * import org.scalatest.FunSpec
   *
   * class StackSpec extends FunSpec {
   *   describe("A Stack") {
   *     describe("(when not empty)") {
   *       it("must allow me to pop") {}
   *     }
   *     describe("(when not full)") {
   *       it("must allow me to push") {}
   *     }
   *   }
   * }
   * </pre>
   *
   * <p>
   * Invoking <code>testNames</code> on this <code>FunSpec</code> will yield a set that contains the following
   * two test name strings:
   * </p>
   *
   * <pre class="stExamples">
   * "A Stack (when not empty) must allow me to pop"
   * "A Stack (when not full) must allow me to push"
   * </pre>
   */
  override def testNames: Set[String] = {
    InsertionOrderSet(atomic.get.testNamesList)
  }

  /**
   * Run a test. This trait's implementation runs the test registered with the name specified by
   * <code>testName</code>. Each test's name is a concatenation of the text of all describers surrounding a test,
   * from outside in, and the test's  spec text, with one space placed between each item. (See the documenation
   * for <code>testNames</code> for an example.)
   *
   * @param testName the name of one test to execute.
   * @param args the <code>Args</code> for this run
   * @return a <code>Status</code> object that indicates when the test started by this method has completed, and whether or not it failed .
   *
   * @throws NullArgumentException if any of <code>testName</code>, <code>reporter</code>, <code>stopper</code>, or <code>configMap</code>
   *     is <code>null</code>.
   */
  protected override def runTest(testName: String, args: Args): Status = {

    def invokeWithFixture(theTest: TestLeaf): Outcome = {
      val theConfigMap = args.configMap
      val testData = testDataFor(testName, theConfigMap)
      withFixture(
        new NoArgTest {
          val name = testData.name
          def apply(): Outcome = { theTest.testFun() }
          val configMap = testData.configMap
          val scopes = testData.scopes
          val text = testData.text
          val tags = testData.tags
          val pos = testData.pos
        }
      )
    }

    runTestImpl(thisSuite, testName, args, true, invokeWithFixture)
  }

  /**
   * A <code>Map</code> whose keys are <code>String</code> names of tagged tests and whose associated values are
   * the <code>Set</code> of tags for the test. If this <code>FunSpec</code> contains no tags, this method returns an empty <code>Map</code>.
   *
   * <p>
   * This trait's implementation returns tags that were passed as strings contained in <code>Tag</code> objects passed to 
   * methods <code>it</code> and <code>ignore</code>. 
   * </p>
   * 
   * <p>
   * In addition, this trait's implementation will also auto-tag tests with class level annotations.  
   * For example, if you annotate <code>@Ignore</code> at the class level, all test methods in the class will be auto-annotated with
   * <code>org.scalatest.Ignore</code>.
   * </p>
   */
  override def tags: Map[String, Set[String]] = autoTagClassAnnotations(atomic.get.tagsMap, this)

  /**
   * Run zero to many of this <code>FunSpec</code>'s tests.
   *
   * @param testName an optional name of one test to run. If <code>None</code>, all relevant tests should be run.
   *                 I.e., <code>None</code> acts like a wildcard that means run all relevant tests in this <code>Suite</code>.
   * @param args the <code>Args</code> for this run
   * @return a <code>Status</code> object that indicates when all tests started by this method have completed, and whether or not a failure occurred.
   *
   * @throws NullArgumentException if any of the passed parameters is <code>null</code>.
   * @throws IllegalArgumentException if <code>testName</code> is defined, but no test with the specified test name
   *     exists in this <code>Suite</code>
   */
  protected override def runTests(testName: Option[String], args: Args): Status = {
    runTestsImpl(thisSuite, testName, args, info, true, runTest)
  }

  override def run(testName: Option[String], args: Args): Status = {
    runImpl(thisSuite, testName, args, super.run)
  }

  /**
   * Supports shared test registration in <code>FunSpec</code>s.
   *
   * <p>
   * This field supports syntax such as the following:
   * </p>
   *
   * <pre class="stExamples">
   * it should behave like nonFullStack(stackWithOneItem)
   *           ^
   * </pre>
   *
   * <p>
   * For more information and examples of the use of <cod>behave</code>, see the <a href="#sharedTests">Shared tests section</a>
   * in the main documentation for this trait.
   * </p>
   */
  protected val behave = new BehaveWord
  
  /**
   * Suite style name.
   */
  final override val styleName: String = "org.scalatest.FunSpec"
    
  override def testDataFor(testName: String, theConfigMap: ConfigMap = ConfigMap.empty): TestData = createTestDataFor(testName, theConfigMap, this)
}<|MERGE_RESOLUTION|>--- conflicted
+++ resolved
@@ -96,29 +96,17 @@
   final def registerTest(testText: String, testTags: Tag*)(testFun: => Any /* Assertion */)(implicit pos: source.Position): Unit = {
     // SKIP-SCALATESTJS,NATIVE-START
     val stackDepthAdjustment = -2
-<<<<<<< HEAD
     // SKIP-SCALATESTJS,NATIVE-END
     //SCALATESTJS,NATIVE-ONLY val stackDepthAdjustment = -5
-    engine.registerTest(testText, Transformer(testFun _), Resources.testCannotBeNestedInsideAnotherTest, sourceFileName, "registerTest", 5, stackDepthAdjustment, None, None, Some(pos), None, testTags: _*)
-=======
-    // SKIP-SCALATESTJS-END
-    //SCALATESTJS-ONLY val stackDepthAdjustment = -5
     engine.registerTest(testText, Transformer(() => testFun), Resources.testCannotBeNestedInsideAnotherTest, sourceFileName, "registerTest", 5, stackDepthAdjustment, None, None, Some(pos), None, testTags: _*)
->>>>>>> c27aa8d4
   }
 
   final def registerIgnoredTest(testText: String, testTags: Tag*)(testFun: => Any /* Assertion */)(implicit pos: source.Position): Unit = {
     // SKIP-SCALATESTJS,NATIVE-START
     val stackDepthAdjustment = -3
-<<<<<<< HEAD
     // SKIP-SCALATESTJS,NATIVE-END
     //SCALATESTJS,NATIVE-ONLY val stackDepthAdjustment = -5
-    engine.registerIgnoredTest(testText, Transformer(testFun _), Resources.testCannotBeNestedInsideAnotherTest, sourceFileName, "registerIgnoredTest", 4, stackDepthAdjustment, None, Some(pos), testTags: _*)
-=======
-    // SKIP-SCALATESTJS-END
-    //SCALATESTJS-ONLY val stackDepthAdjustment = -5
     engine.registerIgnoredTest(testText, Transformer(() => testFun), Resources.testCannotBeNestedInsideAnotherTest, sourceFileName, "registerIgnoredTest", 4, stackDepthAdjustment, None, Some(pos), testTags: _*)
->>>>>>> c27aa8d4
   }
 
   /**
@@ -171,17 +159,10 @@
       // SKIP-SCALATESTJS,NATIVE-START
       val stackDepth = 3
       val stackDepthAdjustment = -2
-<<<<<<< HEAD
       // SKIP-SCALATESTJS,NATIVE-END
       //SCALATESTJS,NATIVE-ONLY val stackDepth = 5
       //SCALATESTJS,NATIVE-ONLY val stackDepthAdjustment = -4
-      engine.registerTest(specText, Transformer(testFun _), Resources.itCannotAppearInsideAnotherItOrThey, sourceFileName, "apply", stackDepth, stackDepthAdjustment, None, None, Some(pos), None, testTags: _*)
-=======
-      // SKIP-SCALATESTJS-END
-      //SCALATESTJS-ONLY val stackDepth = 5
-      //SCALATESTJS-ONLY val stackDepthAdjustment = -4
       engine.registerTest(specText, Transformer(() => testFun), Resources.itCannotAppearInsideAnotherItOrThey, sourceFileName, "apply", stackDepth, stackDepthAdjustment, None, None, Some(pos), None, testTags: _*)
->>>>>>> c27aa8d4
     }
 
     /**
@@ -380,17 +361,10 @@
     // SKIP-SCALATESTJS,NATIVE-START
     val stackDepth = 4
     val stackDepthAdjustment = -3
-<<<<<<< HEAD
     // SKIP-SCALATESTJS,NATIVE-END
     //SCALATESTJS,NATIVE-ONLY val stackDepth = 6
     //SCALATESTJS,NATIVE-ONLY val stackDepthAdjustment = -6
-    engine.registerIgnoredTest(testText, Transformer(testFun _), Resources.ignoreCannotAppearInsideAnItOrAThey, sourceFileName, "ignore", stackDepth, stackDepthAdjustment, None, Some(pos), testTags: _*)
-=======
-    // SKIP-SCALATESTJS-END
-    //SCALATESTJS-ONLY val stackDepth = 6
-    //SCALATESTJS-ONLY val stackDepthAdjustment = -6
     engine.registerIgnoredTest(testText, Transformer(() => testFun), Resources.ignoreCannotAppearInsideAnItOrAThey, sourceFileName, "ignore", stackDepth, stackDepthAdjustment, None, Some(pos), testTags: _*)
->>>>>>> c27aa8d4
   }
 
   /**
