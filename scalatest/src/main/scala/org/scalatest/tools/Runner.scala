--- conflicted
+++ resolved
@@ -915,8 +915,6 @@
     val seedList: Option[Long] = parseLongArgument(seedArgs, "-S")
 
     spanScaleFactor = parseDoubleArgument(spanScaleFactors, "-F", 1.0)
-<<<<<<< HEAD
-    testSortingReporterTimeout = Span(parseDoubleArgument(testSortingReporterTimeouts, "-T", 2.0), Seconds)
     Configuration.minSize.getAndSet(parsePosZIntArgument(generatorMinSize, "-N", PosZInt(0)))
     Configuration.sizeRange.getAndSet(parsePosZIntArgument(generatorSizeRange, "-Z", PosZInt(100)))
 
@@ -924,9 +922,7 @@
       case Some(seed) => Randomizer.defaultSeed.getAndSet(Some(seed))
       case None => // do nothing
     }
-=======
     val testSortingReporterTimeout = Span(parseDoubleArgument(testSortingReporterTimeouts, "-T", Suite.defaultTestSortingReporterTimeoutInSeconds), Seconds)
->>>>>>> 7a86a8c5
 
     // If there's a graphic reporter, we need to leave it out of
     // reporterSpecs, because we want to pass all reporterSpecs except
