--- conflicted
+++ resolved
@@ -71,14 +71,8 @@
     val pos = quotes.reflect.Position.ofMacroExpansion
     val file = pos.sourceFile
     val fileName: String = file.jpath.getFileName.toString
-<<<<<<< HEAD
     val filePath: String = filePathnames(file.toString)
-    // Need check `pos.exists` here because https://github.com/lampepfl/dotty/issues/8581
-    val lineNo: Int = if (pos.exists) pos.startLine else -1
-=======
-    val filePath: String = if (showScalacticFillFilePathnames) file.toString else Resources.pleaseDefineScalacticFillFilePathnameEnvVar
     val lineNo: Int = pos.startLine
->>>>>>> 62bfff9d
     '{ Position(${Expr(fileName)}, ${Expr(filePath)}, ${Expr(lineNo)}) }
   }
 
