--- conflicted
+++ resolved
@@ -71,45 +71,6 @@
     }
   }
 
-<<<<<<< HEAD
-  // check that a code snippet does not compile
-  def assertNotTypeCheckImpl(self: Expr[_], typeChecked: Expr[Boolean], typeCheckWord: Expr[TypeCheckWord], pos: Expr[source.Position])(shouldOrMust: String)(using Quotes): Expr[Assertion] = {
-    import quotes.reflect._
-
-    // parse and type check a code snippet, generate code to throw TestFailedException if both parse and type check succeeded
-    def checkNotTypeCheck(code: String): Expr[Assertion] =
-      if (!typeChecked.valueOrError) '{ Succeeded }
-      else '{
-        val messageExpr = Resources.expectedTypeErrorButGotNone(${ Expr(code) })
-        throw new TestFailedException((_: StackDepthException) => Some(messageExpr), None, $pos)
-      }
-
-    val methodName = shouldOrMust + "Not"
-
-    self.asTerm.underlyingArgument match {
-      case Apply(
-             Apply(
-               Select(_, shouldOrMustTerconvertToStringShouldOrMustWrapperTermName),
-               List(
-                 Literal(code)
-               )
-             ),
-             _
-           ) if shouldOrMustTerconvertToStringShouldOrMustWrapperTermName ==  "convertToString" + shouldOrMust.capitalize + "Wrapper" =>
-        // LHS is a normal string literal, call checkNotTypeCheck with the extracted code string to generate code
-        checkNotTypeCheck(code.toString)
-
-      case Apply(
-             Apply(
-               Ident(shouldOrMustTerconvertToStringShouldOrMustWrapperTermName),
-               List(
-                 Literal(StringConstant(code))
-               )
-             ),
-             _
-           ) if shouldOrMustTerconvertToStringShouldOrMustWrapperTermName ==  "convertToString" + shouldOrMust.capitalize + "Wrapper" =>
-        // LHS is a normal string literal, call checkNotTypeCheck with the extracted code string to generate code
-=======
   given FromExpr[ErrorKind] with {
     def unapply(expr: Expr[ErrorKind])(using Quotes) = expr match {
       case '{ ErrorKind.Parser } => Some(ErrorKind.Parser)
@@ -155,7 +116,6 @@
     self.asTerm.underlyingArgument match {
 
       case Literal(StringConstant(code)) =>
->>>>>>> 401917da
         checkNotTypeCheck(code.toString)
 
       case Apply(Select(_, "stripMargin"), List(Literal(StringConstant(code)))) =>
