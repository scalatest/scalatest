--- conflicted
+++ resolved
@@ -173,13 +173,13 @@
    * This field enables the following syntax: 
    *
    * <pre class="stHighlight">
-<<<<<<< HEAD
    * file should exist
    *             ^
    * </pre>
    */
   val exist = new ExistWord
-=======
+
+  /**
    * file should be (readable)
    *                 ^
    * </pre>
@@ -195,7 +195,6 @@
    * </pre>
    */
   val writable = new WritableWord
->>>>>>> e670a65f
 
   /**
    * This method enables the following syntax: 
