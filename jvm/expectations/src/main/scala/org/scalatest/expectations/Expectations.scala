/*
 * Copyright 2001-2025 Artima, Inc.
 *
 * Licensed under the Apache License, Version 2.0 (the "License");
 * you may not use this file except in compliance with the License.
 * You may obtain a copy of the License at
 *
 *     http://www.apache.org/licenses/LICENSE-2.0
 *
 * Unless required by applicable law or agreed to in writing, software
 * distributed under the License is distributed on an "AS IS" BASIS,
 * WITHOUT WARRANTIES OR CONDITIONS OF ANY KIND, either express or implied.
 * See the License for the specific language governing permissions and
 * limitations under the License.
 */
package org.scalatest
package expectations

import org.scalactic.{Resources => _, _}
import Fact._
import scala.concurrent.ExecutionContext
import scala.concurrent.Future
import scala.reflect.ClassTag

import org.scalactic.Requirements.requireNonNull

/**
 * <p>
 * Trait that contains ScalaTest's expectation methods, which result in a <a href="../Fact.html"><code>Fact</code></a> instead of throwing an exception.
 * </p>
 *
 * <p>
 * A <code>Fact</code> can be a <code>Yes</code> (success), a <code>No</code> (failure), or a <code>VacuousYes</code>
 * (vacuously true). You can compose facts using logical operators
 * (such as <code>&amp;&amp;</code>, <code>||</code>, <code>!</code>, <code>implies</code>, and <code>isEqvTo</code>),
 * and convert them to assertions by calling
 * <code>toAssertion</code> or by using them in contexts where an <code>Assertion</code> is expected.
 * </p>
 *
 * <p>
 * You can use the expectations provided by this trait as an alternative to ScalaTest's traditional assertions.
 * Expectations are useful when you want to compose assertions using logical operators.
 * This trait is designed to be mixed into <code>Suite</code> classes that include type <code>Assertion</code>,
 * as part of the expected test result type, such as <code>FunSuite</code>,
 * <code>FixtureFunSuite</code>, or <code>AsyncFunSuite</code>. (You can alternatively
 * import the methods defined in this trait. For details, see the documentation for the
 * <a href="Expectations$.html"><code>Expectations</code> companion object</a>.)
 *
 * When using <code>Expectations</code> in an "<code>Any</code>" style trait, such
 * as <code>AnyFunSuite</code>, you will need to remember to convert <code>Fact</code> to
 * <code>assertion</code> explicitly by calling <code>toAssertion</code>. It is best to use 
 * <code>Expectations</code> in style traits that do not include "<code>Any</code>" in their name,
 * because in those traits, the conversion from <code>Expectation</code> to <code>Assertion</code>
 * is performed automatically by an implicit conversion from <code>Expectation</code> to
 * <code>Assertion</code>.
 * </p>
 *
 * <p>
 * You can write expectations by invoking <code>expect</code> and passing in a <code>Boolean</code> expression,
 * such as:
 * </p>
 *
 * <pre class="stHighlight">
 * val result = 7
 * expect(result == 7) // Yes(7 equaled 7)
 * </pre>
 *
 * <p>
 * If the passed expression is <code>true</code>, <code>expect</code> will return a <code>Yes</code> fact. If <code>false</code>,
 * it will return a <code>No</code> fact. Unlike ScalaTest's <code>assert</code>, which throws <code>TestFailedException</code>
 * immediately, <code>expect</code> returns a value that you can compose with other facts or convert to an assertion later.
 * </p>
 *
 * <p>
 * If you pass the previous <code>Boolean</code> expression, <code>left == right</code>, to <code>expect</code> in a ScalaTest test,
 * the returned fact will contain detailed information. Because <code>expect</code> is implemented as a macro,
 * it includes the left and right values in its message. For example:
 * </p>
 *
 * <pre class="stHighlight">
 * val left = 2
 * val right = 1
 * expect(left == right) // No(2 did not equal 1)
 * </pre>
 *
 * <p>
 * The <code>fact</code> will be a <code>No</code>, and if you convert it to an assertion with <code>fact.toAssertion</code>,
 * the detail message in the thrown <code>TestFailedException</code> will be: "2 did not equal 1".
 * </p>
 *
 * <p>
 * ScalaTest's <code>expect</code> macro works the same way as the <code>assert</code> macro, recognizing patterns in the AST
 * of the expression and giving helpful error messages for common expressions. Here are some examples, where <code>a</code> is 1,
 * <code>b</code> is 2, <code>c</code> is 3, <code>d</code> is 4, <code>xs</code> is <code>List(a, b, c)</code>,
 * and <code>num</code> is 1.0:
 * </p>
 *
 * <pre class="stHighlight">
 * expect(a == b || c &gt;= d)
 * // No(1 did not equal 2, and 3 was not greater than or equal to 4)
 *
 * expect(xs.exists(_ == 4))
 * // No(List(1, 2, 3) did not contain 4)
 *
 * expect("hello".startsWith("h") &amp;&amp; "goodbye".endsWith("y"))
 * // No("hello" started with "h", but "goodbye" did not end with "y")
 *
 * expect(num.isInstanceOf[Int])
 * // No(1.0 was not instance of scala.Int)
 *
 * expect(Some(2).isEmpty)
 * // No(Some(2) was not empty)
 * </pre>
 *
 * <p>
 * For expressions that are not recognized, the macro prints out a string
 * representation of the (desugared) AST and adds <code>"was false"</code>. Here are some examples of
 * error messages for unrecognized expressions:
 * </p>
 *
 * <pre class="stHighlight">
 * expect(None.isDefined)
 * // No(scala.None.isDefined was false)
 *
 * expect(xs.exists(i =&gt; i &gt; 10))
 * // No(xs.exists(((i: Int) =&gt; i.&gt;(10))) was false)
 * </pre>
 *
 * <p>
 * You can augment the standard fact message by providing a <code>String</code> as a second argument
 * to <code>expect</code>, like this:
 * </p>
 *
 * <pre class="stHighlight">
 * val attempted = 2
 * expect(attempted == 1, "Execution was attempted " + attempted + " times instead of 1 time")
 * // No(2 did not equal 1 Execution was attempted 2 times instead of 1 time)
 * </pre>
 *
 * <p>
 * Using this form of <code>expect</code>, the fact message will be more specific to your problem domain, thereby
 * helping you debug the problem.
 * </p>
 *
 * <a name="expectedResults"></a>
 * <h2>Expected results</h2>
 *
 * <p>
 * Although the <code>expect</code> macro provides a natural, readable way to express expectations with
 * good error messages, as the operands become lengthy, the code becomes less readable. In addition, the error messages
 * generated for <code>==</code> comparisons don't distinguish between actual and expected values. The operands are just
 * called <code>left</code> and <code>right</code>, because if one were named <code>expected</code> and the other
 * <code>actual</code>, it would be difficult for people to remember which was which. To help with these limitations,
 * this trait includes a method called <code>expectResult</code> that can be used as an alternative to <code>expect</code>.
 * To use <code>expectResult</code>, you place the expected value in parentheses after <code>expectResult</code>, followed
 * by curly braces containing code that should result in the expected value. For example:
 * </p>
 *
 * <pre class="stHighlight">
 * val a = 5
 * val b = 2
 * expectResult(2) {
 *   a - b
 * }
 * // No(Expected 2, but got 3)
 * </pre>
 *
 * <p>
 * In this case, the expected value is <code>2</code>, and the code being tested is <code>a - b</code>. The expectation
 * will fail, and the resulting <code>Fact</code> will be a <code>No</code> with the message: "Expected 2, but got 3".
 * </p>
 *
 * <a name="expectedExceptions"></a>
 * <h2>Expected exceptions</h2>
 *
 * <p>
 * Sometimes you need to test whether a method throws an expected exception under certain circumstances, such
 * as when invalid arguments are passed to the method. With expectations, you can use <code>expectThrows</code>:
 * </p>
 *
 * <pre class="stHighlight">
 * val s = "hi"
 * val fact = expectThrows[IndexOutOfBoundsException] {
 *   s.charAt(-1)
 * }
 * </pre>
 *
 * <p>
 * If <code>charAt</code> throws an instance of <code>IndexOutOfBoundsException</code>,
 * <code>expectThrows</code> will return a <code>Yes</code> fact. But if <code>charAt</code> completes normally, or throws a different
 * exception, <code>expectThrows</code> will return a <code>No</code> fact.
 * </p>
 *
 * <a name="checkingThatCodeDoesNotCompile"></a>
 * <h2>Checking that a snippet of code does or does not compile</h2>
 *
 * <p>
 * Often when creating libraries you may wish to ensure that certain arrangements of code that
 * represent potential &ldquo;user errors&rdquo; do not compile, so that your library is more error resistant.
 * This trait includes the following syntax for that purpose:
 * </p>
 *
 * <pre class="stHighlight">
 * expectDoesNotCompile("val a: String = 1")
 * // Yes(val a: String = 1 did not compile)
 * </pre>
 *
 * <p>
 * If you want to ensure that a snippet of code does not compile because of a type error (as opposed
 * to a syntax error), use:
 * </p>
 *
 * <pre class="stHighlight">
 * expectTypeError("val a: String = 1")
 * // Yes(Got a type error as expected for code: val a: String = 1)
 * </pre>
 *
 * <p>
 * Note that the <code>expectTypeError</code> call will only succeed if the given snippet of code does not
 * compile because of a type error. A syntax error will still result in a <code>No</code> fact.
 * </p>
 *
 * <p>
 * If you want to state that a snippet of code <em>does</em> compile, you can make that
 * more obvious with:
 * </p>
 *
 * <pre class="stHighlight">
 * expectCompiles("val a: Int = 1")
 * // Yes(val a: Int = 1 compiled successfully)
 * </pre>
 *
 * <a name="composingFacts"></a>
 * <h2>Composing facts</h2>
 *
 * <p>
 * One of the key advantages of expectations over assertions is that you can compose facts using logical operators.
 * For example:
 * </p>
 *
 * <pre class="stHighlight">
 * val fact1 = expect(x &gt; 0)
 * val fact2 = expect(x &lt; 10)
 * val fact3 = fact1 &amp;&amp; fact2
 * fact3
 * // No(
 * //   Yes(12 was greater than 0) &&
 * //   No(12 was not less than 10)
 * // )
 * </pre>
 *
 * <p>
 * You can use <code>&amp;&amp;</code>, <code>&amp;</code>, <code>||</code>, <code>|</code>, <code>!</code>,
 * <code>implies</code>, and <code>isEqvTo</code> to combine facts. When you're ready to convert the composed fact
 * to an assertion, call <code>toAssertion</code>:
 * </p>
 *
 * <pre class="stHighlight">
 * fact3.toAssertion
 * // org.scalatest.exceptions.TestFailedException: 12 was greater than 0, but 12 was not less than 10
 * //   at org.scalatest.Fact.toAssertion(Fact.scala:120)
 * //   ... 59 elided
 * </pre>
 *
 * <p>
 * For more information on composing facts, see the documentation for <a href="../Fact.html"><code>Fact</code></a>.
 * </p>
 *
 * @author Bill Venners
 * @author Chua Chee Seng
 */
trait Expectations {
  
  /**
   * Expect that the value passed as <code>expected</code> equals the value passed as <code>actual</code>.
   * If the <code>actual</code> value equals the <code>expected</code> value
   * (as determined by <code>==</code>), <code>expectResult</code> returns a <code>Yes</code> <code>Fact</code>.
   * Else, <code>expectResult</code> returns a <code>No</code> <code>Fact</code> that includes the expected and actual values.
   *
   * @param expected the expected value
   * @param actual the actual value, which should equal the passed <code>expected</code> value
   * @param prettifier an implicit <code>Prettifier</code> used to prettify error messages
   * @param pos an implicit <code>Position</code> that represents the source code location
   * @return a <code>Yes</code> <code>Fact</code> if the passed <code>actual</code> value equals the passed <code>expected</code> value, else a <code>No</code> <code>Fact</code>.
   */
  def expectResult(expected: Any)(actual: Any)(implicit prettifier: Prettifier, pos: source.Position): Fact = {
    if (!DefaultEquality.areEqualComparingArraysStructurally(actual, expected)) {
      val (act, exp) = Suite.getObjectsForFailureMessage(actual, expected)
      val rawFactMessage = Resources.rawExpectedButGot
      val rawSimplifiedFactMessage = Resources.rawDidNotEqual
      val rawMidSentenceFactMessage = Resources.rawMidSentenceExpectedButGot
      val rawMidSentenceSimplifiedFactMessage = Resources.rawDidNotEqual
      No(
        rawFactMessage,
        rawSimplifiedFactMessage,
        rawMidSentenceFactMessage,
        rawMidSentenceSimplifiedFactMessage,
        Vector(exp, act),
        Vector(exp, act),
        Vector(exp, act),
        Vector(exp, act), 
        prettifier
      )
    }
    else {
      val (act, exp) = Suite.getObjectsForFailureMessage(actual, expected)
      val rawFactMessage = Resources.rawExpectedAndGot
      val rawSimplifiedFactMessage = Resources.rawEqualed
      val rawMidSentenceFactMessage = Resources.rawMidSentenceExpectedAndGot
      val rawMidSentenceSimplifiedFactMessage = Resources.rawEqualed
      Yes(
        rawFactMessage,
        rawSimplifiedFactMessage,
        rawMidSentenceFactMessage,
        rawMidSentenceSimplifiedFactMessage,
        Vector(exp, act),
        Vector(exp, act),
        Vector(exp, act),
        Vector(exp, act), 
        prettifier
      )
    }
  }

  /**
   * Expect that the value passed as <code>expected</code> equals the value passed as <code>actual</code>.
   * If the <code>actual</code> equals the <code>expected</code>
   * (as determined by <code>==</code>), <code>expectResult</code> returns a <code>Yes</code> <code>Fact</code>.
   * Else, <code>expectResult</code> returns a <code>No</code> <code>Fact</code> that includes the expected and actual values, as well as the <code>String</code>
   * obtained by invoking <code>toString</code> on the passed <code>clue</code>.
   *
   * @param expected the expected value
   * @param clue An object whose <code>toString</code> method returns a message to include in the <code>Fact</code>'s message.
   * @param actual the actual value, which should equal the passed <code>expected</code> value
   * @param prettifier an implicit <code>Prettifier</code> used to prettify error messages
   * @param pos an implicit <code>Position</code> that represents the source code location
   * @return a <code>Yes</code> <code>Fact</code> if the passed <code>actual</code> value equals the passed <code>expected</code> value, else a <code>No</code> <code>Fact</code>.
   */
  def expectResult(expected: Any, clue: Any)(actual: Any)(implicit prettifier: Prettifier, pos: source.Position): Fact = {
    requireNonNull(clue)
    if (!DefaultEquality.areEqualComparingArraysStructurally(actual, expected)) {
      val (act, exp) = Suite.getObjectsForFailureMessage(actual, expected)
      val rawFactMessage = Resources.rawExpectedButGot
      val rawSimplifiedFactMessage = Resources.rawDidNotEqual
      val rawMidSentenceFactMessage = Resources.rawMidSentenceExpectedButGot
      val rawMidSentenceSimplifiedFactMessage = Resources.rawDidNotEqual
      No(
        AppendedClues.appendClue(rawFactMessage, clue.toString()),
        AppendedClues.appendClue(rawSimplifiedFactMessage, clue.toString()),
        AppendedClues.appendClue(rawMidSentenceFactMessage, clue.toString()),
        AppendedClues.appendClue(rawMidSentenceSimplifiedFactMessage, clue.toString()),
        Vector(exp, act),
        Vector(exp, act),
        Vector(exp, act),
        Vector(exp, act), 
        prettifier
      )
    }
    else {
      val (act, exp) = Suite.getObjectsForFailureMessage(actual, expected)
      val rawFactMessage = Resources.rawExpectedAndGot
      val rawSimplifiedFactMessage = Resources.rawEqualed
      val rawMidSentenceFactMessage = Resources.rawMidSentenceExpectedAndGot
      val rawMidSentenceSimplifiedFactMessage = Resources.rawEqualed
      Yes(
        AppendedClues.appendClue(rawFactMessage, clue.toString()),
        AppendedClues.appendClue(rawSimplifiedFactMessage, clue.toString()),
        AppendedClues.appendClue(rawMidSentenceFactMessage, clue.toString()),
        AppendedClues.appendClue(rawMidSentenceSimplifiedFactMessage, clue.toString()),
        Vector(exp, act),
        Vector(exp, act),
        Vector(exp, act),
        Vector(exp, act), 
        prettifier
      )
    }
  }

  /**
   * Ensure that an expected exception is thrown by the passed function value. The thrown exception must be an instance of the
   * type specified by the type parameter of this method. This method invokes the passed
   * function. If the function throws an exception that's an instance of the specified type,
   * this method returns a <code>Yes</code> <code>Fact</code>. Else, whether the passed function returns normally
   * or completes abruptly with a different exception, this method returns a <code>No</code> <code>Fact</code>.
   *
   * <p>
   * Note that the type specified as this method's type parameter may represent any subtype of
   * <code>AnyRef</code>, not just <code>Throwable</code> or one of its subclasses. In
   * Scala, exceptions can be caught based on traits they implement, so it may at times make sense
   * to specify a trait that the expected exception's class must mix in. If a class instance is
   * passed for a type that could not possibly be used to catch an exception (such as <code>String</code>,
   * for example), this method will return a <code>No</code> <code>Fact</code>.
   * </p>
   *
   * @param f the function value that should throw the expected exception
   * @param classTag an implicit <code>ClassTag</code> representing the type of the specified
   * type parameter.
   * @param prettifier an implicit <code>Prettifier</code> used to prettify error messages
   * @return a <code>Yes</code> <code>Fact</code> if an exception of the expected type is thrown, else a <code>No</code> <code>Fact</code>.
   */
  def expectThrows[T <: AnyRef](f: => Any)(implicit classTag: ClassTag[T], prettifier: Prettifier): Expectation = {
    val clazz = classTag.runtimeClass
    try {
      f
      No(
        rawFactMessage = Resources.rawExceptionExpected,
        rawSimplifiedFactMessage = Resources.rawFactNoExceptionWasThrown,
        rawMidSentenceFactMessage = Resources.rawMidSentenceExpectedExceptionWasThrown,
        rawMidSentenceSimplifiedFactMessage = Resources.rawMidSentenceFactNoExceptionWasThrown,
        factMessageArgs = Vector(clazz.getName),
        simplifiedFactMessageArgs = Vector.empty,
        midSentenceFactMessageArgs = Vector(clazz.getName),
        midSentenceSimplifiedFactMessageArgs = Vector.empty, 
        prettifier
      )
    }
    catch {
      case u: Throwable => {
        if (!clazz.isAssignableFrom(u.getClass))
          No(
            rawFactMessage = Resources.rawWrongException,
            rawSimplifiedFactMessage = Resources.rawFactExceptionWasThrown,
            rawMidSentenceFactMessage = Resources.rawMidSentenceWrongException,
            rawMidSentenceSimplifiedFactMessage = Resources.rawMidSentenceFactExceptionWasThrown,
            factMessageArgs = Vector(clazz.getName, u.getClass.getName),
            simplifiedFactMessageArgs = Vector(u.getClass.getName),
            midSentenceFactMessageArgs = Vector(clazz.getName, u.getClass.getName),
            midSentenceSimplifiedFactMessageArgs = Vector(u.getClass.getName),
            cause = Some(u), 
            prettifier
          )
        else
          Yes(
            rawFactMessage = Resources.rawFactExceptionWasThrown,
            rawSimplifiedFactMessage = Resources.rawFactExceptionWasThrown,
            rawMidSentenceFactMessage = Resources.rawMidSentenceFactExceptionWasThrown,
            rawMidSentenceSimplifiedFactMessage = Resources.rawMidSentenceFactExceptionWasThrown,
            factMessageArgs = Vector(clazz.getName),
            simplifiedFactMessageArgs = Vector(clazz.getName),
            midSentenceFactMessageArgs = Vector(clazz.getName),
            midSentenceSimplifiedFactMessageArgs = Vector(clazz.getName),
            cause = Some(u),
            prettifier
          )
      }
    }
  }

  import language.experimental.macros

  /**
   * Expect that a boolean condition is true.
   * If the condition is <code>true</code>, this method returns a <code>Yes</code> <code>Fact</code>.
   * Else, it returns a <code>No</code> <code>Fact</code>.
   *
   * <p>
   * This method is implemented in terms of a Scala macro that will generate a more helpful error message
   * for expressions of this form:
   * </p>
   *
   * <ul>
   * <li>expect(a == b)</li>
   * <li>expect(a != b)</li>
   * <li>expect(a === b)</li>
   * <li>expect(a !== b)</li>
   * <li>expect(a &gt; b)</li>
   * <li>expect(a &gt;= b)</li>
   * <li>expect(a &lt; b)</li>
   * <li>expect(a &lt;= b)</li>
   * <li>expect(a startsWith "prefix")</li>
   * <li>expect(a endsWith "postfix")</li>
   * <li>expect(a contains "something")</li>
   * <li>expect(a eq b)</li>
   * <li>expect(a ne b)</li>
   * <li>expect(a &gt; 0 &amp;&amp; b &gt; 5)</li>
   * <li>expect(a &gt; 0 || b &gt; 5)</li>
   * <li>expect(a.isEmpty)</li>
   * <li>expect(!a.isEmpty)</li>
   * <li>expect(a.isInstanceOf[String])</li>
   * <li>expect(a.length == 8)</li>
   * <li>expect(a.size == 8)</li>
   * <li>expect(a.exists(_ == 8))</li>
   * </ul>
   *
   * <p>
   * At this time, any other form of expression will just get a <code>Fact</code> with message saying the given
   * expression was false.
   * </p>
   *
   * @param condition the boolean condition to expect
   * @param prettifier an implicit <code>Prettifier</code> used to prettify error messages
   * @param pos an implicit <code>Position</code> that represents the source code location
   * @return a <code>Yes</code> <code>Fact</code> if the condition is <code>true</code>, else a <code>No</code> <code>Fact</code>.
   */
  def expect(expression: Boolean)(implicit prettifier: Prettifier, pos: source.Position): Fact = macro ExpectationsMacro.expect

  /**
   * Expect that a boolean condition is true.
   * If the condition is <code>true</code>, this method returns a <code>Yes</code> <code>Fact</code>.
   * Else, it returns a <code>No</code> <code>Fact</code> that includes the <code>String</code> obtained
   * by invoking <code>toString</code> on the passed <code>clue</code> as well as information about the expression.
   *
   * <p>
   * This method is implemented in terms of a Scala macro that will generate a more helpful error message.
   * See the documentation for the parameterless <code>expect</code> method for the list of expressions that
   * will generate helpful error messages.
   * </p>
   *
   * @param condition the boolean condition to expect
   * @param clue An object whose <code>toString</code> method returns a message to include in the <code>Fact</code>'s message.
   * @param prettifier an implicit <code>Prettifier</code> used to prettify error messages
   * @param pos an implicit <code>Position</code> that represents the source code location
   * @return a <code>Yes</code> <code>Fact</code> if the condition is <code>true</code>, else a <code>No</code> <code>Fact</code>.
   */
  def expect(expression: Boolean, clue: Any)(implicit prettifier: Prettifier, pos: source.Position): Fact = macro ExpectationsMacro.expectWithClue

  /**
   * Expect that a given string snippet of code does not pass either the Scala parser or type checker.
   *
   * <p>
   * Often when creating libraries you may wish to ensure that certain arrangements of code that
   * represent potential &ldquo;user errors&rdquo; do not compile, so that your library is more error resistant.
   * ScalaTest's <code>Expectations</code> trait includes the following syntax for that purpose:
   * </p>
   *
   * <pre class="stHighlight">
   * expectDoesNotCompile("val a: String = \"a string")
   * </pre>
   *
   * <p>
   * Although <code>expectDoesNotCompile</code> is implemented with a macro that determines at compile time whether
   * the snippet of code represented by the passed string doesn't compile, it returns a <code>Fact</code> at runtime
   * that indicates whether the snippet compiled or not. A <code>Yes</code> <code>Fact</code> is returned if the snippet
   * does not compile (<em>i.e.</em>, the expected behavior), and a <code>No</code> <code>Fact</code> is returned if the snippet
   * <em>does</em> compile (unexpected behavior).
   * </p>
   *
   * <p>
   * Note that the difference between <code>expectTypeError</code> and <code>expectDoesNotCompile</code> is
   * that <code>expectDoesNotCompile</code> will return a <code>Yes</code> <code>Fact</code> if the given code does not compile for any reason,
   * whereas <code>expectTypeError</code> will only return a <code>Yes</code> <code>Fact</code> if the given code does not compile because of
   * a type error. If the given code does not compile because of a syntax error, for example, <code>expectDoesNotCompile</code>
   * will return a <code>Yes</code> <code>Fact</code> but <code>expectTypeError</code> will return a <code>No</code> <code>Fact</code>.
   * </p>
   *
   * @param code the snippet of code that should not compile
   * @param prettifier an implicit <code>Prettifier</code> used to prettify error messages
   * @param pos an implicit <code>Position</code> that represents the source code location
   * @return a <code>Yes</code> <code>Fact</code> if the snippet does not compile, else a <code>No</code> <code>Fact</code>.
   */
  def expectDoesNotCompile(code: String)(implicit prettifier: Prettifier, pos: source.Position): Fact = macro CompileMacro.expectDoesNotCompileImpl

  /**
   * Expect that a given string snippet of code passes both the Scala parser and type checker.
   *
   * <p>
   * You can use this to make sure a snippet of code compiles:
   * </p>
   *
   * <pre class="stHighlight">
   * expectCompiles("val a: Int = 1")
   * </pre>
   *
   * <p>
   * Although <code>expectCompiles</code> is implemented with a macro that determines at compile time whether
   * the snippet of code represented by the passed string compiles, it returns a <code>Fact</code> at runtime
   * that indicates whether the snippet compiled or not. A <code>Yes</code> <code>Fact</code> is returned if the snippet
   * does compile (<em>i.e.</em>, the expected behavior), and a <code>No</code> <code>Fact</code> is returned if the snippet
   * <em>does not</em> compile (unexpected behavior).
   * </p>
   *
   * @param code the snippet of code that should compile
   * @param prettifier an implicit <code>Prettifier</code> used to prettify error messages
   * @param pos an implicit <code>Position</code> that represents the source code location
   * @return a <code>Yes</code> <code>Fact</code> if the snippet compiles, else a <code>No</code> <code>Fact</code>.
   */
  def expectCompiles(code: String)(implicit prettifier: Prettifier, pos: source.Position): Fact = macro CompileMacro.expectCompilesImpl

  /**
   * Expect that a given string snippet of code does not pass the Scala type checker, failing if the given snippet does not pass the Scala parser.
   *
   * <p>
   * Often when creating libraries you may wish to ensure that certain arrangements of code that
   * represent potential &ldquo;user errors&rdquo; do not compile, so that your library is more error resistant.
   * ScalaTest's <code>Expectations</code> trait includes the following syntax for that purpose:
   * </p>
   *
   * <pre class="stHighlight">
   * expectTypeError("val a: String = 1")
   * </pre>
   *
   * <p>
   * Although <code>expectTypeError</code> is implemented with a macro that determines at compile time whether
   * the snippet of code represented by the passed string type checks, it returns a <code>Fact</code> at runtime
   * that indicates whether the snippet type checked or not. A <code>Yes</code> <code>Fact</code> is returned if the snippet
   * does <em>not</em> type check (<em>i.e.</em>, the expected behavior), and a <code>No</code> <code>Fact</code> is returned if the snippet
   * <em>does</em> type check (unexpected behavior).
   * </p>
   *
   * <p>
   * Note that the difference between <code>expectTypeError</code> and <code>expectDoesNotCompile</code> is
   * that <code>expectDoesNotCompile</code> will return a <code>Yes</code> <code>Fact</code> if the given code does not compile for any reason,
   * whereas <code>expectTypeError</code> will only return a <code>Yes</code> <code>Fact</code> if the given code does not compile because of
   * a type error. If the given code does not compile because of a syntax error, for example, <code>expectDoesNotCompile</code>
   * will return a <code>Yes</code> <code>Fact</code> but <code>expectTypeError</code> will return a <code>No</code> <code>Fact</code>.
   * </p>
   *
   * @param code the snippet of code that should not type check
   * @param prettifier an implicit <code>Prettifier</code> used to prettify error messages
   * @param pos an implicit <code>Position</code> that represents the source code location
   * @return a <code>Yes</code> <code>Fact</code> if the snippet does not type check, else a <code>No</code> <code>Fact</code>.
   */
  def expectTypeError(code: String)(implicit prettifier: Prettifier, pos: source.Position): Fact = macro CompileMacro.expectTypeErrorImpl

  // SKIP-DOTTY-START
  import scala.language.implicitConversions
  // SKIP-DOTTY-END

  /**
<<<<<<< HEAD
   // SKIP-DOTTY-START
   * Implicitly converts a boolean expression to a [[Fact]] for assertion purposes, which makes (x &gt; 0) implies expect(x &gt; -1) syntax works
   // SKIP-DOTTY-END
  //DOTTY-ONLY  * Converts a boolean expression to a [[Fact]] for assertion purposes, which makes (x &gt; 0) implies expect(x &gt; -1) syntax works
   *
   * @param expression the boolean expression to be evaluated
   * @param prettifier the prettifier used to pretty-print the values
   * @param pos the source position
   * @return a [[Fact]] representing the result of the assertion
   */
  // SKIP-DOTTY-START    
=======
   * Implicitly converts a <code>Boolean</code> value to a <code>Fact</code> for use in logical expressions.
   *
   * <p>
   * This implicit conversion enables the use of boolean expressions in logical fact compositions,
   * such as <code>(x &gt; 0) implies expect(x &gt; -1)</code>. The boolean value on the left side
   * of <code>implies</code> is implicitly converted to a <code>Fact</code> so it can be combined
   * with the <code>Fact</code> returned by <code>expect</code>.
   * </p>
   *
   * <p>
   * This method is implemented in terms of a Scala macro that will generate helpful error messages
   * similar to the <code>expect</code> macro.
   * </p>
   *
   * @param expression the boolean expression to be converted
   * @param prettifier an implicit <code>Prettifier</code> used to prettify error messages
   * @param pos an implicit <code>Position</code> that represents the source code location
   * @return a <code>Yes</code> <code>Fact</code> if the expression is <code>true</code>, else a <code>No</code> <code>Fact</code>.
   */
>>>>>>> f22b3e09
  implicit def booleanToFact(expression: Boolean)(implicit prettifier: Prettifier, pos: source.Position): Fact = macro ExpectationsMacro.expect
  // SKIP-DOTTY-END
  //DOTTY-ONLY def booleanToFact(expression: Boolean)(implicit prettifier: Prettifier, pos: source.Position): Fact = macro ExpectationsMacro.expect
  //DOTTY-ONLY /**
  //DOTTY-ONLY  * Given conversion that converts a boolean expression to a [[Fact]] for assertion purposes, which makes (x &gt; 0) implies expect(x &gt; -1) syntax works
  //DOTTY-ONLY  */
  //DOTTY-ONLY given Conversion[Boolean, Fact] = booleanToFact

  /**
<<<<<<< HEAD
   // SKIP-DOTTY-START
   * Implicitly converts an [[Expectation]] to an [[Assertion]].
   // SKIP-DOTTY-END
  //DOTTY-ONLY  * Converts an [[Expectation]] to an [[Assertion]].
=======
   * Implicitly converts an <code>Expectation</code> to an <code>Assertion</code>.
   *
   * <p>
   * This implicit conversion allows <code>Expectation</code> (which is a type alias for <code>Fact</code>)
   * to be used in contexts where an <code>Assertion</code> is expected. The conversion is performed by
   * calling the <code>toAssertion</code> method on the <code>Fact</code>, which returns <code>Succeeded</code>
   * if the fact is <code>Yes</code>, throws <code>TestFailedException</code> if the fact is <code>No</code>,
   * or throws <code>TestCanceledException</code> if the fact is <code>VacuousYes</code>.
   * </p>
>>>>>>> f22b3e09
   *
   * @param exp the <code>Expectation</code> (which is a <code>Fact</code>) to be converted
   * @param pos an implicit <code>Position</code> that represents the source code location
   * @return <code>Succeeded</code> if the <code>Expectation</code> is a <code>Yes</code> fact
   * @throws TestFailedException if the <code>Expectation</code> is a <code>No</code> fact
   * @throws TestCanceledException if the <code>Expectation</code> is a <code>VacuousYes</code> fact
   */
<<<<<<< HEAD
  // SKIP-DOTTY-END 
  implicit def convertExpectationToAssertion(exp: Expectation): Assertion = exp.toAssertion
  // SKIP-DOTTY-END
  //DOTTY-ONLY def convertExpectationToAssertion(exp: Expectation): Assertion = exp.toAssertion
  //DOTTY-ONLY /**
  //DOTTY-ONLY  * Given conversion that converts an [[Expectation]] to an [[Assertion]].
  //DOTTY-ONLY  */  
  //DOTTY-ONLY given Conversion[Expectation, Assertion] = convertExpectationToAssertion
=======
  implicit def convertExpectationToAssertion(exp: Expectation)(implicit pos: source.Position): Assertion = exp.toAssertion
>>>>>>> f22b3e09
}


/**
 * Companion object that facilitates the importing of <code>Expectations</code> members as
 * an alternative to mixing in the trait. One use case is to import <code>Expectations</code> members so you
 * can use them in the Scala interpreter:
 *
 * <pre class="stREPL">
 * scala&gt; import org.scalatest.expectations.Expectations._
 * import org.scalatest.expectations.Expectations._
 * &nbsp;
 * scala&gt; expectResult(2) { 1 + 1 }
 * val res0: org.scalatest.Fact = Yes(Expected 2, and got 2)
 * &nbsp;
 * scala&gt; expectResult(3) { 1 + 3 }
 * val res1: org.scalatest.Fact = No(Expected 3, but got 4)
 * &nbsp;
 * scala&gt; val fact = expectResult(2) { 1 + 3 }
 * val fact: org.scalatest.Fact = No(Expected 2, but got 4)
 * &nbsp;
 * scala&gt; fact.toAssertion
 * org.scalatest.exceptions.TestFailedException: Expected 2, but got 4
 *      at org.scalatest.Fact.toAssertion(Fact.scala:...)
 *      at ... .&lt;init&gt;(&lt;console&gt;:...)
 * &nbsp;
 * scala&gt; val caught = expectThrows[StringIndexOutOfBoundsException] { "hi".charAt(-1) }
 * val caught: org.scalatest.Expectation = Yes(Exception "java.lang.StringIndexOutOfBoundsException" was thrown)
 * </pre>
 *
 * @author Bill Venners
 * @author Chua Chee Seng
 */
object Expectations extends Expectations {

  /**
   * Helper class used by code generated by the <code>expect</code> macro.
   */
  class ExpectationsHelper {

    import org.scalactic.Requirements.requireNonNull

    /**
     * Expect that the passed in <code>Bool</code> is <code>true</code>, else return a <code>No</code> with an error message.
     *
     * @param bool the <code>Bool</code> to check
     * @param clue optional clue to be included in the <code>Fact</code>'s error message when expectation fails
     * @param prettifier the <code>Prettifier</code> used to prettify objects in error messages
     * @param pos the source position
     * @return a <code>Yes</code> <code>Fact</code> if the <code>Bool</code> is <code>true</code>, else a <code>No</code> <code>Fact</code>
     */
    def macroExpect(bool: Bool, clue: Any, prettifier: Prettifier, pos: source.Position): Fact = {
      requireNonNull(clue)
      val result = 
        if (!bool.value)
          No(
            bool.rawFailureMessage,
            bool.rawFailureMessage,
            bool.rawFailureMessage,
            bool.rawFailureMessage,
            bool.failureMessageArgs,
            bool.failureMessageArgs,
            bool.failureMessageArgs,
            bool.failureMessageArgs, 
            prettifier
          )
        else
          Yes(
            bool.rawNegatedFailureMessage,
            bool.rawNegatedFailureMessage,
            bool.rawNegatedFailureMessage,
            bool.rawNegatedFailureMessage,
            bool.negatedFailureMessageArgs,
            bool.negatedFailureMessageArgs,
            bool.negatedFailureMessageArgs,
            bool.negatedFailureMessageArgs, 
            prettifier
          )
      if (clue == "") result else result.modifyMessage(_.map(ori => AppendedClues.appendClue(ori, clue.toString)))    
    }

  }

  /**
   * Helper instance used by code generated by macro expectations.
   */
  val expectationsHelper = new ExpectationsHelper
}<|MERGE_RESOLUTION|>--- conflicted
+++ resolved
@@ -617,23 +617,17 @@
   // SKIP-DOTTY-END
 
   /**
-<<<<<<< HEAD
-   // SKIP-DOTTY-START
-   * Implicitly converts a boolean expression to a [[Fact]] for assertion purposes, which makes (x &gt; 0) implies expect(x &gt; -1) syntax works
-   // SKIP-DOTTY-END
-  //DOTTY-ONLY  * Converts a boolean expression to a [[Fact]] for assertion purposes, which makes (x &gt; 0) implies expect(x &gt; -1) syntax works
-   *
-   * @param expression the boolean expression to be evaluated
-   * @param prettifier the prettifier used to pretty-print the values
-   * @param pos the source position
-   * @return a [[Fact]] representing the result of the assertion
-   */
-  // SKIP-DOTTY-START    
-=======
+  // SKIP-DOTTY-START
    * Implicitly converts a <code>Boolean</code> value to a <code>Fact</code> for use in logical expressions.
-   *
-   * <p>
+  // SKIP-DOTTY-END
+  //DOTTY-ONLY  * Converts a <code>Boolean</code> value to a <code>Fact</code> for use in logical expressions.
+   *
+   * <p>
+  // SKIP-DOTTY-START
    * This implicit conversion enables the use of boolean expressions in logical fact compositions,
+  // SKIP-DOTTY-END
+  //DOTTY-ONLY  * This conversion enables the use of boolean expressions in logical fact compositions,
+   * 
    * such as <code>(x &gt; 0) implies expect(x &gt; -1)</code>. The boolean value on the left side
    * of <code>implies</code> is implicitly converted to a <code>Fact</code> so it can be combined
    * with the <code>Fact</code> returned by <code>expect</code>.
@@ -649,23 +643,20 @@
    * @param pos an implicit <code>Position</code> that represents the source code location
    * @return a <code>Yes</code> <code>Fact</code> if the expression is <code>true</code>, else a <code>No</code> <code>Fact</code>.
    */
->>>>>>> f22b3e09
+  // SKIP-DOTTY-START 
   implicit def booleanToFact(expression: Boolean)(implicit prettifier: Prettifier, pos: source.Position): Fact = macro ExpectationsMacro.expect
   // SKIP-DOTTY-END
-  //DOTTY-ONLY def booleanToFact(expression: Boolean)(implicit prettifier: Prettifier, pos: source.Position): Fact = macro ExpectationsMacro.expect
+  //DOTTY-ONLY def booleanToFact(expression: Boolean)(using prettifier: Prettifier, pos: source.Position): Fact = macro ExpectationsMacro.expect
   //DOTTY-ONLY /**
   //DOTTY-ONLY  * Given conversion that converts a boolean expression to a [[Fact]] for assertion purposes, which makes (x &gt; 0) implies expect(x &gt; -1) syntax works
   //DOTTY-ONLY  */
   //DOTTY-ONLY given Conversion[Boolean, Fact] = booleanToFact
 
   /**
-<<<<<<< HEAD
-   // SKIP-DOTTY-START
-   * Implicitly converts an [[Expectation]] to an [[Assertion]].
-   // SKIP-DOTTY-END
-  //DOTTY-ONLY  * Converts an [[Expectation]] to an [[Assertion]].
-=======
+  // SKIP-DOTTY-START
    * Implicitly converts an <code>Expectation</code> to an <code>Assertion</code>.
+  // SKIP-DOTTY-END
+  //DOTTY-ONLY  * Converts an <code>Expectation</code> to an <code>Assertion</code>.
    *
    * <p>
    * This implicit conversion allows <code>Expectation</code> (which is a type alias for <code>Fact</code>)
@@ -674,7 +665,6 @@
    * if the fact is <code>Yes</code>, throws <code>TestFailedException</code> if the fact is <code>No</code>,
    * or throws <code>TestCanceledException</code> if the fact is <code>VacuousYes</code>.
    * </p>
->>>>>>> f22b3e09
    *
    * @param exp the <code>Expectation</code> (which is a <code>Fact</code>) to be converted
    * @param pos an implicit <code>Position</code> that represents the source code location
@@ -682,18 +672,14 @@
    * @throws TestFailedException if the <code>Expectation</code> is a <code>No</code> fact
    * @throws TestCanceledException if the <code>Expectation</code> is a <code>VacuousYes</code> fact
    */
-<<<<<<< HEAD
-  // SKIP-DOTTY-END 
-  implicit def convertExpectationToAssertion(exp: Expectation): Assertion = exp.toAssertion
+  // SKIP-DOTTY-START 
+  implicit def convertExpectationToAssertion(exp: Expectation)(implicit pos: source.Position): Assertion = exp.toAssertion
   // SKIP-DOTTY-END
-  //DOTTY-ONLY def convertExpectationToAssertion(exp: Expectation): Assertion = exp.toAssertion
+  //DOTTY-ONLY def convertExpectationToAssertion(exp: Expectation)(using pos: source.Position): Assertion = exp.toAssertion(using pos)
   //DOTTY-ONLY /**
   //DOTTY-ONLY  * Given conversion that converts an [[Expectation]] to an [[Assertion]].
   //DOTTY-ONLY  */  
-  //DOTTY-ONLY given Conversion[Expectation, Assertion] = convertExpectationToAssertion
-=======
-  implicit def convertExpectationToAssertion(exp: Expectation)(implicit pos: source.Position): Assertion = exp.toAssertion
->>>>>>> f22b3e09
+  //DOTTY-ONLY given Conversion[Expectation, Assertion](using pos: source.Position) = convertExpectationToAssertion(using pos)
 }
 
 
