--- conflicted
+++ resolved
@@ -7014,11 +7014,7 @@
     // SKIP-DOTTY-START 
     def shouldBe(right: Any): Assertion = {
     // SKIP-DOTTY-END
-<<<<<<< HEAD
-    //DOTTY-ONLY extension [T](leftSideValue: T)(using pos: source.Position, prettifier: Prettifier) def shouldBe(right: Any): Assertion = {
-=======
     //DOTTY-ONLY extension [T, R](leftSideValue: T)(using pos: source.Position, prettifier: Prettifier) def shouldBe(right: R)(implicit caneq: scala.CanEqual[T, R]): Assertion = {
->>>>>>> 401917da
       if (!areEqualComparingArraysStructurally(leftSideValue, right)) {
         val (leftee, rightee) = Suite.getObjectsForFailureMessage(leftSideValue, right)
         val localPrettifier = prettifier // Grabbing a local copy so we don't attempt to serialize AnyShouldWrapper (since first param to indicateFailure is a by-name)
@@ -7784,11 +7780,7 @@
     //DOTTY-ONLY extension (leftSideString: String)(using pos: source.Position, prettifier: Prettifier) def shouldNot(fullyMatchWord: FullyMatchWord): ResultOfFullyMatchWordForString =
       new ResultOfFullyMatchWordForString(leftSideString, false, prettifier, pos)
 
-<<<<<<< HEAD
-    //DOTTY-ONLY import scala.compiletime.testing.typeChecks  
-=======
     //DOTTY-ONLY import scala.compiletime.testing.{typeChecks,typeCheckErrors}
->>>>>>> 401917da
 
     /**
      * This method enables syntax such as the following:
@@ -7827,11 +7819,7 @@
     // SKIP-DOTTY-START
     def shouldNot(typeCheckWord: TypeCheckWord)(implicit pos: source.Position): Assertion = macro CompileMacro.shouldNotTypeCheckImpl
     // SKIP-DOTTY-END
-<<<<<<< HEAD
-    //DOTTY-ONLY extension (inline leftSideString: String)(using pos: source.Position, prettifier: Prettifier) transparent inline def shouldNot(typeCheckWord: TypeCheckWord): Assertion = ${ org.scalatest.matchers.should.CompileMacro.shouldNotTypeCheckImpl('{leftSideString}, '{typeChecks(leftSideString)}, '{typeCheckWord})('{pos}) }
-=======
     //DOTTY-ONLY extension (inline leftSideString: String)(using pos: source.Position, prettifier: Prettifier) transparent inline def shouldNot(typeCheckWord: TypeCheckWord): Assertion = ${ org.scalatest.matchers.should.CompileMacro.shouldNotTypeCheckImpl('{leftSideString}, '{typeCheckErrors(leftSideString)}, '{typeCheckWord})('{pos}) }
->>>>>>> 401917da
   // SKIP-DOTTY-START
   }
   // SKIP-DOTTY-END
