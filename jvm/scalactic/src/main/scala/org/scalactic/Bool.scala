--- conflicted
+++ resolved
@@ -965,29 +965,10 @@
             Vector(
               UnquotedString(leftBool.negatedFailureMessage),
               UnquotedString(rightBool.midSentenceNegatedFailureMessage)
-<<<<<<< HEAD
-=======
             )
           case (leftBool: Bool, rightAny: Any) =>
             Vector(UnquotedString(leftBool.negatedFailureMessage), rightAny)
           case (leftAny: Any, rightBool: Bool) =>
-            Vector(leftAny, UnquotedString(rightBool.midSentenceNegatedFailureMessage))
-          case _ =>
-            Vector(left, right)
-        }
-        
-      case "||" =>
-        (left, right) match {
-          case (leftBool: Bool, rightBool: Bool) =>
-            Vector(
-              UnquotedString(if (leftBool.value) leftBool.negatedFailureMessage else leftBool.failureMessage),
-              UnquotedString(if (rightBool.value) rightBool.midSentenceNegatedFailureMessage else rightBool.midSentenceFailureMessage)
->>>>>>> 6cad9e18
-            )
-          case (leftBool: Bool, rightAny: Any) =>
-            Vector(UnquotedString(leftBool.negatedFailureMessage), rightAny)
-          case (leftAny: Any, rightBool: Bool) =>
-<<<<<<< HEAD
             Vector(leftAny, UnquotedString(rightBool.midSentenceNegatedFailureMessage))
           case _ =>
             Vector(left, right)
@@ -1013,14 +994,9 @@
           case _ =>
             Vector(left, right)
         }
-=======
-            Vector(leftAny, UnquotedString(if (rightBool.value) rightBool.midSentenceNegatedFailureMessage else rightBool.midSentenceFailureMessage))
-          case _ =>
-            Vector(left, right)
-        }
->>>>>>> 6cad9e18
 
       case "|" =>
+
         (left, right) match {
           case (leftBool: Bool, rightBool: Bool) =>
             Vector(
