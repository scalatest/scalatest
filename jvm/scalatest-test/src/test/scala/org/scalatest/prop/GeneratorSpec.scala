--- conflicted
+++ resolved
@@ -884,8 +884,11 @@
       }
     // SKIP-DOTTY-START  
     }
-<<<<<<< HEAD
+    // SKIP-DOTTY-END
+    
+    // SKIP-DOTTY-START
     implicit class GeneratorRoseTreePairOps[T](pair: (RoseTree[T], Randomizer)) {
+    // SKIP-DOTTY-END  
       /**
         * Helper method for testing canonicals and shrinks, which should always be
         * "growing".
@@ -904,7 +907,10 @@
         * @tparam T the Scalactic type
         * @tparam N the underlying ordered numeric type
         */
+      // SKIP-DOTTY-START  
       def shouldGrowWith[N: Ordering](conv: T => N)(implicit nOps: Numeric[N]): Unit = {
+      // SKIP-DOTTY-END  
+      //DOTTY-ONLY extension [T](pair: (RoseTree[T], Randomizer)) def shouldGrowWith[N: Ordering](conv: T => N)(implicit nOps: Numeric[N]): Unit = {  
         val roseTree: RoseTree[T] = pair._1
         roseTree.shrinks(Randomizer.default)._1.map(_.value).reduce { (last, cur) =>
           // Duplicates not allowed:
@@ -916,7 +922,10 @@
         }
       }
 
+      // SKIP-DOTTY-START
       def shouldGrowWithForShrink[N: Ordering](conv: T => N)(implicit nOps: Numeric[N]): Unit = {
+      // SKIP-DOTTY-END  
+      //DOTTY-ONLY extension [T](pair: (RoseTree[T], Randomizer)) def shouldGrowWithForShrink[N: Ordering](conv: T => N)(implicit nOps: Numeric[N]): Unit = {  
         val roseTree: RoseTree[T] = pair._1
         roseTree.shrinks(Randomizer.default)._1.map(_.value).reverse.reduce { (last, cur) =>
           // Duplicates not allowed:
@@ -927,10 +936,9 @@
           cur
         }
       }
-    }
-=======
+    // SKIP-DOTTY-START  
+    }
     // SKIP-DOTTY-END
->>>>>>> 66e835b0
 
     describe("for PosInts") {
       it("should produce the same PosInt values in the same order given the same Randomizer") {
