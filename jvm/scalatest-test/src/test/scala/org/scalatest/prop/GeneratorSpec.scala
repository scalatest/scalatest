/*
 * Copyright 2001-2015 Artima, Inc.
 *
 * Licensed under the Apache License, Version 2.0 (the "License");
 * you may not use this file except in compliance with the License.
 * You may obtain a copy of the License at
 *
 *     http://www.apache.org/licenses/LICENSE-2.0
 *
 * Unless required by applicable law or agreed to in writing, software
 * distributed under the License is distributed on an "AS IS" BASIS,
 * WITHOUT WARRANTIES OR CONDITIONS OF ANY KIND, either express or implied.
 * See the License for the specific language governing permissions and
 * limitations under the License.
 */
package org.scalatest.prop

import org.scalactic.anyvals._
import org.scalatest.exceptions.TestFailedException
import scala.collection.immutable.SortedSet
import scala.collection.immutable.SortedMap
import org.scalatest.funspec.AnyFunSpec
<<<<<<< HEAD
import org.scalatest.matchers.should.Matchers._

/**
  * Boilerplate reduction for those `(Iterator[T], Randomizer)` pairs returned
  * from `canonicals()` and `shrink()`
  *
  * @param pair the returned values from the Generator method
  * @tparam T the type of the Generator
  */
// SKIP-DOTTY-START  
class GeneratorIteratorPairOps[T](pair: (Iterator[T], Randomizer)) {
// SKIP-DOTTY-END
//DOTTY-ONLY implicit class GeneratorIteratorPairOps[T](pair: (Iterator[T], Randomizer)) {  
  /**
    * Helper method for testing canonicals and shrinks, which should always be
    * "growing".
    *
    * The definition of "growing" means, essentially, "moving further from zero".
    * Sometimes that's in the positive direction (eg, PosInt), sometimes negative
    * (NegFloat), sometimes both (NonZeroInt).
    *
    * This returns Unit, because it's all about the assertion.
    *
    * This is a bit loose and approximate, but sufficient for the various
    * Scalactic types.
    *
    * @param iter an Iterator over a type, typically a Scalactic type
    * @param conv a conversion function from the Scalactic type to an ordinary Numeric
    * @tparam T the Scalactic type
    * @tparam N the underlying ordered numeric type
    */
  def shouldGrowWith[N: Ordering](conv: T => N)(implicit nOps: Numeric[N]): Unit = {
    val iter: Iterator[T] = pair._1
    iter.reduce { (last, cur) =>
      // Duplicates not allowed:
      last should not equal cur
      val nLast = nOps.abs(conv(last))
      val nCur = nOps.abs(conv(cur))
      nLast should be <= nCur
      cur
    }
  }
}

class GeneratorSpec extends AnyFunSpec {

  // SKIP-DOTTY-START
  implicit def convertToGeneratorIteratorPairOps[T](pair: (Iterator[T], Randomizer)): GeneratorIteratorPairOps[T] = 
    new GeneratorIteratorPairOps(pair)
  // SKIP-DOTTY-END  
=======
import org.scalatest.matchers.should.Matchers
import org.scalatest.tagobjects.Flicker
>>>>>>> bb12b2cf

  describe("A Generator") {
    it("should offer a map and flatMap method that composes the next methods") {
      import Generator._
      def pairGen(): Generator[(Int, Double)] =
        // doubleGen().flatMap(d => intGen().map(i => (i, d)))
        for {
          d <- doubleGenerator
          i <- intGenerator
        } yield (i, d)
      val aGen = pairGen()
      val bGen = pairGen()
      val (a1, _, ar1) = aGen.next(szp = SizeParam(PosZInt(0), 100, 100), edges = Nil, rnd = Randomizer(100))
      val (a2, _, ar2) = aGen.next(szp = SizeParam(PosZInt(0), 100, 100), edges = Nil, rnd = ar1)
      val (a3, _, _) = aGen.next(szp = SizeParam(PosZInt(0), 100, 100), edges = Nil, rnd = ar2)
      a1._1 should not equal a2._1
      a1._2 should not equal a2._2
      val (b1, _, br1) = bGen.next(szp = SizeParam(PosZInt(0), 100, 100), edges = Nil, rnd = Randomizer(100))
      val (b2, _, br2) = bGen.next(szp = SizeParam(PosZInt(0), 100, 100), edges = Nil, rnd = br1)
      val (b3, _, _) = bGen.next(szp = SizeParam(PosZInt(0), 100, 100), edges = Nil, rnd = br2)
      a1 shouldEqual b1
      a2 shouldEqual b2
      a3 shouldEqual b3
    }
    it("should offer a map method that composes canonicals methods and offers a shrink that uses the canonicals methods") {

      import Generator._

      val (intCanonicalsIt, _) = intGenerator.canonicals(Randomizer.default)
      val expectedTupCanonicals = intCanonicalsIt.map(i => ('A', i)).toList

      val tupGen = for (i <- intGenerator) yield ('A', i)
      val (tupShrinkIt, _) = tupGen.shrink(('A', 100), Randomizer.default)
      val (tupCanonicalsIt, _) = tupGen.canonicals(Randomizer.default)
      val tupShrink = tupShrinkIt.toList
      val tupCanonicals = tupCanonicalsIt.toList

      tupShrink shouldBe expectedTupCanonicals
      tupCanonicals shouldBe expectedTupCanonicals
    }
    it("should offer a flatMap method that composes canonicals methods and offers a shrink that uses the canonicals methods") {

      import Generator._

      val (intCanonicalsIt, _) = intGenerator.canonicals(Randomizer.default)
      val intCanonicals = intCanonicalsIt.toList
      val (doubleCanonicalsIt, _) = doubleGenerator.canonicals(Randomizer.default)
      val doubleCanonicals = doubleCanonicalsIt.toList
      val expectedTupCanonicals: List[(Int, Double)] =
        for {
          i <- intCanonicals
          d <- doubleCanonicals
        } yield (i, d)

      val tupGen =
        for {
          i <- intGenerator
          d <- doubleGenerator
        }  yield (i, d)
      val (tupShrinkIt, _) = tupGen.shrink((100, 100.0), Randomizer.default)
      val (tupCanonicalsIt, _) = tupGen.canonicals(Randomizer.default)
      val tupShrink = tupShrinkIt.toList
      val tupCanonicals = tupCanonicalsIt.toList

      tupShrink shouldBe expectedTupCanonicals
      tupCanonicals shouldBe expectedTupCanonicals
    }
    it("should offer a filter method so that pattern matching can be used in for expressions with Generator generators") {
      """for ((a, b) <- CommonGenerators.tuple2s[String, Int]) yield (b, a)""" should compile
      case class Person(name: String, age: Int)
      // SKIP-DOTTY-START
      val persons = CommonGenerators.instancesOf(Person) { p => (p.name, p.age) }
      // SKIP-DOTTY-END
      //DOTTY-ONLY val persons = CommonGenerators.instancesOf[(String, Int), Person](Person.apply) { p => (p.name, p.age) }
      """for (Person(a, b) <- persons) yield (b, a)""" should compile
    }
    it("should offer a filter method that throws an exception if too many objects are filtered out") {
      val doNotDoThisAtHome = CommonGenerators.ints.filter(i => i == 0) // Only keep zero
      a [IllegalStateException] should be thrownBy {
        doNotDoThisAtHome.next(SizeParam(PosZInt(0), 100, 100), Nil, Randomizer.default)
      }
      val okToDoThisAtHome = CommonGenerators.ints.filter(i => i != 0) // Only keep non-zeros
      noException should be thrownBy {
        okToDoThisAtHome.next(SizeParam(PosZInt(0), 100, 100), Nil, Randomizer.default)
      }
    }
    it("should mix up both i and d when used in a for expression") {
      import Generator._
      def pairGen(): Generator[(Int, Double)] =
        // doubleGen().flatMap(d => intGen().map(i => (i, d)))
        for {
          i <- intGenerator
          d <- doubleGenerator
        } yield (i, d)
      val aGen = pairGen()
      val bGen = pairGen()
      val (a1, _, ar1) = aGen.next(szp = SizeParam(PosZInt(0), 100, 100), edges = Nil, rnd = Randomizer(100))
      val (a2, _, ar2) = aGen.next(szp = SizeParam(PosZInt(0), 100, 100), edges = Nil, rnd = ar1)
      val (a3, _, _) = aGen.next(szp = SizeParam(PosZInt(0), 100, 100), edges = Nil, rnd = ar2)
      a1._1 should not equal a2._1
      a1._2 should not equal a2._2
      val (b1, _, br1) = bGen.next(szp = SizeParam(PosZInt(0), 100, 100), edges = Nil, rnd = Randomizer(100))
      val (b2, _, br2) = bGen.next(szp = SizeParam(PosZInt(0), 100, 100), edges = Nil, rnd = br1)
      val (b3, _, _) = bGen.next(szp = SizeParam(PosZInt(0), 100, 100), edges = Nil, rnd = br2)
      a1 shouldEqual b1
      a2 shouldEqual b2
      a3 shouldEqual b3
    }
    it("should be usable in a forAll") {
      import GeneratorDrivenPropertyChecks._
      forAll { (i: Int) => 
        i + i shouldEqual i * 2
      }
      a [TestFailedException] should be thrownBy {
        forAll { (i: Int) => 
          i + i shouldEqual i * 3
        }
      }
    }
    it("should be used at least minSuccessful times in a forAll") {
      import GeneratorDrivenPropertyChecks._
      var count = 0
      forAll { (i: Int) => 
        count += 1
        i + i shouldEqual i * 2
      }
      count shouldEqual generatorDrivenConfig.minSuccessful.value

      {
        implicit val generatorDrivenConfig: PropertyCheckConfiguration = PropertyCheckConfiguration(minSuccessful = 10)
        count = 0
        forAll { (i: Int) => 
          count += 1
          i + i shouldEqual i * 2
        }
        count shouldEqual generatorDrivenConfig.minSuccessful.value
      }
    }
    it("should be used at least maxDiscarded times in a forAll") {
      import GeneratorDrivenPropertyChecks._
      var count = 0
      a [TestFailedException] should be thrownBy {
        forAll { (i: Int) => 
          count += 1
          whenever(false) {
            i + i shouldEqual i * 3
          }
        }
      }
      val maxDiscarded = PropertyCheckConfiguration.calculateMaxDiscarded(generatorDrivenConfig.maxDiscardedFactor, generatorDrivenConfig.minSuccessful)
      count shouldEqual maxDiscarded

      {
        val expectedTestDiscarded = 49
        val maxDiscardedFactor = PosZDouble.ensuringValid(PropertyCheckConfiguration.calculateMaxDiscardedFactor(10, expectedTestDiscarded))
        implicit val generatorDrivenConfig = PropertyCheckConfiguration(maxDiscardedFactor = maxDiscardedFactor)
        info(s"What is this one: ${generatorDrivenConfig.maxDiscardedFactor}")
        count = 0
        a [TestFailedException] should be thrownBy {
          forAll { (i: Int) => 
            count += 1
            whenever(false) {
              i + i shouldEqual i * 3
            }
          }
        }
        count shouldEqual expectedTestDiscarded
      }
    }
    it("mapping and flatMapping a Generator should compose the edges") {
      // import prop._
      import Generator._

      val intGenerator1 = intGenerator
      val intGenerator2 = intGenerator

      val (initEdges1, ir1) = intGenerator1.initEdges(100, Randomizer.default)
      val (initEdges2, ir2) = intGenerator2.initEdges(100, ir1)

      initEdges1 should contain theSameElementsAs initEdges2

      def pairGen(): Generator[(Int, Int)] =
        for {
          i <- intGenerator1
          j <- intGenerator2
        } yield (i, j)

      val gen = pairGen()
      val (initEdges, ier) = gen.initEdges(100, ir2)

      initEdges.length should equal (initEdges1.length * initEdges2.length)

      val comboLists: List[List[Int]] = initEdges1.combinations(2).toList
      val comboPairs: List[(Int, Int)] = comboLists.map(xs => (xs(0), xs(1)))
      val plusReversedPairs: List[(Int, Int)] = comboPairs flatMap { case (x, y) => List((x, y), (y, x)) }
      val sameValuePairs: List[(Int, Int)] = initEdges1.map(i => (i, i))
      val expectedInitEdges: List[(Int, Int)] = plusReversedPairs ++ sameValuePairs

      initEdges should contain theSameElementsAs expectedInitEdges

      val (tup1, e1, r1) = gen.next(szp = SizeParam(PosZInt(0), 100, 100), edges = initEdges, rnd = ier)
      val (tup2, e2, r2) = gen.next(szp = SizeParam(PosZInt(0), 100, 100), edges = e1, rnd = r1)
      val (tup3, e3, r3) = gen.next(szp = SizeParam(PosZInt(0), 100, 100), edges = e2, rnd = r2)
      val (tup4, e4, r4) = gen.next(szp = SizeParam(PosZInt(0), 100, 100), edges = e3, rnd = r3)
      val (tup5, e5, r5) = gen.next(szp = SizeParam(PosZInt(0), 100, 100), edges = e4, rnd = r4)
      val (tup6, e6, r6) = gen.next(szp = SizeParam(PosZInt(0), 100, 100), edges = e5, rnd = r5)
      val (tup7, e7, r7) = gen.next(szp = SizeParam(PosZInt(0), 100, 100), edges = e6, rnd = r6)
      val (tup8, e8, r8) = gen.next(szp = SizeParam(PosZInt(0), 100, 100), edges = e7, rnd = r7)
      val (tup9, e9, r9) = gen.next(szp = SizeParam(PosZInt(0), 100, 100), edges = e8, rnd = r8)
      val (tup10, e10, r10) = gen.next(szp = SizeParam(PosZInt(0), 100, 100), edges = e9, rnd = r9)
      val (tup11, e11, r11) = gen.next(szp = SizeParam(PosZInt(0), 100, 100), edges = e10, rnd = r10)
      val (tup12, e12, r12) = gen.next(szp = SizeParam(PosZInt(0), 100, 100), edges = e11, rnd = r11)
      val (tup13, e13, r13) = gen.next(szp = SizeParam(PosZInt(0), 100, 100), edges = e12, rnd = r12)
      val (tup14, e14, r14) = gen.next(szp = SizeParam(PosZInt(0), 100, 100), edges = e13, rnd = r13)
      val (tup15, e15, r15) = gen.next(szp = SizeParam(PosZInt(0), 100, 100), edges = e14, rnd = r14)
      val (tup16, e16, r16) = gen.next(szp = SizeParam(PosZInt(0), 100, 100), edges = e15, rnd = r15)
      val (tup17, e17, r17) = gen.next(szp = SizeParam(PosZInt(0), 100, 100), edges = e16, rnd = r16)
      val (tup18, e18, r18) = gen.next(szp = SizeParam(PosZInt(0), 100, 100), edges = e17, rnd = r17)
      val (tup19, e19, r19) = gen.next(szp = SizeParam(PosZInt(0), 100, 100), edges = e18, rnd = r18)
      val (tup20, e20, r20) = gen.next(szp = SizeParam(PosZInt(0), 100, 100), edges = e19, rnd = r19)
      val (tup21, e21, r21) = gen.next(szp = SizeParam(PosZInt(0), 100, 100), edges = e20, rnd = r20)
      val (tup22, e22, r22) = gen.next(szp = SizeParam(PosZInt(0), 100, 100), edges = e21, rnd = r21)
      val (tup23, e23, r23) = gen.next(szp = SizeParam(PosZInt(0), 100, 100), edges = e22, rnd = r22)
      val (tup24, e24, r24) = gen.next(szp = SizeParam(PosZInt(0), 100, 100), edges = e23, rnd = r23)
      val (tup25, _, _) = gen.next(szp = SizeParam(PosZInt(0), 100, 100), edges = e24, rnd = r24)
      val values = List(tup1, tup2, tup3, tup4, tup5, tup6, tup7, tup8, tup9, tup10,
          tup11, tup12, tup13, tup14, tup15, tup16, tup17, tup18, tup19, tup20,
          tup21, tup22, tup23, tup24, tup25)
      values should contain theSameElementsAs expectedInitEdges
    }

    describe("for Booleans") {
      it("should produce true and false more or less equally") {
        import Generator._

        val classification = CommonGenerators.classify(100000, booleanGenerator) {
          case x if x => "true"
          case _ => "false"
        }
        classification.portions("true") should be (0.5 +- 0.01)
      }

      it("should produce the same Boolean values in the same order given the same Randomizer") {
        import Generator._
        @scala.annotation.tailrec
        def loop(n: Int, rnd: Randomizer, results: List[Boolean]): List[Boolean] = {
          if (n == 0)
            results
          else {
            val (bool, _, nextRnd) = booleanGenerator.next(SizeParam(0, 0, 0), Nil, rnd)
            loop(n - 1, nextRnd, bool :: results)
          }
        }

        val rnd = Randomizer.default
        val firstRound = loop(100, rnd, Nil)
        val secondRound = loop(100, rnd, Nil)

        firstRound should contain theSameElementsAs(secondRound)
      }
    }

    describe("for Bytes") {
      it("should produce the same Byte values in the same order given the same Randomizer") {
        import Generator._
        val aGen = byteGenerator
        val bGen = byteGenerator
        val (a1, _, ar1) = aGen.next(szp = SizeParam(PosZInt(0), 100, 100), edges = Nil, rnd = Randomizer(100))
        val (a2, _, ar2) = aGen.next(szp = SizeParam(PosZInt(0), 100, 100), edges = Nil, rnd = ar1)
        val (a3, _, ar3) = aGen.next(szp = SizeParam(PosZInt(0), 100, 100), edges = Nil, rnd = ar2)
        val (a4, _, ar4) = aGen.next(szp = SizeParam(PosZInt(0), 100, 100), edges = Nil, rnd = ar3)
        val (a5, _, ar5) = aGen.next(szp = SizeParam(PosZInt(0), 100, 100), edges = Nil, rnd = ar4)
        val (a6, _, ar6) = aGen.next(szp = SizeParam(PosZInt(0), 100, 100), edges = Nil, rnd = ar5)
        val (a7, _, _) = aGen.next(szp = SizeParam(PosZInt(0), 100, 100), edges = Nil, rnd = ar6)
        val (b1, _, br1) = bGen.next(szp = SizeParam(PosZInt(0), 100, 100), edges = Nil, rnd = Randomizer(100))
        val (b2, _, br2) = bGen.next(szp = SizeParam(PosZInt(0), 100, 100), edges = Nil, rnd = br1)
        val (b3, _, br3) = bGen.next(szp = SizeParam(PosZInt(0), 100, 100), edges = Nil, rnd = br2)
        val (b4, _, br4) = bGen.next(szp = SizeParam(PosZInt(0), 100, 100), edges = Nil, rnd = br3)
        val (b5, _, br5) = bGen.next(szp = SizeParam(PosZInt(0), 100, 100), edges = Nil, rnd = br4)
        val (b6, _, br6) = bGen.next(szp = SizeParam(PosZInt(0), 100, 100), edges = Nil, rnd = br5)
        val (b7, _, _) = bGen.next(szp = SizeParam(PosZInt(0), 100, 100), edges = Nil, rnd = br6)
        List(a1, a2, a3, a4, a5) should contain theSameElementsAs List(b1, b2, b3, b4, b5)
        a6 shouldEqual b6
        a7 shouldEqual b7
      }
      it("should produce Byte edge values first in random order") {
        import Generator._
        val gen = byteGenerator
        val (initEdges, ier) = gen.initEdges(10, Randomizer.default)
        val (a1: Byte, ae1: List[Byte], ar1: Randomizer) = gen.next(szp = SizeParam(PosZInt(0), 100, 100), edges = initEdges, rnd = ier)
        val (a2, ae2, ar2) = gen.next(szp = SizeParam(PosZInt(0), 100, 100), edges = ae1, rnd = ar1)
        val (a3, ae3, ar3) = gen.next(szp = SizeParam(PosZInt(0), 100, 100), edges = ae2, rnd = ar2)
        val (a4, ae4, ar4) = gen.next(szp = SizeParam(PosZInt(0), 100, 100), edges = ae3, rnd = ar3)
        val (a5, _, _) = gen.next(szp = SizeParam(PosZInt(0), 100, 100), edges = ae4, rnd = ar4)
        val edges = List(a1, a2, a3, a4, a5)
        edges should contain (0)
        edges should contain (1)
        edges should contain (-1)
        edges should contain (Byte.MaxValue)
        edges should contain (Byte.MinValue)
      }
      it("should produce Byte canonical values") {
        import Generator._
        val gen = byteGenerator
        val (canonicals, _) = gen.canonicals(Randomizer.default)
        canonicals.toList shouldBe List(0, 1, -1, 2, -2, 3, -3).map(_.toByte)
      }
      it("should shrink Bytes by repeatedly halving and negating") {
        import GeneratorDrivenPropertyChecks._
        forAll { (b: Byte) =>
          val generator = implicitly[Generator[Byte]]
          val (shrinkIt, _) = generator.shrink(b, Randomizer.default)
          val shrinks: List[Byte] = shrinkIt.toList
          shrinks.distinct.length shouldEqual shrinks.length
          if (b == 0)
            shrinks shouldBe empty
          else {
            if (b > 1.toByte)
              shrinks.last should be > 0.toByte
            else if (b < -1.toByte)
              shrinks.last should be < 0.toByte
            import org.scalatest.Inspectors._
            val pairs: List[(Byte, Byte)] = shrinks.zip(shrinks.tail)
            forAll (pairs) { case (x, y) =>
              assert(x == 0 || x == -y || x.abs == y.abs / 2)
            }
          }
        }
      }
    }
    describe("for Shorts") {
      it("should produce the same Short values in the same order given the same Randomizer") {
        import Generator._
        val aGen= shortGenerator
        val bGen = shortGenerator
        val (a1, _, ar1) = aGen.next(szp = SizeParam(PosZInt(0), 100, 100), edges = Nil, rnd = Randomizer(100))
        val (a2, _, ar2) = aGen.next(szp = SizeParam(PosZInt(0), 100, 100), edges = Nil, rnd = ar1)
        val (a3, _, ar3) = aGen.next(szp = SizeParam(PosZInt(0), 100, 100), edges = Nil, rnd = ar2)
        val (a4, _, ar4) = aGen.next(szp = SizeParam(PosZInt(0), 100, 100), edges = Nil, rnd = ar3)
        val (a5, _, ar5) = aGen.next(szp = SizeParam(PosZInt(0), 100, 100), edges = Nil, rnd = ar4)
        val (a6, _, ar6) = aGen.next(szp = SizeParam(PosZInt(0), 100, 100), edges = Nil, rnd = ar5)
        val (a7, _, _) = aGen.next(szp = SizeParam(PosZInt(0), 100, 100), edges = Nil, rnd = ar6)
        val (b1, _, br1) = bGen.next(szp = SizeParam(PosZInt(0), 100, 100), edges = Nil, rnd = Randomizer(100))
        val (b2, _, br2) = bGen.next(szp = SizeParam(PosZInt(0), 100, 100), edges = Nil, rnd = br1)
        val (b3, _, br3) = bGen.next(szp = SizeParam(PosZInt(0), 100, 100), edges = Nil, rnd = br2)
        val (b4, _, br4) = bGen.next(szp = SizeParam(PosZInt(0), 100, 100), edges = Nil, rnd = br3)
        val (b5, _, br5) = bGen.next(szp = SizeParam(PosZInt(0), 100, 100), edges = Nil, rnd = br4)
        val (b6, _, br6) = bGen.next(szp = SizeParam(PosZInt(0), 100, 100), edges = Nil, rnd = br5)
        val (b7, _, _) = bGen.next(szp = SizeParam(PosZInt(0), 100, 100), edges = Nil, rnd = br6)
        List(a1, a2, a3, a4, a5) should contain theSameElementsAs List(b1, b2, b3, b4, b5)
        a6 shouldEqual b6
        a7 shouldEqual b7
      }
      it("should produce Short edge values first in random order") {
        import Generator._
        val gen = shortGenerator
        val (initEdges, ier) = gen.initEdges(10, Randomizer.default)
        val (a1: Short, ae1: List[Short], ar1: Randomizer) = gen.next(szp = SizeParam(PosZInt(0), 100, 100), edges = initEdges, rnd = ier)
        val (a2, ae2, ar2) = gen.next(szp = SizeParam(PosZInt(0), 100, 100), edges = ae1, rnd = ar1)
        val (a3, ae3, ar3) = gen.next(szp = SizeParam(PosZInt(0), 100, 100), edges = ae2, rnd = ar2)
        val (a4, ae4, ar4) = gen.next(szp = SizeParam(PosZInt(0), 100, 100), edges = ae3, rnd = ar3)
        val (a5, _, _) = gen.next(szp = SizeParam(PosZInt(0), 100, 100), edges = ae4, rnd = ar4)
        val edges = List(a1, a2, a3, a4, a5)
        edges should contain (0)
        edges should contain (1)
        edges should contain (-1)
        edges should contain (Short.MaxValue)
        edges should contain (Short.MinValue)
      }
      it("should produce Short canonical values") {
        import Generator._
        val gen = shortGenerator
        val (canonicals, _) = gen.canonicals(Randomizer.default)
        canonicals.toList shouldBe List(0, 1, -1, 2, -2, 3, -3).map(_.toShort)
      }
      it("should shrink Shorts by repeatedly halving and negating") {
        import GeneratorDrivenPropertyChecks._
        forAll { (n: Short) =>
          val generator = implicitly[Generator[Short]]
          val (shrinkIt, _) = generator.shrink(n, Randomizer.default)
          val shrinks: List[Short] = shrinkIt.toList
          shrinks.distinct.length shouldEqual shrinks.length
          if (n == 0)
            shrinks shouldBe empty
          else {
            if (n > 1.toShort)
              shrinks.last should be > 0.toShort
            else if (n < -1.toShort)
              shrinks.last should be < 0.toShort
            import org.scalatest.Inspectors._
            val pairs: List[(Short, Short)] = shrinks.zip(shrinks.tail)
            forAll (pairs) { case (x, y) =>
              assert(x == 0 || x == -y || x.abs == y.abs / 2)
            }
          }
        }
      }
    }
    describe("for Ints") {
      it("should produce the same Int values in the same order given the same Randomizer") {
        import Generator._
        val aGen= intGenerator
        val bGen = intGenerator
        val (a1, _, ar1) = aGen.next(szp = SizeParam(PosZInt(0), 100, 100), edges = Nil, rnd = Randomizer(100))
        val (a2, _, ar2) = aGen.next(szp = SizeParam(PosZInt(0), 100, 100), edges = Nil, rnd = ar1)
        val (a3, _, ar3) = aGen.next(szp = SizeParam(PosZInt(0), 100, 100), edges = Nil, rnd = ar2)
        val (a4, _, ar4) = aGen.next(szp = SizeParam(PosZInt(0), 100, 100), edges = Nil, rnd = ar3)
        val (a5, _, ar5) = aGen.next(szp = SizeParam(PosZInt(0), 100, 100), edges = Nil, rnd = ar4)
        val (a6, _, ar6) = aGen.next(szp = SizeParam(PosZInt(0), 100, 100), edges = Nil, rnd = ar5)
        val (a7, _, _) = aGen.next(szp = SizeParam(PosZInt(0), 100, 100), edges = Nil, rnd = ar6)
        val (b1, _, br1) = bGen.next(szp = SizeParam(PosZInt(0), 100, 100), edges = Nil, rnd = Randomizer(100))
        val (b2, _, br2) = bGen.next(szp = SizeParam(PosZInt(0), 100, 100), edges = Nil, rnd = br1)
        val (b3, _, br3) = bGen.next(szp = SizeParam(PosZInt(0), 100, 100), edges = Nil, rnd = br2)
        val (b4, _, br4) = bGen.next(szp = SizeParam(PosZInt(0), 100, 100), edges = Nil, rnd = br3)
        val (b5, _, br5) = bGen.next(szp = SizeParam(PosZInt(0), 100, 100), edges = Nil, rnd = br4)
        val (b6, _, br6) = bGen.next(szp = SizeParam(PosZInt(0), 100, 100), edges = Nil, rnd = br5)
        val (b7, _, _) = bGen.next(szp = SizeParam(PosZInt(0), 100, 100), edges = Nil, rnd = br6)
        List(a1, a2, a3, a4, a5) should contain theSameElementsAs List(b1, b2, b3, b4, b5)
        a6 shouldEqual b6
        a7 shouldEqual b7
      }
      it("should produce Int edge values first in random order") {
        import Generator._
        val gen = intGenerator
        val (initEdges, ier) = gen.initEdges(10, Randomizer.default)
        val (a1: Int, ae1: List[Int], ar1: Randomizer) = gen.next(szp = SizeParam(PosZInt(0), 100, 100), edges = initEdges, rnd = ier)
        val (a2, ae2, ar2) = gen.next(szp = SizeParam(PosZInt(0), 100, 100), edges = ae1, rnd = ar1)
        val (a3, ae3, ar3) = gen.next(szp = SizeParam(PosZInt(0), 100, 100), edges = ae2, rnd = ar2)
        val (a4, ae4, ar4) = gen.next(szp = SizeParam(PosZInt(0), 100, 100), edges = ae3, rnd = ar3)
        val (a5, _, _) = gen.next(szp = SizeParam(PosZInt(0), 100, 100), edges = ae4, rnd = ar4)
        val edges = List(a1, a2, a3, a4, a5)
        edges should contain (0)
        edges should contain (1)
        edges should contain (-1)
        edges should contain (Int.MaxValue)
        edges should contain (Int.MinValue)
      }
      it("should produce Int canonical values") {
        import Generator._
        val gen = intGenerator
        val (canonicals, _) = gen.canonicals(Randomizer.default)
        canonicals.toList shouldBe List(0, 1, -1, 2, -2, 3, -3)
      }
      it("should shrink Ints by repeatedly halving and negating") {
        import GeneratorDrivenPropertyChecks._
        forAll { (i: Int) =>
          val generator = implicitly[Generator[Int]]
          val (shrinkIt, _) = generator.shrink(i, Randomizer.default)
          val shrinks: List[Int] = shrinkIt.toList
          shrinks.distinct.length shouldEqual shrinks.length
          if (i == 0)
            shrinks shouldBe empty
          else {
            if (i > 1)
              shrinks.last should be > 0
            else if (i < -1)
              shrinks.last should be < 0
            import org.scalatest.Inspectors._
            val pairs: List[(Int, Int)] = shrinks.zip(shrinks.tail)
            forAll (pairs) { case (x, y) =>
              assert(x == 0 || x == -y || x.abs == y.abs / 2)
            }
          }
        }
      }
    }
    describe("for Longs") {
      it("should produce the same Long values in the same order given the same Randomizer") {
        import Generator._
        val aGen= longGenerator
        val bGen = longGenerator
        val (a1, _, ar1) = aGen.next(szp = SizeParam(PosZInt(0), 100, 100), edges = Nil, rnd = Randomizer(100))
        val (a2, _, ar2) = aGen.next(szp = SizeParam(PosZInt(0), 100, 100), edges = Nil, rnd = ar1)
        val (a3, _, ar3) = aGen.next(szp = SizeParam(PosZInt(0), 100, 100), edges = Nil, rnd = ar2)
        val (a4, _, ar4) = aGen.next(szp = SizeParam(PosZInt(0), 100, 100), edges = Nil, rnd = ar3)
        val (a5, _, ar5) = aGen.next(szp = SizeParam(PosZInt(0), 100, 100), edges = Nil, rnd = ar4)
        val (a6, _, ar6) = aGen.next(szp = SizeParam(PosZInt(0), 100, 100), edges = Nil, rnd = ar5)
        val (a7, _, _) = aGen.next(szp = SizeParam(PosZInt(0), 100, 100), edges = Nil, rnd = ar6)
        val (b1, _, br1) = bGen.next(szp = SizeParam(PosZInt(0), 100, 100), edges = Nil, rnd = Randomizer(100))
        val (b2, _, br2) = bGen.next(szp = SizeParam(PosZInt(0), 100, 100), edges = Nil, rnd = br1)
        val (b3, _, br3) = bGen.next(szp = SizeParam(PosZInt(0), 100, 100), edges = Nil, rnd = br2)
        val (b4, _, br4) = bGen.next(szp = SizeParam(PosZInt(0), 100, 100), edges = Nil, rnd = br3)
        val (b5, _, br5) = bGen.next(szp = SizeParam(PosZInt(0), 100, 100), edges = Nil, rnd = br4)
        val (b6, _, br6) = bGen.next(szp = SizeParam(PosZInt(0), 100, 100), edges = Nil, rnd = br5)
        val (b7, _, _) = bGen.next(szp = SizeParam(PosZInt(0), 100, 100), edges = Nil, rnd = br6)
        List(a1, a2, a3, a4, a5) should contain theSameElementsAs List(b1, b2, b3, b4, b5)
        a6 shouldEqual b6
        a7 shouldEqual b7
      }
      it("should produce Long edge values first in random order") {
        import Generator._
        val gen = longGenerator
        val (initEdges, ier) = gen.initEdges(10, Randomizer.default)
        val (a1: Long, ae1: List[Long], ar1: Randomizer) = gen.next(szp = SizeParam(PosZInt(0), 100, 100), edges = initEdges, rnd = ier)
        val (a2, ae2, ar2) = gen.next(szp = SizeParam(PosZInt(0), 100, 100), edges = ae1, rnd = ar1)
        val (a3, ae3, ar3) = gen.next(szp = SizeParam(PosZInt(0), 100, 100), edges = ae2, rnd = ar2)
        val (a4, ae4, ar4) = gen.next(szp = SizeParam(PosZInt(0), 100, 100), edges = ae3, rnd = ar3)
        val (a5, _, _) = gen.next(szp = SizeParam(PosZInt(0), 100, 100), edges = ae4, rnd = ar4)
        val edges = List(a1, a2, a3, a4, a5)
        edges should contain (0)
        edges should contain (1)
        edges should contain (-1)
        edges should contain (Long.MaxValue)
        edges should contain (Long.MinValue)
      }
      it("should produce Long canonical values") {
        import Generator._
        val gen = longGenerator
        val (canonicals, _) = gen.canonicals(Randomizer.default)
        canonicals.toList shouldBe List(0L, 1L, -1L, 2L, -2L, 3L, -3L)
      }
      it("should shrink Longs by repeatedly halving and negating") {
        import GeneratorDrivenPropertyChecks._
        forAll { (n: Long) =>
          val generator = implicitly[Generator[Long]]
          val (shrinkIt, _) = generator.shrink(n, Randomizer.default)
          val shrinks: List[Long] = shrinkIt.toList
          shrinks.distinct.length shouldEqual shrinks.length
          if (n == 0)
            shrinks shouldBe empty
          else {
            if (n > 1L)
              shrinks.last should be > 0L
            else if (n < -1L)
              shrinks.last should be < 0L
            import org.scalatest.Inspectors._
            val pairs: List[(Long, Long)] = shrinks.zip(shrinks.tail)
            forAll (pairs) { case (x, y) =>
              assert(x == 0 || x == -y || x.abs == y.abs / 2)
            }
  /*
            all (pairs) should satisfy { case (x, y) =>
              y == 0 || y == -x || y.abs == x.abs / 2
            }
  */
          }
        }
      }
    }
    describe("for Chars") {
      it("should produce the same Char values in the same order given the same Randomizer") {
        import Generator._
        val aGen= charGenerator
        val bGen = charGenerator
        val (a1, _, ar1) = aGen.next(szp = SizeParam(PosZInt(0), 100, 100), edges = Nil, rnd = Randomizer(100))
        val (a2, _, ar2) = aGen.next(szp = SizeParam(PosZInt(0), 100, 100), edges = Nil, rnd = ar1)
        val (a3, _, ar3) = aGen.next(szp = SizeParam(PosZInt(0), 100, 100), edges = Nil, rnd = ar2)
        val (a4, _, ar4) = aGen.next(szp = SizeParam(PosZInt(0), 100, 100), edges = Nil, rnd = ar3)
        val (a5, _, ar5) = aGen.next(szp = SizeParam(PosZInt(0), 100, 100), edges = Nil, rnd = ar4)
        val (a6, _, ar6) = aGen.next(szp = SizeParam(PosZInt(0), 100, 100), edges = Nil, rnd = ar5)
        val (a7, _, _) = aGen.next(szp = SizeParam(PosZInt(0), 100, 100), edges = Nil, rnd = ar6)
        val (b1, _, br1) = bGen.next(szp = SizeParam(PosZInt(0), 100, 100), edges = Nil, rnd = Randomizer(100))
        val (b2, _, br2) = bGen.next(szp = SizeParam(PosZInt(0), 100, 100), edges = Nil, rnd = br1)
        val (b3, _, br3) = bGen.next(szp = SizeParam(PosZInt(0), 100, 100), edges = Nil, rnd = br2)
        val (b4, _, br4) = bGen.next(szp = SizeParam(PosZInt(0), 100, 100), edges = Nil, rnd = br3)
        val (b5, _, br5) = bGen.next(szp = SizeParam(PosZInt(0), 100, 100), edges = Nil, rnd = br4)
        val (b6, _, br6) = bGen.next(szp = SizeParam(PosZInt(0), 100, 100), edges = Nil, rnd = br5)
        val (b7, _, _) = bGen.next(szp = SizeParam(PosZInt(0), 100, 100), edges = Nil, rnd = br6)
        List(a1, a2, a3, a4, a5) should contain theSameElementsAs List(b1, b2, b3, b4, b5)
        a6 shouldEqual b6
        a7 shouldEqual b7
      }
      it("should produce Char edge values first in random order") {
        import Generator._
        val gen = charGenerator
        val (initEdges, ier) = gen.initEdges(10, Randomizer.default)
        val (a1: Char, ae1: List[Char], ar1: Randomizer) = gen.next(szp = SizeParam(PosZInt(0), 100, 100), edges = initEdges, rnd = ier)
        val (a2, _, _) = gen.next(szp = SizeParam(PosZInt(0), 100, 100), edges = ae1, rnd = ar1)
        val edges = List(a1, a2)
        edges should contain (Char.MinValue)
        edges should contain (Char.MaxValue)
      }
      it("should produce Char canonical values") {
        import Generator._
        val gen = charGenerator
        val (canonicalsIt, _) = gen.canonicals(Randomizer.default)
        val canonicals = canonicalsIt.toList
        canonicals(0) should (be >= 'a' and be <= 'z')
        canonicals(1) should (be >= 'A' and be <= 'Z')
        canonicals(2) should (be >= '0' and be <= '9')
      }
      it("should shrink Chars by trying selected printable characters") {
        import GeneratorDrivenPropertyChecks._
        val expectedChars = "abcdefghikjlmnopqrstuvwxyzABCDEFGHIJKLMNOPQRSTUVWXYZ0123456789".toList
        val generator = implicitly[Generator[Char]]
        forAll { (c: Char) =>
          val (shrinkIt, _) = generator.shrink(c, Randomizer.default)
          val shrinks: List[Char] = shrinkIt.toList
          shrinks.distinct.length shouldEqual shrinks.length
          if (c >= '0' && c <= '9' || c >= 'A' && c <= 'Z' || c >= 'a' && c <= 'z')
            shrinks shouldBe empty
          else
            shrinks shouldEqual expectedChars
        }
        import org.scalatest.Inspectors
        Inspectors.forAll (expectedChars) { (c: Char) => 
          val (shrinkIt, _) = generator.shrink(c, Randomizer.default)
          val shrinks: List[Char] = shrinkIt.toList
          shrinks shouldBe empty
        }
      }
    }
    describe("for Floats") {
      it("should produce the same Float values in the same order given the same Randomizer") {
        import Generator._
        val aGen = floatGenerator
        val bGen = floatGenerator
        val (a1, _, ar1) = aGen.next(szp = SizeParam(PosZInt(0), 100, 100), edges = Nil, rnd = Randomizer(100))
        val (a2, _, ar2) = aGen.next(szp = SizeParam(PosZInt(0), 100, 100), edges = Nil, rnd = ar1)
        val (a3, _, _) = aGen.next(szp = SizeParam(PosZInt(0), 100, 100), edges = Nil, rnd = ar2)
        val (b1, _, br1) = bGen.next(szp = SizeParam(PosZInt(0), 100, 100), edges = Nil, rnd = Randomizer(100))
        val (b2, _, br2) = bGen.next(szp = SizeParam(PosZInt(0), 100, 100), edges = Nil, rnd = br1)
        val (b3, _, _) = bGen.next(szp = SizeParam(PosZInt(0), 100, 100), edges = Nil, rnd = br2)
        a1 shouldEqual b1
        a2 shouldEqual b2
        a3 shouldEqual b3
      }
      it("should produce the Float edge value first") {
        import Generator._
        val gen = floatGenerator
        val (initEdges, ier) = gen.initEdges(10, Randomizer.default)
        val (a1: Float, ae1: List[Float], ar1: Randomizer) = gen.next(szp = SizeParam(PosZInt(0), 100, 100), edges = initEdges, rnd = ier)
        val (a2, ae2, ar2) = gen.next(szp = SizeParam(PosZInt(0), 100, 100), edges = ae1, rnd = ar1)
        val (a3, ae3, ar3) = gen.next(szp = SizeParam(PosZInt(0), 100, 100), edges = ae2, rnd = ar2)
        val (a4, ae4, ar4) = gen.next(szp = SizeParam(PosZInt(0), 100, 100), edges = ae3, rnd = ar3)
        val (a5, ae5, ar5) = gen.next(szp = SizeParam(PosZInt(0), 100, 100), edges = ae4, rnd = ar4)
        val (a6, ae6, ar6) = gen.next(szp = SizeParam(PosZInt(0), 100, 100), edges = ae5, rnd = ar5)
        val (a7, ae7, ar7) = gen.next(szp = SizeParam(PosZInt(0), 100, 100), edges = ae6, rnd = ar6)
        val (a8, ae8, ar8) = gen.next(szp = SizeParam(PosZInt(0), 100, 100), edges = ae7, rnd = ar7)
        val (a9, ae9, ar9) = gen.next(szp = SizeParam(PosZInt(0), 100, 100), edges = ae8, rnd = ar8)
        val (a10, _, _) = gen.next(szp = SizeParam(PosZInt(0), 100, 100), edges = ae9, rnd = ar9)
        val edges = List(a1, a2, a3, a4, a5, a6, a7, a8, a9, a10)
        edges should contain (Float.NegativeInfinity)
        edges should contain (Float.MinValue)
        edges should contain (-1.0F)
        edges should contain (-Float.MinPositiveValue)
        edges should contain (-0.0F)
        edges should contain (0.0F)
        edges should contain (Float.MinPositiveValue)
        edges should contain (1.0F)
        edges should contain (Float.MaxValue)
        edges should contain (Float.PositiveInfinity)
      }
      it("should produce Float canonical values") {
        import Generator._
        val gen = floatGenerator
        val (canonicals, _) = gen.canonicals(Randomizer.default)
        canonicals.toList shouldBe List(0.0f, 1.0f, -1.0f, 2.0f, -2.0f, 3.0f, -3.0f)
      }
      it("should shrink Floats by dropping the fraction part then repeatedly 'square-rooting' and negating") {
        import GeneratorDrivenPropertyChecks._
        forAll { (f: Float) =>
          val generator = implicitly[Generator[Float]]
          val (shrinkIt, _) = generator.shrink(f, Randomizer.default)
          val shrinks: List[Float] = shrinkIt.toList
          shrinks.distinct.length shouldEqual shrinks.length
          if (f == 0.0f) {
            shrinks shouldBe empty
          } else {
            val n =
              if (f == Float.PositiveInfinity || f == Float.NaN)
                Float.MaxValue
              else if (f == Float.NegativeInfinity)
                Float.MinValue
              else f
            if (n > 1.0f)
              shrinks.last should be > 0.0f
            else if (n < -1.0f)
              shrinks.last should be < 0.0f
            import org.scalatest.Inspectors._
            if (!n.isWhole) {
              shrinks.last shouldEqual (if (n > 0.0f) n.floor else n.ceil)
            }
            val pairs: List[(Float, Float)] = shrinks.zip(shrinks.tail)
            forAll (pairs) { case (x, y) =>
              assert(x == 0.0f || x == -y || x.abs < y.abs)
            }
          }
        }
      }
    }
    describe("for Doubles") {
      it("should produce the same Double values in the same order given the same Randomizer") {
        import Generator._
        val aGen = doubleGenerator
        val bGen = doubleGenerator
        val (a1, _, ar1) = aGen.next(szp = SizeParam(PosZInt(0), 100, 100), edges = Nil, rnd = Randomizer(100))
        val (a2, _, ar2) = aGen.next(szp = SizeParam(PosZInt(0), 100, 100), edges = Nil, rnd = ar1)
        val (a3, _, _) = aGen.next(szp = SizeParam(PosZInt(0), 100, 100), edges = Nil, rnd = ar2)
        val (b1, _, br1) = bGen.next(szp = SizeParam(PosZInt(0), 100, 100), edges = Nil, rnd = Randomizer(100))
        val (b2, _, br2) = bGen.next(szp = SizeParam(PosZInt(0), 100, 100), edges = Nil, rnd = br1)
        val (b3, _, _) = bGen.next(szp = SizeParam(PosZInt(0), 100, 100), edges = Nil, rnd = br2)
        a1 shouldEqual b1
        a2 shouldEqual b2
        a3 shouldEqual b3
      }
      it("should produce the Double edge value first") {
        import Generator._
        val gen = doubleGenerator
        val (initEdges, ier) = gen.initEdges(10, Randomizer.default)
        val (a1: Double, ae1: List[Double], ar1: Randomizer) = gen.next(szp = SizeParam(PosZInt(0), 100, 100), edges = initEdges, rnd = ier)
        val (a2, ae2, ar2) = gen.next(szp = SizeParam(PosZInt(0), 100, 100), edges = ae1, rnd = ar1)
        val (a3, ae3, ar3) = gen.next(szp = SizeParam(PosZInt(0), 100, 100), edges = ae2, rnd = ar2)
        val (a4, ae4, ar4) = gen.next(szp = SizeParam(PosZInt(0), 100, 100), edges = ae3, rnd = ar3)
        val (a5, ae5, ar5) = gen.next(szp = SizeParam(PosZInt(0), 100, 100), edges = ae4, rnd = ar4)
        val (a6, ae6, ar6) = gen.next(szp = SizeParam(PosZInt(0), 100, 100), edges = ae5, rnd = ar5)
        val (a7, ae7, ar7) = gen.next(szp = SizeParam(PosZInt(0), 100, 100), edges = ae6, rnd = ar6)
        val (a8, ae8, ar8) = gen.next(szp = SizeParam(PosZInt(0), 100, 100), edges = ae7, rnd = ar7)
        val (a9, ae9, ar9) = gen.next(szp = SizeParam(PosZInt(0), 100, 100), edges = ae8, rnd = ar8)
        val (a10, _, _) = gen.next(szp = SizeParam(PosZInt(0), 100, 100), edges = ae9, rnd = ar9)
        val edges = List(a1, a2, a3, a4, a5, a6, a7, a8, a9, a10)
        edges should contain (Double.NegativeInfinity)
        edges should contain (Double.MinValue)
        edges should contain (-1.0)
        edges should contain (-Double.MinPositiveValue)
        edges should contain (-0.0)
        edges should contain (0.0)
        edges should contain (Double.MinPositiveValue)
        edges should contain (1.0)
        edges should contain (Double.MaxValue)
        edges should contain (Double.PositiveInfinity)
      }
      it("should produce Double canonical values") {
        import Generator._
        val gen = doubleGenerator
        val (canonicals, _) = gen.canonicals(Randomizer.default)
        canonicals.toList shouldBe List(0.0, 1.0, -1.0, 2.0, -2.0, 3.0, -3.0)
      }
      it("should shrink Doubles by dropping the fraction part then repeatedly 'square-rooting' and negating") {
        import GeneratorDrivenPropertyChecks._
  // try with -173126.1489439121
        forAll { (d: Double) =>
          val generator = implicitly[Generator[Double]]
          val (shrinkIt, _) = generator.shrink(d, Randomizer.default)
          val shrinks: List[Double] = shrinkIt.toList
          shrinks.distinct.length shouldEqual shrinks.length
          if (d == 0.0) {
            shrinks shouldBe empty
          }
          else {
            val n =
              if (d == Double.PositiveInfinity || d == Double.NaN)
                Double.MaxValue
              else if (d == Double.NegativeInfinity)
                Double.MinValue
              else d
            if (n > 1.0)
              shrinks.last should be > 0.0
            else if (n < -1.0)
              shrinks.last should be < 0.0
            if (!n.isWhole) {
              shrinks.last shouldEqual (if (n > 0.0) n.floor else n.ceil)
            }
            val pairs: List[(Double, Double)] = shrinks.zip(shrinks.tail)
            import org.scalatest.Inspectors._
            forAll (pairs) { case (x, y) =>
              assert(x == 0.0 || x == -y || x.abs < y.abs)
            }
          }
        }
      }
    }

    // SKIP-DOTTY-START
    /**
      * Boilerplate reduction for those `(Iterator[T], Randomizer)` pairs returned
      * from `canonicals()` and `shrink()`
      *
      * @param pair the returned values from the Generator method
      * @tparam T the type of the Generator
      */  
    implicit class GeneratorIteratorPairOps[T](pair: (Iterator[T], Randomizer)) {
    // SKIP-DOTTY-END  
      /**
        * Helper method for testing canonicals and shrinks, which should always be
        * "growing".
        *
        * The definition of "growing" means, essentially, "moving further from zero".
        * Sometimes that's in the positive direction (eg, PosInt), sometimes negative
        * (NegFloat), sometimes both (NonZeroInt).
        *
        * This returns Unit, because it's all about the assertion.
        *
        * This is a bit loose and approximate, but sufficient for the various
        * Scalactic types.
        *
        * @param iter an Iterator over a type, typically a Scalactic type
        * @param conv a conversion function from the Scalactic type to an ordinary Numeric
        * @tparam T the Scalactic type
        * @tparam N the underlying ordered numeric type
        */
      // SKIP-DOTTY-START  
      def shouldGrowWithForGeneratorIteratorPair[N: Ordering](conv: T => N)(implicit nOps: Numeric[N]): Unit = {
      // SKIP-DOTTY-END  
      //DOTTY-ONLY extension [T](pair: (Iterator[T], Randomizer)) def shouldGrowWithForGeneratorIteratorPair[N: Ordering](conv: T => N)(implicit nOps: Numeric[N]): Unit = {  
        val iter: Iterator[T] = pair._1
        iter.reduce { (last, cur) =>
          // Duplicates not allowed:
          last should not equal cur
          val nLast = nOps.abs(conv(last))
          val nCur = nOps.abs(conv(cur))
          nLast should be <= nCur
          cur
        }
      }
    // SKIP-DOTTY-START  
    }
    // SKIP-DOTTY-END

    describe("for PosInts") {
      it("should produce the same PosInt values in the same order given the same Randomizer") {
        import Generator._
        val aGen= posIntGenerator
        val bGen = posIntGenerator
        val (a1, _, ar1) = aGen.next(szp = SizeParam(PosZInt(0), 100, 100), edges = Nil, rnd = Randomizer(100))
        val (a2, _, ar2) = aGen.next(szp = SizeParam(PosZInt(0), 100, 100), edges = Nil, rnd = ar1)
        val (a3, _, ar3) = aGen.next(szp = SizeParam(PosZInt(0), 100, 100), edges = Nil, rnd = ar2)
        val (a4, _, ar4) = aGen.next(szp = SizeParam(PosZInt(0), 100, 100), edges = Nil, rnd = ar3)
        val (a5, _, ar5) = aGen.next(szp = SizeParam(PosZInt(0), 100, 100), edges = Nil, rnd = ar4)
        val (a6, _, ar6) = aGen.next(szp = SizeParam(PosZInt(0), 100, 100), edges = Nil, rnd = ar5)
        val (a7, _, _) = aGen.next(szp = SizeParam(PosZInt(0), 100, 100), edges = Nil, rnd = ar6)
        val (b1, _, br1) = bGen.next(szp = SizeParam(PosZInt(0), 100, 100), edges = Nil, rnd = Randomizer(100))
        val (b2, _, br2) = bGen.next(szp = SizeParam(PosZInt(0), 100, 100), edges = Nil, rnd = br1)
        val (b3, _, br3) = bGen.next(szp = SizeParam(PosZInt(0), 100, 100), edges = Nil, rnd = br2)
        val (b4, _, br4) = bGen.next(szp = SizeParam(PosZInt(0), 100, 100), edges = Nil, rnd = br3)
        val (b5, _, br5) = bGen.next(szp = SizeParam(PosZInt(0), 100, 100), edges = Nil, rnd = br4)
        val (b6, _, br6) = bGen.next(szp = SizeParam(PosZInt(0), 100, 100), edges = Nil, rnd = br5)
        val (b7, _, _) = bGen.next(szp = SizeParam(PosZInt(0), 100, 100), edges = Nil, rnd = br6)
        List(a1, a2, a3, a4, a5) should contain theSameElementsAs List(b1, b2, b3, b4, b5)
        a6 shouldEqual b6
        a7 shouldEqual b7
      }
      it("should produce PosInt edge values first in random order") {
        import Generator._
        val gen = posIntGenerator
        val (initEdges, ier) = gen.initEdges(10, Randomizer.default)
        val (a1: PosInt, ae1: List[PosInt], ar1: Randomizer) = gen.next(szp = SizeParam(PosZInt(0), 100, 100), edges = initEdges, rnd = ier)
        val (a2, _, _) = gen.next(szp = SizeParam(PosZInt(0), 100, 100), edges = ae1, rnd = ar1)
        val edges = List(a1, a2)
        edges should contain (PosInt(1))
        edges should contain (PosInt.MaxValue)
      }

      it("should have legitimate canonicals and shrink") {
        import Generator._
        val gen = posIntGenerator
        val rnd = Randomizer.default
        gen.canonicals(rnd).shouldGrowWith(_.value)
        gen.shrink(PosInt(10000), rnd).shouldGrowWith(_.value)
      }
    }
    describe("for PosZInts") {
      it("should produce the same PosZInt values in the same order given the same Randomizer") {
        import Generator._
        val aGen= posZIntGenerator
        val bGen = posZIntGenerator
        val (a1, _, ar1) = aGen.next(szp = SizeParam(PosZInt(0), 100, 100), edges = Nil, rnd = Randomizer(100))
        val (a2, _, ar2) = aGen.next(szp = SizeParam(PosZInt(0), 100, 100), edges = Nil, rnd = ar1)
        val (a3, _, ar3) = aGen.next(szp = SizeParam(PosZInt(0), 100, 100), edges = Nil, rnd = ar2)
        val (a4, _, ar4) = aGen.next(szp = SizeParam(PosZInt(0), 100, 100), edges = Nil, rnd = ar3)
        val (a5, _, ar5) = aGen.next(szp = SizeParam(PosZInt(0), 100, 100), edges = Nil, rnd = ar4)
        val (a6, _, ar6) = aGen.next(szp = SizeParam(PosZInt(0), 100, 100), edges = Nil, rnd = ar5)
        val (a7, _, _) = aGen.next(szp = SizeParam(PosZInt(0), 100, 100), edges = Nil, rnd = ar6)
        val (b1, _, br1) = bGen.next(szp = SizeParam(PosZInt(0), 100, 100), edges = Nil, rnd = Randomizer(100))
        val (b2, _, br2) = bGen.next(szp = SizeParam(PosZInt(0), 100, 100), edges = Nil, rnd = br1)
        val (b3, _, br3) = bGen.next(szp = SizeParam(PosZInt(0), 100, 100), edges = Nil, rnd = br2)
        val (b4, _, br4) = bGen.next(szp = SizeParam(PosZInt(0), 100, 100), edges = Nil, rnd = br3)
        val (b5, _, br5) = bGen.next(szp = SizeParam(PosZInt(0), 100, 100), edges = Nil, rnd = br4)
        val (b6, _, br6) = bGen.next(szp = SizeParam(PosZInt(0), 100, 100), edges = Nil, rnd = br5)
        val (b7, _, _) = bGen.next(szp = SizeParam(PosZInt(0), 100, 100), edges = Nil, rnd = br6)
        List(a1, a2, a3, a4, a5) should contain theSameElementsAs List(b1, b2, b3, b4, b5)
        a6 shouldEqual b6
        a7 shouldEqual b7
      }
      it("should produce PosZInt edge values first in random order") {
        import Generator._
        val gen = posZIntGenerator
        val (initEdges, ier) = gen.initEdges(10, Randomizer.default)
        val (a1: PosZInt, ae1: List[PosZInt], ar1: Randomizer) = gen.next(szp = SizeParam(PosZInt(0), 100, 100), edges = initEdges, rnd = ier)
        val (a2, ae2, ar2) = gen.next(szp = SizeParam(PosZInt(0), 100, 100), edges = ae1, rnd = ar1)
        val (a3, _, _) = gen.next(szp = SizeParam(PosZInt(0), 100, 100), edges = ae2, rnd = ar2)
        val edges = List(a1, a2, a3)
        edges should contain (PosZInt(0))
        edges should contain (PosZInt(1))
        edges should contain (PosZInt.MaxValue)
      }

      it("should have legitimate canonicals and shrink") {
        import Generator._
        val gen = posZIntGenerator
        val rnd = Randomizer.default
        gen.canonicals(rnd).shouldGrowWith(_.value)
        gen.shrink(PosZInt(10000), rnd).shouldGrowWith(_.value)
      }
    }
    describe("for PosLongs") {
      it("should produce the same PosLong values in the same order given the same Randomizer") {
        import Generator._
        val aGen= posLongGenerator
        val bGen = posLongGenerator
        val (a1, _, ar1) = aGen.next(szp = SizeParam(PosZInt(0), 100, 100), edges = Nil, rnd = Randomizer(100))
        val (a2, _, ar2) = aGen.next(szp = SizeParam(PosZInt(0), 100, 100), edges = Nil, rnd = ar1)
        val (a3, _, ar3) = aGen.next(szp = SizeParam(PosZInt(0), 100, 100), edges = Nil, rnd = ar2)
        val (a4, _, ar4) = aGen.next(szp = SizeParam(PosZInt(0), 100, 100), edges = Nil, rnd = ar3)
        val (a5, _, ar5) = aGen.next(szp = SizeParam(PosZInt(0), 100, 100), edges = Nil, rnd = ar4)
        val (a6, _, ar6) = aGen.next(szp = SizeParam(PosZInt(0), 100, 100), edges = Nil, rnd = ar5)
        val (a7, _, _) = aGen.next(szp = SizeParam(PosZInt(0), 100, 100), edges = Nil, rnd = ar6)
        val (b1, _, br1) = bGen.next(szp = SizeParam(PosZInt(0), 100, 100), edges = Nil, rnd = Randomizer(100))
        val (b2, _, br2) = bGen.next(szp = SizeParam(PosZInt(0), 100, 100), edges = Nil, rnd = br1)
        val (b3, _, br3) = bGen.next(szp = SizeParam(PosZInt(0), 100, 100), edges = Nil, rnd = br2)
        val (b4, _, br4) = bGen.next(szp = SizeParam(PosZInt(0), 100, 100), edges = Nil, rnd = br3)
        val (b5, _, br5) = bGen.next(szp = SizeParam(PosZInt(0), 100, 100), edges = Nil, rnd = br4)
        val (b6, _, br6) = bGen.next(szp = SizeParam(PosZInt(0), 100, 100), edges = Nil, rnd = br5)
        val (b7, _, _) = bGen.next(szp = SizeParam(PosZInt(0), 100, 100), edges = Nil, rnd = br6)
        List(a1, a2, a3, a4, a5) should contain theSameElementsAs List(b1, b2, b3, b4, b5)
        a6 shouldEqual b6
        a7 shouldEqual b7
      }
      it("should produce PosLong edge values first in random order") {
        import Generator._
        val gen = posLongGenerator
        val (initEdges, ier) = gen.initEdges(10, Randomizer.default)
        val (a1: PosLong, ae1: List[PosLong], ar1: Randomizer) = gen.next(szp = SizeParam(PosZInt(0), 100, 100), edges = initEdges, rnd = ier)
        val (a2, _, _) = gen.next(szp = SizeParam(PosZInt(0), 100, 100), edges = ae1, rnd = ar1)
        val edges = List(a1, a2)
        edges should contain (PosLong(1L))
        edges should contain (PosLong.MaxValue)
      }

      it("should have legitimate canonicals and shrink") {
        import Generator._
        val gen = posLongGenerator
        val rnd = Randomizer.default
        gen.canonicals(rnd).shouldGrowWith(_.value)
        gen.shrink(PosLong(10000), rnd).shouldGrowWith(_.value)
      }
    }
    describe("for PosZLongs") {
      it("should produce the same PosZLong values in the same order given the same Randomizer") {
        import Generator._
        val aGen= posZLongGenerator
        val bGen = posZLongGenerator
        val (a1, _, ar1) = aGen.next(szp = SizeParam(PosZInt(0), 100, 100), edges = Nil, rnd = Randomizer(100))
        val (a2, _, ar2) = aGen.next(szp = SizeParam(PosZInt(0), 100, 100), edges = Nil, rnd = ar1)
        val (a3, _, ar3) = aGen.next(szp = SizeParam(PosZInt(0), 100, 100), edges = Nil, rnd = ar2)
        val (a4, _, ar4) = aGen.next(szp = SizeParam(PosZInt(0), 100, 100), edges = Nil, rnd = ar3)
        val (a5, _, ar5) = aGen.next(szp = SizeParam(PosZInt(0), 100, 100), edges = Nil, rnd = ar4)
        val (a6, _, ar6) = aGen.next(szp = SizeParam(PosZInt(0), 100, 100), edges = Nil, rnd = ar5)
        val (a7, _, _) = aGen.next(szp = SizeParam(PosZInt(0), 100, 100), edges = Nil, rnd = ar6)
        val (b1, _, br1) = bGen.next(szp = SizeParam(PosZInt(0), 100, 100), edges = Nil, rnd = Randomizer(100))
        val (b2, _, br2) = bGen.next(szp = SizeParam(PosZInt(0), 100, 100), edges = Nil, rnd = br1)
        val (b3, _, br3) = bGen.next(szp = SizeParam(PosZInt(0), 100, 100), edges = Nil, rnd = br2)
        val (b4, _, br4) = bGen.next(szp = SizeParam(PosZInt(0), 100, 100), edges = Nil, rnd = br3)
        val (b5, _, br5) = bGen.next(szp = SizeParam(PosZInt(0), 100, 100), edges = Nil, rnd = br4)
        val (b6, _, br6) = bGen.next(szp = SizeParam(PosZInt(0), 100, 100), edges = Nil, rnd = br5)
        val (b7, _, _) = bGen.next(szp = SizeParam(PosZInt(0), 100, 100), edges = Nil, rnd = br6)
        List(a1, a2, a3, a4, a5) should contain theSameElementsAs List(b1, b2, b3, b4, b5)
        a6 shouldEqual b6
        a7 shouldEqual b7
      }
      it("should produce PosZLong edge values first in random order") {
        import Generator._
        val gen = posZLongGenerator
        val (initEdges, ier) = gen.initEdges(10, Randomizer.default)
        val (a1: PosZLong, ae1: List[PosZLong], ar1: Randomizer) = gen.next(szp = SizeParam(PosZInt(0), 100, 100), edges = initEdges, rnd = ier)
        val (a2, ae2, ar2) = gen.next(szp = SizeParam(PosZInt(0), 100, 100), edges = ae1, rnd = ar1)
        val (a3, _, _) = gen.next(szp = SizeParam(PosZInt(0), 100, 100), edges = ae2, rnd = ar2)
        val edges = List(a1, a2, a3)
        edges should contain (PosZLong(0L))
        edges should contain (PosZLong(1L))
        edges should contain (PosZLong.MaxValue)
      }

      it("should have legitimate canonicals and shrink") {
        import Generator._
        val gen = posZLongGenerator
        val rnd = Randomizer.default
        gen.canonicals(rnd).shouldGrowWith(_.value)
        gen.shrink(PosZLong(10000), rnd).shouldGrowWith(_.value)
      }
    }
    describe("for PosFloat") {
      it("should produce the same PosFloat values in the same order given the same Randomizer") {
        import Generator._
        val aGen= posFloatGenerator
        val bGen = posFloatGenerator
        val (a1, _, ar1) = aGen.next(szp = SizeParam(PosZInt(0), 100, 100), edges = Nil, rnd = Randomizer(100))
        val (a2, _, ar2) = aGen.next(szp = SizeParam(PosZInt(0), 100, 100), edges = Nil, rnd = ar1)
        val (a3, _, ar3) = aGen.next(szp = SizeParam(PosZInt(0), 100, 100), edges = Nil, rnd = ar2)
        val (a4, _, ar4) = aGen.next(szp = SizeParam(PosZInt(0), 100, 100), edges = Nil, rnd = ar3)
        val (a5, _, ar5) = aGen.next(szp = SizeParam(PosZInt(0), 100, 100), edges = Nil, rnd = ar4)
        val (a6, _, ar6) = aGen.next(szp = SizeParam(PosZInt(0), 100, 100), edges = Nil, rnd = ar5)
        val (a7, _, _) = aGen.next(szp = SizeParam(PosZInt(0), 100, 100), edges = Nil, rnd = ar6)
        val (b1, _, br1) = bGen.next(szp = SizeParam(PosZInt(0), 100, 100), edges = Nil, rnd = Randomizer(100))
        val (b2, _, br2) = bGen.next(szp = SizeParam(PosZInt(0), 100, 100), edges = Nil, rnd = br1)
        val (b3, _, br3) = bGen.next(szp = SizeParam(PosZInt(0), 100, 100), edges = Nil, rnd = br2)
        val (b4, _, br4) = bGen.next(szp = SizeParam(PosZInt(0), 100, 100), edges = Nil, rnd = br3)
        val (b5, _, br5) = bGen.next(szp = SizeParam(PosZInt(0), 100, 100), edges = Nil, rnd = br4)
        val (b6, _, br6) = bGen.next(szp = SizeParam(PosZInt(0), 100, 100), edges = Nil, rnd = br5)
        val (b7, _, _) = bGen.next(szp = SizeParam(PosZInt(0), 100, 100), edges = Nil, rnd = br6)
        List(a1, a2, a3, a4, a5) should contain theSameElementsAs List(b1, b2, b3, b4, b5)
        a6 shouldEqual b6
        a7 shouldEqual b7
      }
      it("should produce PosFloat edge values first in random order") {
        import Generator._
        val gen = posFloatGenerator
        val (initEdges, ier) = gen.initEdges(10, Randomizer.default)
        val (a1: PosFloat, ae1: List[PosFloat], ar1: Randomizer) = gen.next(szp = SizeParam(PosZInt(0), 100, 100), edges = initEdges, rnd = ier)
        val (a2, ae2, ar2) = gen.next(szp = SizeParam(PosZInt(0), 100, 100), edges = ae1, rnd = ar1)
        val (a3, ae3, ar3) = gen.next(szp = SizeParam(PosZInt(0), 100, 100), edges = ae2, rnd = ar2)
        val (a4, _, _) = gen.next(szp = SizeParam(PosZInt(0), 100, 100), edges = ae3, rnd = ar3)
        val edges = List(a1, a2, a3, a4)
        edges should contain (PosFloat.MinPositiveValue)
        edges should contain (PosFloat(1.0f))
        edges should contain (PosFloat.MaxValue)
        edges should contain (PosFloat.PositiveInfinity)
      }

      it("should have legitimate canonicals and shrink") {
        import Generator._
        val gen = posFloatGenerator
        val rnd = Randomizer.default
        gen.canonicals(rnd).shouldGrowWith(_.value)
        gen.shrink(PosFloat(10000), rnd).shouldGrowWith(_.value)
      }
    }
    describe("for PosFiniteFloat") {
      it("should produce the same PosFiniteFloat values in the same order given the same Randomizer") {
        import Generator._
        val aGen= posFiniteFloatGenerator
        val bGen = posFiniteFloatGenerator
        val (a1, _, ar1) = aGen.next(szp = SizeParam(PosZInt(0), 100, 100), edges = Nil, rnd = Randomizer(100))
        val (a2, _, ar2) = aGen.next(szp = SizeParam(PosZInt(0), 100, 100), edges = Nil, rnd = ar1)
        val (a3, _, ar3) = aGen.next(szp = SizeParam(PosZInt(0), 100, 100), edges = Nil, rnd = ar2)
        val (a4, _, ar4) = aGen.next(szp = SizeParam(PosZInt(0), 100, 100), edges = Nil, rnd = ar3)
        val (a5, _, ar5) = aGen.next(szp = SizeParam(PosZInt(0), 100, 100), edges = Nil, rnd = ar4)
        val (a6, _, ar6) = aGen.next(szp = SizeParam(PosZInt(0), 100, 100), edges = Nil, rnd = ar5)
        val (a7, _, _) = aGen.next(szp = SizeParam(PosZInt(0), 100, 100), edges = Nil, rnd = ar6)
        val (b1, _, br1) = bGen.next(szp = SizeParam(PosZInt(0), 100, 100), edges = Nil, rnd = Randomizer(100))
        val (b2, _, br2) = bGen.next(szp = SizeParam(PosZInt(0), 100, 100), edges = Nil, rnd = br1)
        val (b3, _, br3) = bGen.next(szp = SizeParam(PosZInt(0), 100, 100), edges = Nil, rnd = br2)
        val (b4, _, br4) = bGen.next(szp = SizeParam(PosZInt(0), 100, 100), edges = Nil, rnd = br3)
        val (b5, _, br5) = bGen.next(szp = SizeParam(PosZInt(0), 100, 100), edges = Nil, rnd = br4)
        val (b6, _, br6) = bGen.next(szp = SizeParam(PosZInt(0), 100, 100), edges = Nil, rnd = br5)
        val (b7, _, _) = bGen.next(szp = SizeParam(PosZInt(0), 100, 100), edges = Nil, rnd = br6)
        List(a1, a2, a3, a4, a5) should contain theSameElementsAs List(b1, b2, b3, b4, b5)
        a6 shouldEqual b6
        a7 shouldEqual b7
      }
      it("should produce PosFiniteFloat edge values first in random order") {
        import Generator._
        val gen = posFiniteFloatGenerator
        val (initEdges, ier) = gen.initEdges(10, Randomizer.default)
        val (a1: PosFiniteFloat, ae1: List[PosFiniteFloat], ar1: Randomizer) = gen.next(szp = SizeParam(PosZInt(0), 100, 100), edges = initEdges, rnd = ier)
        val (a2, ae2, ar2) = gen.next(szp = SizeParam(PosZInt(0), 100, 100), edges = ae1, rnd = ar1)
        val (a3, _, _) = gen.next(szp = SizeParam(PosZInt(0), 100, 100), edges = ae2, rnd = ar2)
        val edges = List(a1, a2, a3)
        edges should contain (PosFiniteFloat.MinValue)
        edges should contain (PosFiniteFloat(1.0f))
        edges should contain (PosFiniteFloat.MaxValue)
      }

      it("should have legitimate canonicals and shrink") {
        import Generator._
        val gen = posFiniteFloatGenerator
        val rnd = Randomizer.default
        gen.canonicals(rnd).shouldGrowWith(_.value)
        gen.shrink(PosFiniteFloat(10000), rnd).shouldGrowWith(_.value)
      }
    }
    describe("for PosZFloat") {
      it("should produce the same PosZFloat values in the same order given the same Randomizer") {
        import Generator._
        val aGen= posZFloatGenerator
        val bGen = posZFloatGenerator
        val (a1, _, ar1) = aGen.next(szp = SizeParam(PosZInt(0), 100, 100), edges = Nil, rnd = Randomizer(100))
        val (a2, _, ar2) = aGen.next(szp = SizeParam(PosZInt(0), 100, 100), edges = Nil, rnd = ar1)
        val (a3, _, ar3) = aGen.next(szp = SizeParam(PosZInt(0), 100, 100), edges = Nil, rnd = ar2)
        val (a4, _, ar4) = aGen.next(szp = SizeParam(PosZInt(0), 100, 100), edges = Nil, rnd = ar3)
        val (a5, _, ar5) = aGen.next(szp = SizeParam(PosZInt(0), 100, 100), edges = Nil, rnd = ar4)
        val (a6, _, ar6) = aGen.next(szp = SizeParam(PosZInt(0), 100, 100), edges = Nil, rnd = ar5)
        val (a7, _, _) = aGen.next(szp = SizeParam(PosZInt(0), 100, 100), edges = Nil, rnd = ar6)
        val (b1, _, br1) = bGen.next(szp = SizeParam(PosZInt(0), 100, 100), edges = Nil, rnd = Randomizer(100))
        val (b2, _, br2) = bGen.next(szp = SizeParam(PosZInt(0), 100, 100), edges = Nil, rnd = br1)
        val (b3, _, br3) = bGen.next(szp = SizeParam(PosZInt(0), 100, 100), edges = Nil, rnd = br2)
        val (b4, _, br4) = bGen.next(szp = SizeParam(PosZInt(0), 100, 100), edges = Nil, rnd = br3)
        val (b5, _, br5) = bGen.next(szp = SizeParam(PosZInt(0), 100, 100), edges = Nil, rnd = br4)
        val (b6, _, br6) = bGen.next(szp = SizeParam(PosZInt(0), 100, 100), edges = Nil, rnd = br5)
        val (b7, _, _) = bGen.next(szp = SizeParam(PosZInt(0), 100, 100), edges = Nil, rnd = br6)
        List(a1, a2, a3, a4, a5) should contain theSameElementsAs List(b1, b2, b3, b4, b5)
        a6 shouldEqual b6
        a7 shouldEqual b7
      }
      it("should produce PosZFloat edge values first in random order") {
        import Generator._
        val gen = posZFloatGenerator
        val (initEdges, ier) = gen.initEdges(10, Randomizer.default)
        val (a1: PosZFloat, ae1: List[PosZFloat], ar1: Randomizer) = gen.next(szp = SizeParam(PosZInt(0), 100, 100), edges = initEdges, rnd = ier)
        val (a2, ae2, ar2) = gen.next(szp = SizeParam(PosZInt(0), 100, 100), edges = ae1, rnd = ar1)
        val (a3, ae3, ar3) = gen.next(szp = SizeParam(PosZInt(0), 100, 100), edges = ae2, rnd = ar2)
        val (a4, ae4, ar4) = gen.next(szp = SizeParam(PosZInt(0), 100, 100), edges = ae3, rnd = ar3)
        val (a5, ae5, ar5) = gen.next(szp = SizeParam(PosZInt(0), 100, 100), edges = ae4, rnd = ar4)
        val (a6, _, _) = gen.next(szp = SizeParam(PosZInt(0), 100, 100), edges = ae5, rnd = ar5)
        val edges = List(a1, a2, a3, a4, a5, a6)
        edges should contain (PosZFloat(-0.0f))
        edges should contain (PosZFloat(0.0f))
        edges should contain (PosZFloat.MinPositiveValue)
        edges should contain (PosZFloat(1.0f))
        edges should contain (PosZFloat.MaxValue)
        edges should contain (PosZFloat.PositiveInfinity)
      }

      it("should have legitimate canonicals and shrink") {
        import Generator._
        val gen = posZFloatGenerator
        val rnd = Randomizer.default
        gen.canonicals(rnd).shouldGrowWith(_.value)
        gen.shrink(PosZFloat(10000), rnd).shouldGrowWith(_.value)
      }
    }
    describe("for PosZFiniteFloat") {
      it("should produce the same PosZFiniteFloat values in the same order given the same Randomizer") {
        import Generator._
        val aGen= posZFiniteFloatGenerator
        val bGen = posZFiniteFloatGenerator
        val (a1, _, ar1) = aGen.next(szp = SizeParam(PosZInt(0), 100, 100), edges = Nil, rnd = Randomizer(100))
        val (a2, _, ar2) = aGen.next(szp = SizeParam(PosZInt(0), 100, 100), edges = Nil, rnd = ar1)
        val (a3, _, ar3) = aGen.next(szp = SizeParam(PosZInt(0), 100, 100), edges = Nil, rnd = ar2)
        val (a4, _, ar4) = aGen.next(szp = SizeParam(PosZInt(0), 100, 100), edges = Nil, rnd = ar3)
        val (a5, _, ar5) = aGen.next(szp = SizeParam(PosZInt(0), 100, 100), edges = Nil, rnd = ar4)
        val (a6, _, ar6) = aGen.next(szp = SizeParam(PosZInt(0), 100, 100), edges = Nil, rnd = ar5)
        val (a7, _, _) = aGen.next(szp = SizeParam(PosZInt(0), 100, 100), edges = Nil, rnd = ar6)
        val (b1, _, br1) = bGen.next(szp = SizeParam(PosZInt(0), 100, 100), edges = Nil, rnd = Randomizer(100))
        val (b2, _, br2) = bGen.next(szp = SizeParam(PosZInt(0), 100, 100), edges = Nil, rnd = br1)
        val (b3, _, br3) = bGen.next(szp = SizeParam(PosZInt(0), 100, 100), edges = Nil, rnd = br2)
        val (b4, _, br4) = bGen.next(szp = SizeParam(PosZInt(0), 100, 100), edges = Nil, rnd = br3)
        val (b5, _, br5) = bGen.next(szp = SizeParam(PosZInt(0), 100, 100), edges = Nil, rnd = br4)
        val (b6, _, br6) = bGen.next(szp = SizeParam(PosZInt(0), 100, 100), edges = Nil, rnd = br5)
        val (b7, _, _) = bGen.next(szp = SizeParam(PosZInt(0), 100, 100), edges = Nil, rnd = br6)
        List(a1, a2, a3, a4, a5) should contain theSameElementsAs List(b1, b2, b3, b4, b5)
        a6 shouldEqual b6
        a7 shouldEqual b7
      }
      it("should produce PosZFiniteFloat edge values first in random order") {
        import Generator._
        val gen = posZFiniteFloatGenerator
        val (initEdges, ier) = gen.initEdges(10, Randomizer.default)
        val (a1: PosZFiniteFloat, ae1: List[PosZFiniteFloat], ar1: Randomizer) = gen.next(szp = SizeParam(PosZInt(0), 100, 100), edges = initEdges, rnd = ier)
        val (a2, ae2, ar2) = gen.next(szp = SizeParam(PosZInt(0), 100, 100), edges = ae1, rnd = ar1)
        val (a3, ae3, ar3) = gen.next(szp = SizeParam(PosZInt(0), 100, 100), edges = ae2, rnd = ar2)
        val (a4, ae4, ar4) = gen.next(szp = SizeParam(PosZInt(0), 100, 100), edges = ae3, rnd = ar3)
        val (a5, _, _) = gen.next(szp = SizeParam(PosZInt(0), 100, 100), edges = ae4, rnd = ar4)
        val edges = List(a1, a2, a3, a4, a5)
        edges should contain (PosZFiniteFloat(-0.0f))
        edges should contain (PosZFiniteFloat(0.0f))
        edges should contain (PosZFiniteFloat.MinPositiveValue)
        edges should contain (PosZFiniteFloat(1.0f))
        edges should contain (PosZFiniteFloat.MaxValue)
      }

      it("should have legitimate canonicals and shrink") {
        import Generator._
        val gen = posZFiniteFloatGenerator
        val rnd = Randomizer.default
        gen.canonicals(rnd).shouldGrowWith(_.value)
        gen.shrink(PosZFiniteFloat(10000), rnd).shouldGrowWith(_.value)
      }
    }
    describe("for PosDouble") {
      it("should produce the same PosDouble values in the same order given the same Randomizer") {
        import Generator._
        val aGen= posDoubleGenerator
        val bGen = posDoubleGenerator
        val (a1, _, ar1) = aGen.next(szp = SizeParam(PosZInt(0), 100, 100), edges = Nil, rnd = Randomizer(100))
        val (a2, _, ar2) = aGen.next(szp = SizeParam(PosZInt(0), 100, 100), edges = Nil, rnd = ar1)
        val (a3, _, ar3) = aGen.next(szp = SizeParam(PosZInt(0), 100, 100), edges = Nil, rnd = ar2)
        val (a4, _, ar4) = aGen.next(szp = SizeParam(PosZInt(0), 100, 100), edges = Nil, rnd = ar3)
        val (a5, _, ar5) = aGen.next(szp = SizeParam(PosZInt(0), 100, 100), edges = Nil, rnd = ar4)
        val (a6, _, ar6) = aGen.next(szp = SizeParam(PosZInt(0), 100, 100), edges = Nil, rnd = ar5)
        val (a7, _, _) = aGen.next(szp = SizeParam(PosZInt(0), 100, 100), edges = Nil, rnd = ar6)
        val (b1, _, br1) = bGen.next(szp = SizeParam(PosZInt(0), 100, 100), edges = Nil, rnd = Randomizer(100))
        val (b2, _, br2) = bGen.next(szp = SizeParam(PosZInt(0), 100, 100), edges = Nil, rnd = br1)
        val (b3, _, br3) = bGen.next(szp = SizeParam(PosZInt(0), 100, 100), edges = Nil, rnd = br2)
        val (b4, _, br4) = bGen.next(szp = SizeParam(PosZInt(0), 100, 100), edges = Nil, rnd = br3)
        val (b5, _, br5) = bGen.next(szp = SizeParam(PosZInt(0), 100, 100), edges = Nil, rnd = br4)
        val (b6, _, br6) = bGen.next(szp = SizeParam(PosZInt(0), 100, 100), edges = Nil, rnd = br5)
        val (b7, _, _) = bGen.next(szp = SizeParam(PosZInt(0), 100, 100), edges = Nil, rnd = br6)
        List(a1, a2, a3, a4, a5) should contain theSameElementsAs List(b1, b2, b3, b4, b5)
        a6 shouldEqual b6
        a7 shouldEqual b7
      }
      it("should produce PosDouble edge values first in random order") {
        import Generator._
        val gen = posDoubleGenerator
        val (initEdges, ier) = gen.initEdges(10, Randomizer.default)
        val (a1: PosDouble, ae1: List[PosDouble], ar1: Randomizer) = gen.next(szp = SizeParam(PosZInt(0), 100, 100), edges = initEdges, rnd = ier)
        val (a2, ae2, ar2) = gen.next(szp = SizeParam(PosZInt(0), 100, 100), edges = ae1, rnd = ar1)
        val (a3, ae3, ar3) = gen.next(szp = SizeParam(PosZInt(0), 100, 100), edges = ae2, rnd = ar2)
        val (a4, _, _) = gen.next(szp = SizeParam(PosZInt(0), 100, 100), edges = ae3, rnd = ar3)
        val edges = List(a1, a2, a3, a4)
        edges should contain (PosDouble.MinPositiveValue)
        edges should contain (PosDouble(1.0))
        edges should contain (PosDouble.MaxValue)
        edges should contain (PosDouble.PositiveInfinity)
      }

      it("should have legitimate canonicals and shrink") {
        import Generator._
        val gen = posDoubleGenerator
        val rnd = Randomizer.default
        gen.canonicals(rnd).shouldGrowWith(_.value)
        gen.shrink(PosDouble(10000), rnd).shouldGrowWith(_.value)
      }
    }
    describe("for PosFiniteDouble") {
      it("should produce the same PosFiniteDouble values in the same order given the same Randomizer") {
        import Generator._
        val aGen= posFiniteDoubleGenerator
        val bGen = posFiniteDoubleGenerator
        val (a1, _, ar1) = aGen.next(szp = SizeParam(PosZInt(0), 100, 100), edges = Nil, rnd = Randomizer(100))
        val (a2, _, ar2) = aGen.next(szp = SizeParam(PosZInt(0), 100, 100), edges = Nil, rnd = ar1)
        val (a3, _, ar3) = aGen.next(szp = SizeParam(PosZInt(0), 100, 100), edges = Nil, rnd = ar2)
        val (a4, _, ar4) = aGen.next(szp = SizeParam(PosZInt(0), 100, 100), edges = Nil, rnd = ar3)
        val (a5, _, ar5) = aGen.next(szp = SizeParam(PosZInt(0), 100, 100), edges = Nil, rnd = ar4)
        val (a6, _, ar6) = aGen.next(szp = SizeParam(PosZInt(0), 100, 100), edges = Nil, rnd = ar5)
        val (a7, _, _) = aGen.next(szp = SizeParam(PosZInt(0), 100, 100), edges = Nil, rnd = ar6)
        val (b1, _, br1) = bGen.next(szp = SizeParam(PosZInt(0), 100, 100), edges = Nil, rnd = Randomizer(100))
        val (b2, _, br2) = bGen.next(szp = SizeParam(PosZInt(0), 100, 100), edges = Nil, rnd = br1)
        val (b3, _, br3) = bGen.next(szp = SizeParam(PosZInt(0), 100, 100), edges = Nil, rnd = br2)
        val (b4, _, br4) = bGen.next(szp = SizeParam(PosZInt(0), 100, 100), edges = Nil, rnd = br3)
        val (b5, _, br5) = bGen.next(szp = SizeParam(PosZInt(0), 100, 100), edges = Nil, rnd = br4)
        val (b6, _, br6) = bGen.next(szp = SizeParam(PosZInt(0), 100, 100), edges = Nil, rnd = br5)
        val (b7, _, _) = bGen.next(szp = SizeParam(PosZInt(0), 100, 100), edges = Nil, rnd = br6)
        List(a1, a2, a3, a4, a5) should contain theSameElementsAs List(b1, b2, b3, b4, b5)
        a6 shouldEqual b6
        a7 shouldEqual b7
      }
      it("should produce PosFiniteDouble edge values first in random order") {
        import Generator._
        val gen = posFiniteDoubleGenerator
        val (initEdges, ier) = gen.initEdges(10, Randomizer.default)
        val (a1: PosFiniteDouble, ae1: List[PosFiniteDouble], ar1: Randomizer) = gen.next(szp = SizeParam(PosZInt(0), 100, 100), edges = initEdges, rnd = ier)
        val (a2, ae2, ar2) = gen.next(szp = SizeParam(PosZInt(0), 100, 100), edges = ae1, rnd = ar1)
        val (a3, _, _) = gen.next(szp = SizeParam(PosZInt(0), 100, 100), edges = ae2, rnd = ar2)
        val edges = List(a1, a2, a3)
        edges should contain (PosFiniteDouble.MinValue)
        edges should contain (PosFiniteDouble(1.0))
        edges should contain (PosFiniteDouble.MaxValue)
      }

      it("should have legitimate canonicals and shrink") {
        import Generator._
        val gen = posFiniteDoubleGenerator
        val rnd = Randomizer.default
        gen.canonicals(rnd).shouldGrowWith(_.value)
        gen.shrink(PosFiniteDouble(10000), rnd).shouldGrowWith(_.value)
      }
    }
    describe("for PosZDouble") {
      it("should produce the same PosZDouble values in the same order given the same Randomizer") {
        import Generator._
        val aGen= posZDoubleGenerator
        val bGen = posZDoubleGenerator
        val (a1, _, ar1) = aGen.next(szp = SizeParam(PosZInt(0), 100, 100), edges = Nil, rnd = Randomizer(100))
        val (a2, _, ar2) = aGen.next(szp = SizeParam(PosZInt(0), 100, 100), edges = Nil, rnd = ar1)
        val (a3, _, ar3) = aGen.next(szp = SizeParam(PosZInt(0), 100, 100), edges = Nil, rnd = ar2)
        val (a4, _, ar4) = aGen.next(szp = SizeParam(PosZInt(0), 100, 100), edges = Nil, rnd = ar3)
        val (a5, _, ar5) = aGen.next(szp = SizeParam(PosZInt(0), 100, 100), edges = Nil, rnd = ar4)
        val (a6, _, ar6) = aGen.next(szp = SizeParam(PosZInt(0), 100, 100), edges = Nil, rnd = ar5)
        val (a7, _, _) = aGen.next(szp = SizeParam(PosZInt(0), 100, 100), edges = Nil, rnd = ar6)
        val (b1, _, br1) = bGen.next(szp = SizeParam(PosZInt(0), 100, 100), edges = Nil, rnd = Randomizer(100))
        val (b2, _, br2) = bGen.next(szp = SizeParam(PosZInt(0), 100, 100), edges = Nil, rnd = br1)
        val (b3, _, br3) = bGen.next(szp = SizeParam(PosZInt(0), 100, 100), edges = Nil, rnd = br2)
        val (b4, _, br4) = bGen.next(szp = SizeParam(PosZInt(0), 100, 100), edges = Nil, rnd = br3)
        val (b5, _, br5) = bGen.next(szp = SizeParam(PosZInt(0), 100, 100), edges = Nil, rnd = br4)
        val (b6, _, br6) = bGen.next(szp = SizeParam(PosZInt(0), 100, 100), edges = Nil, rnd = br5)
        val (b7, _, _) = bGen.next(szp = SizeParam(PosZInt(0), 100, 100), edges = Nil, rnd = br6)
        List(a1, a2, a3, a4, a5) should contain theSameElementsAs List(b1, b2, b3, b4, b5)
        a6 shouldEqual b6
        a7 shouldEqual b7
      }
      it("should produce PosZDouble edge values first in random order") {
        import Generator._
        val gen = posZDoubleGenerator
        val (initEdges, ier) = gen.initEdges(10, Randomizer.default)
        val (a1: PosZDouble, ae1: List[PosZDouble], ar1: Randomizer) = gen.next(szp = SizeParam(PosZInt(0), 100, 100), edges = initEdges, rnd = ier)
        val (a2, ae2, ar2) = gen.next(szp = SizeParam(PosZInt(0), 100, 100), edges = ae1, rnd = ar1)
        val (a3, ae3, ar3) = gen.next(szp = SizeParam(PosZInt(0), 100, 100), edges = ae2, rnd = ar2)
        val (a4, ae4, ar4) = gen.next(szp = SizeParam(PosZInt(0), 100, 100), edges = ae3, rnd = ar3)
        val (a5, ae5, ar5) = gen.next(szp = SizeParam(PosZInt(0), 100, 100), edges = ae4, rnd = ar4)
        val (a6, _, _) = gen.next(szp = SizeParam(PosZInt(0), 100, 100), edges = ae5, rnd = ar5)
        val edges = List(a1, a2, a3, a4, a5, a6)
        edges should contain (PosZDouble(-0.0f))
        edges should contain (PosZDouble(0.0f))
        edges should contain (PosZDouble.MinPositiveValue)
        edges should contain (PosZDouble(1.0f))
        edges should contain (PosZDouble.MaxValue)
        edges should contain (PosZDouble.PositiveInfinity)
      }

      it("should have legitimate canonicals and shrink") {
        import Generator._
        val gen = posZDoubleGenerator
        val rnd = Randomizer.default
        gen.canonicals(rnd).shouldGrowWith(_.value)
        gen.shrink(PosZDouble(10000), rnd).shouldGrowWith(_.value)
      }
    }
    describe("for PosZFiniteDouble") {
      it("should produce the same PosZFiniteDouble values in the same order given the same Randomizer") {
        import Generator._
        val aGen= posZFiniteDoubleGenerator
        val bGen = posZFiniteDoubleGenerator
        val (a1, _, ar1) = aGen.next(szp = SizeParam(PosZInt(0), 100, 100), edges = Nil, rnd = Randomizer(100))
        val (a2, _, ar2) = aGen.next(szp = SizeParam(PosZInt(0), 100, 100), edges = Nil, rnd = ar1)
        val (a3, _, ar3) = aGen.next(szp = SizeParam(PosZInt(0), 100, 100), edges = Nil, rnd = ar2)
        val (a4, _, ar4) = aGen.next(szp = SizeParam(PosZInt(0), 100, 100), edges = Nil, rnd = ar3)
        val (a5, _, ar5) = aGen.next(szp = SizeParam(PosZInt(0), 100, 100), edges = Nil, rnd = ar4)
        val (a6, _, ar6) = aGen.next(szp = SizeParam(PosZInt(0), 100, 100), edges = Nil, rnd = ar5)
        val (a7, _, _) = aGen.next(szp = SizeParam(PosZInt(0), 100, 100), edges = Nil, rnd = ar6)
        val (b1, _, br1) = bGen.next(szp = SizeParam(PosZInt(0), 100, 100), edges = Nil, rnd = Randomizer(100))
        val (b2, _, br2) = bGen.next(szp = SizeParam(PosZInt(0), 100, 100), edges = Nil, rnd = br1)
        val (b3, _, br3) = bGen.next(szp = SizeParam(PosZInt(0), 100, 100), edges = Nil, rnd = br2)
        val (b4, _, br4) = bGen.next(szp = SizeParam(PosZInt(0), 100, 100), edges = Nil, rnd = br3)
        val (b5, _, br5) = bGen.next(szp = SizeParam(PosZInt(0), 100, 100), edges = Nil, rnd = br4)
        val (b6, _, br6) = bGen.next(szp = SizeParam(PosZInt(0), 100, 100), edges = Nil, rnd = br5)
        val (b7, _, _) = bGen.next(szp = SizeParam(PosZInt(0), 100, 100), edges = Nil, rnd = br6)
        List(a1, a2, a3, a4, a5) should contain theSameElementsAs List(b1, b2, b3, b4, b5)
        a6 shouldEqual b6
        a7 shouldEqual b7
      }
      it("should produce PosZFiniteDouble edge values first in random order") {
        import Generator._
        val gen = posZFiniteDoubleGenerator
        val (initEdges, ier) = gen.initEdges(10, Randomizer.default)
        val (a1: PosZFiniteDouble, ae1: List[PosZFiniteDouble], ar1: Randomizer) = gen.next(szp = SizeParam(PosZInt(0), 100, 100), edges = initEdges, rnd = ier)
        val (a2, ae2, ar2) = gen.next(szp = SizeParam(PosZInt(0), 100, 100), edges = ae1, rnd = ar1)
        val (a3, ae3, ar3) = gen.next(szp = SizeParam(PosZInt(0), 100, 100), edges = ae2, rnd = ar2)
        val (a4, ae4, ar4) = gen.next(szp = SizeParam(PosZInt(0), 100, 100), edges = ae3, rnd = ar3)
        val (a5, _, _) = gen.next(szp = SizeParam(PosZInt(0), 100, 100), edges = ae4, rnd = ar4)
        val edges = List(a1, a2, a3, a4, a5)
        edges should contain (PosZFiniteDouble(-0.0f))
        edges should contain (PosZFiniteDouble(0.0f))
        edges should contain (PosZFiniteDouble.MinPositiveValue)
        edges should contain (PosZFiniteDouble(1.0f))
        edges should contain (PosZFiniteDouble.MaxValue)
      }

      it("should have legitimate canonicals and shrink") {
        import Generator._
        val gen = posZFiniteDoubleGenerator
        val rnd = Randomizer.default
        gen.canonicals(rnd).shouldGrowWith(_.value)
        gen.shrink(PosZFiniteDouble(10000), rnd).shouldGrowWith(_.value)
      }
    }
    describe("for NegInts") {
      it("should produce the same NegInt values in the same order given the same Randomizer") {
        import Generator._
        val aGen= negIntGenerator
        val bGen = negIntGenerator
        val (a1, _, ar1) = aGen.next(szp = SizeParam(PosZInt(0), 100, 100), edges = Nil, rnd = Randomizer(100))
        val (a2, _, ar2) = aGen.next(szp = SizeParam(PosZInt(0), 100, 100), edges = Nil, rnd = ar1)
        val (a3, _, ar3) = aGen.next(szp = SizeParam(PosZInt(0), 100, 100), edges = Nil, rnd = ar2)
        val (a4, _, ar4) = aGen.next(szp = SizeParam(PosZInt(0), 100, 100), edges = Nil, rnd = ar3)
        val (a5, _, ar5) = aGen.next(szp = SizeParam(PosZInt(0), 100, 100), edges = Nil, rnd = ar4)
        val (a6, _, ar6) = aGen.next(szp = SizeParam(PosZInt(0), 100, 100), edges = Nil, rnd = ar5)
        val (a7, _, _) = aGen.next(szp = SizeParam(PosZInt(0), 100, 100), edges = Nil, rnd = ar6)
        val (b1, _, br1) = bGen.next(szp = SizeParam(PosZInt(0), 100, 100), edges = Nil, rnd = Randomizer(100))
        val (b2, _, br2) = bGen.next(szp = SizeParam(PosZInt(0), 100, 100), edges = Nil, rnd = br1)
        val (b3, _, br3) = bGen.next(szp = SizeParam(PosZInt(0), 100, 100), edges = Nil, rnd = br2)
        val (b4, _, br4) = bGen.next(szp = SizeParam(PosZInt(0), 100, 100), edges = Nil, rnd = br3)
        val (b5, _, br5) = bGen.next(szp = SizeParam(PosZInt(0), 100, 100), edges = Nil, rnd = br4)
        val (b6, _, br6) = bGen.next(szp = SizeParam(PosZInt(0), 100, 100), edges = Nil, rnd = br5)
        val (b7, _, _) = bGen.next(szp = SizeParam(PosZInt(0), 100, 100), edges = Nil, rnd = br6)
        List(a1, a2, a3, a4, a5) should contain theSameElementsAs List(b1, b2, b3, b4, b5)
        a6 shouldEqual b6
        a7 shouldEqual b7
      }
      it("should produce NegInt edge values first in random order") {
        import Generator._
        val gen = negIntGenerator
        val (initEdges, ier) = gen.initEdges(10, Randomizer.default)
        val (a1: NegInt, ae1: List[NegInt], ar1: Randomizer) = gen.next(szp = SizeParam(PosZInt(0), 100, 100), edges = initEdges, rnd = ier)
        val (a2, _, _) = gen.next(szp = SizeParam(PosZInt(0), 100, 100), edges = ae1, rnd = ar1)
        val edges = List(a1, a2)
        edges should contain (NegInt(-1))
        edges should contain (NegInt.MaxValue)
      }

      it("should have legitimate canonicals and shrink") {
        import Generator._
        val gen = negIntGenerator
        val rnd = Randomizer.default
        gen.canonicals(rnd).shouldGrowWith(_.value)
        gen.shrink(NegInt(-10000), rnd).shouldGrowWith(_.value)
      }
    }
    describe("for NegZInts") {
      it("should produce the same NegZInt values in the same order given the same Randomizer") {
        import Generator._
        val aGen= negZIntGenerator
        val bGen = negZIntGenerator
        val (a1, _, ar1) = aGen.next(szp = SizeParam(PosZInt(0), 100, 100), edges = Nil, rnd = Randomizer(100))
        val (a2, _, ar2) = aGen.next(szp = SizeParam(PosZInt(0), 100, 100), edges = Nil, rnd = ar1)
        val (a3, _, ar3) = aGen.next(szp = SizeParam(PosZInt(0), 100, 100), edges = Nil, rnd = ar2)
        val (a4, _, ar4) = aGen.next(szp = SizeParam(PosZInt(0), 100, 100), edges = Nil, rnd = ar3)
        val (a5, _, ar5) = aGen.next(szp = SizeParam(PosZInt(0), 100, 100), edges = Nil, rnd = ar4)
        val (a6, _, ar6) = aGen.next(szp = SizeParam(PosZInt(0), 100, 100), edges = Nil, rnd = ar5)
        val (a7, _, _) = aGen.next(szp = SizeParam(PosZInt(0), 100, 100), edges = Nil, rnd = ar6)
        val (b1, _, br1) = bGen.next(szp = SizeParam(PosZInt(0), 100, 100), edges = Nil, rnd = Randomizer(100))
        val (b2, _, br2) = bGen.next(szp = SizeParam(PosZInt(0), 100, 100), edges = Nil, rnd = br1)
        val (b3, _, br3) = bGen.next(szp = SizeParam(PosZInt(0), 100, 100), edges = Nil, rnd = br2)
        val (b4, _, br4) = bGen.next(szp = SizeParam(PosZInt(0), 100, 100), edges = Nil, rnd = br3)
        val (b5, _, br5) = bGen.next(szp = SizeParam(PosZInt(0), 100, 100), edges = Nil, rnd = br4)
        val (b6, _, br6) = bGen.next(szp = SizeParam(PosZInt(0), 100, 100), edges = Nil, rnd = br5)
        val (b7, _, _) = bGen.next(szp = SizeParam(PosZInt(0), 100, 100), edges = Nil, rnd = br6)
        List(a1, a2, a3, a4, a5) should contain theSameElementsAs List(b1, b2, b3, b4, b5)
        a6 shouldEqual b6
        a7 shouldEqual b7
      }
      it("should produce NegZInt edge values first in random order") {
        import Generator._
        val gen = negZIntGenerator
        val (initEdges, ier) = gen.initEdges(10, Randomizer.default)
        val (a1: NegZInt, ae1: List[NegZInt], ar1: Randomizer) = gen.next(szp = SizeParam(PosZInt(0), 100, 100), edges = initEdges, rnd = ier)
        val (a2, ae2, ar2) = gen.next(szp = SizeParam(PosZInt(0), 100, 100), edges = ae1, rnd = ar1)
        val (a3, _, _) = gen.next(szp = SizeParam(PosZInt(0), 100, 100), edges = ae2, rnd = ar2)
        val edges = List(a1, a2, a3)
        edges should contain (NegZInt(0))
        edges should contain (NegZInt(-1))
        edges should contain (NegZInt.MaxValue)
      }

      it("should have legitimate canonicals and shrink") {
        import Generator._
        val gen = negZIntGenerator
        val rnd = Randomizer.default
        gen.canonicals(rnd).shouldGrowWith(_.value)
        gen.shrink(NegZInt(-10000), rnd).shouldGrowWith(_.value)
      }
    }
    describe("for NegLongs") {
      it("should produce the same NegLong values in the same order given the same Randomizer") {
        import Generator._
        val aGen= negLongGenerator
        val bGen = negLongGenerator
        val (a1, _, ar1) = aGen.next(szp = SizeParam(PosZInt(0), 100, 100), edges = Nil, rnd = Randomizer(100))
        val (a2, _, ar2) = aGen.next(szp = SizeParam(PosZInt(0), 100, 100), edges = Nil, rnd = ar1)
        val (a3, _, ar3) = aGen.next(szp = SizeParam(PosZInt(0), 100, 100), edges = Nil, rnd = ar2)
        val (a4, _, ar4) = aGen.next(szp = SizeParam(PosZInt(0), 100, 100), edges = Nil, rnd = ar3)
        val (a5, _, ar5) = aGen.next(szp = SizeParam(PosZInt(0), 100, 100), edges = Nil, rnd = ar4)
        val (a6, _, ar6) = aGen.next(szp = SizeParam(PosZInt(0), 100, 100), edges = Nil, rnd = ar5)
        val (a7, _, _) = aGen.next(szp = SizeParam(PosZInt(0), 100, 100), edges = Nil, rnd = ar6)
        val (b1, _, br1) = bGen.next(szp = SizeParam(PosZInt(0), 100, 100), edges = Nil, rnd = Randomizer(100))
        val (b2, _, br2) = bGen.next(szp = SizeParam(PosZInt(0), 100, 100), edges = Nil, rnd = br1)
        val (b3, _, br3) = bGen.next(szp = SizeParam(PosZInt(0), 100, 100), edges = Nil, rnd = br2)
        val (b4, _, br4) = bGen.next(szp = SizeParam(PosZInt(0), 100, 100), edges = Nil, rnd = br3)
        val (b5, _, br5) = bGen.next(szp = SizeParam(PosZInt(0), 100, 100), edges = Nil, rnd = br4)
        val (b6, _, br6) = bGen.next(szp = SizeParam(PosZInt(0), 100, 100), edges = Nil, rnd = br5)
        val (b7, _, _) = bGen.next(szp = SizeParam(PosZInt(0), 100, 100), edges = Nil, rnd = br6)
        List(a1, a2, a3, a4, a5) should contain theSameElementsAs List(b1, b2, b3, b4, b5)
        a6 shouldEqual b6
        a7 shouldEqual b7
      }
      it("should produce NegLong edge values first in random order") {
        import Generator._
        val gen = negLongGenerator
        val (initEdges, ier) = gen.initEdges(10, Randomizer.default)
        val (a1: NegLong, ae1: List[NegLong], ar1: Randomizer) = gen.next(szp = SizeParam(PosZInt(0), 100, 100), edges = initEdges, rnd = ier)
        val (a2, _, _) = gen.next(szp = SizeParam(PosZInt(0), 100, 100), edges = ae1, rnd = ar1)
        val edges = List(a1, a2)
        edges should contain (NegLong(-1L))
        edges should contain (NegLong.MaxValue)
      }

      it("should have legitimate canonicals and shrink") {
        import Generator._
        val gen = negLongGenerator
        val rnd = Randomizer.default
        gen.canonicals(rnd).shouldGrowWith(_.value)
        gen.shrink(NegLong(-10000), rnd).shouldGrowWith(_.value)
      }
    }
    describe("for NegZLongs") {
      it("should produce the same NegZLong values in the same order given the same Randomizer") {
        import Generator._
        val aGen= negZLongGenerator
        val bGen = negZLongGenerator
        val (a1, _, ar1) = aGen.next(szp = SizeParam(PosZInt(0), 100, 100), edges = Nil, rnd = Randomizer(100))
        val (a2, _, ar2) = aGen.next(szp = SizeParam(PosZInt(0), 100, 100), edges = Nil, rnd = ar1)
        val (a3, _, ar3) = aGen.next(szp = SizeParam(PosZInt(0), 100, 100), edges = Nil, rnd = ar2)
        val (a4, _, ar4) = aGen.next(szp = SizeParam(PosZInt(0), 100, 100), edges = Nil, rnd = ar3)
        val (a5, _, ar5) = aGen.next(szp = SizeParam(PosZInt(0), 100, 100), edges = Nil, rnd = ar4)
        val (a6, _, ar6) = aGen.next(szp = SizeParam(PosZInt(0), 100, 100), edges = Nil, rnd = ar5)
        val (a7, _, _) = aGen.next(szp = SizeParam(PosZInt(0), 100, 100), edges = Nil, rnd = ar6)
        val (b1, _, br1) = bGen.next(szp = SizeParam(PosZInt(0), 100, 100), edges = Nil, rnd = Randomizer(100))
        val (b2, _, br2) = bGen.next(szp = SizeParam(PosZInt(0), 100, 100), edges = Nil, rnd = br1)
        val (b3, _, br3) = bGen.next(szp = SizeParam(PosZInt(0), 100, 100), edges = Nil, rnd = br2)
        val (b4, _, br4) = bGen.next(szp = SizeParam(PosZInt(0), 100, 100), edges = Nil, rnd = br3)
        val (b5, _, br5) = bGen.next(szp = SizeParam(PosZInt(0), 100, 100), edges = Nil, rnd = br4)
        val (b6, _, br6) = bGen.next(szp = SizeParam(PosZInt(0), 100, 100), edges = Nil, rnd = br5)
        val (b7, _, _) = bGen.next(szp = SizeParam(PosZInt(0), 100, 100), edges = Nil, rnd = br6)
        List(a1, a2, a3, a4, a5) should contain theSameElementsAs List(b1, b2, b3, b4, b5)
        a6 shouldEqual b6
        a7 shouldEqual b7
      }
      it("should produce NegZLong edge values first in random order") {
        import Generator._
        val gen = negZLongGenerator
        val (initEdges, ier) = gen.initEdges(10, Randomizer.default)
        val (a1: NegZLong, ae1: List[NegZLong], ar1: Randomizer) = gen.next(szp = SizeParam(PosZInt(0), 100, 100), edges = initEdges, rnd = ier)
        val (a2, ae2, ar2) = gen.next(szp = SizeParam(PosZInt(0), 100, 100), edges = ae1, rnd = ar1)
        val (a3, _, _) = gen.next(szp = SizeParam(PosZInt(0), 100, 100), edges = ae2, rnd = ar2)
        val edges = List(a1, a2, a3)
        edges should contain (NegZLong(0L))
        edges should contain (NegZLong(-1L))
        edges should contain (NegZLong.MaxValue)
      }

      it("should have legitimate canonicals and shrink") {
        import Generator._
        val gen = negZLongGenerator
        val rnd = Randomizer.default
        gen.canonicals(rnd).shouldGrowWith(_.value)
        gen.shrink(NegZLong(-10000), rnd).shouldGrowWith(_.value)
      }
    }
    describe("for NegFloat") {
      it("should produce the same NegFloat values in the same order given the same Randomizer") {
        import Generator._
        val aGen= negFloatGenerator
        val bGen = negFloatGenerator
        val (a1, _, ar1) = aGen.next(szp = SizeParam(PosZInt(0), 100, 100), edges = Nil, rnd = Randomizer(100))
        val (a2, _, ar2) = aGen.next(szp = SizeParam(PosZInt(0), 100, 100), edges = Nil, rnd = ar1)
        val (a3, _, ar3) = aGen.next(szp = SizeParam(PosZInt(0), 100, 100), edges = Nil, rnd = ar2)
        val (a4, _, ar4) = aGen.next(szp = SizeParam(PosZInt(0), 100, 100), edges = Nil, rnd = ar3)
        val (a5, _, ar5) = aGen.next(szp = SizeParam(PosZInt(0), 100, 100), edges = Nil, rnd = ar4)
        val (a6, _, ar6) = aGen.next(szp = SizeParam(PosZInt(0), 100, 100), edges = Nil, rnd = ar5)
        val (a7, _, _) = aGen.next(szp = SizeParam(PosZInt(0), 100, 100), edges = Nil, rnd = ar6)
        val (b1, _, br1) = bGen.next(szp = SizeParam(PosZInt(0), 100, 100), edges = Nil, rnd = Randomizer(100))
        val (b2, _, br2) = bGen.next(szp = SizeParam(PosZInt(0), 100, 100), edges = Nil, rnd = br1)
        val (b3, _, br3) = bGen.next(szp = SizeParam(PosZInt(0), 100, 100), edges = Nil, rnd = br2)
        val (b4, _, br4) = bGen.next(szp = SizeParam(PosZInt(0), 100, 100), edges = Nil, rnd = br3)
        val (b5, _, br5) = bGen.next(szp = SizeParam(PosZInt(0), 100, 100), edges = Nil, rnd = br4)
        val (b6, _, br6) = bGen.next(szp = SizeParam(PosZInt(0), 100, 100), edges = Nil, rnd = br5)
        val (b7, _, _) = bGen.next(szp = SizeParam(PosZInt(0), 100, 100), edges = Nil, rnd = br6)
        List(a1, a2, a3, a4, a5) should contain theSameElementsAs List(b1, b2, b3, b4, b5)
        a6 shouldEqual b6
        a7 shouldEqual b7
      }
      it("should produce NegFloat edge values first in random order") {
        import Generator._
        val gen = negFloatGenerator
        val (initEdges, ier) = gen.initEdges(10, Randomizer.default)
        val (a1: NegFloat, ae1: List[NegFloat], ar1: Randomizer) = gen.next(szp = SizeParam(PosZInt(0), 100, 100), edges = initEdges, rnd = ier)
        val (a2, ae2, ar2) = gen.next(szp = SizeParam(PosZInt(0), 100, 100), edges = ae1, rnd = ar1)
        val (a3, ae3, ar3) = gen.next(szp = SizeParam(PosZInt(0), 100, 100), edges = ae2, rnd = ar2)
        val (a4, _, _) = gen.next(szp = SizeParam(PosZInt(0), 100, 100), edges = ae3, rnd = ar3)
        val edges = List(a1, a2, a3, a4)
        edges should contain (NegFloat.MaxValue)
        edges should contain (NegFloat(-1.0f))
        edges should contain (NegFloat.MinValue)
        edges should contain (NegFloat.NegativeInfinity)
      }

      it("should have legitimate canonicals and shrink") {
        import Generator._
        val gen = negFloatGenerator
        val rnd = Randomizer.default
        gen.canonicals(rnd).shouldGrowWith(_.value)
        gen.shrink(NegFloat(-10000), rnd).shouldGrowWith(_.value)
      }
    }
    describe("for NegFiniteFloat") {
      it("should produce the same NegFiniteFloat values in the same order given the same Randomizer") {
        import Generator._
        val aGen= negFiniteFloatGenerator
        val bGen = negFiniteFloatGenerator
        val (a1, _, ar1) = aGen.next(szp = SizeParam(PosZInt(0), 100, 100), edges = Nil, rnd = Randomizer(100))
        val (a2, _, ar2) = aGen.next(szp = SizeParam(PosZInt(0), 100, 100), edges = Nil, rnd = ar1)
        val (a3, _, ar3) = aGen.next(szp = SizeParam(PosZInt(0), 100, 100), edges = Nil, rnd = ar2)
        val (a4, _, ar4) = aGen.next(szp = SizeParam(PosZInt(0), 100, 100), edges = Nil, rnd = ar3)
        val (a5, _, ar5) = aGen.next(szp = SizeParam(PosZInt(0), 100, 100), edges = Nil, rnd = ar4)
        val (a6, _, ar6) = aGen.next(szp = SizeParam(PosZInt(0), 100, 100), edges = Nil, rnd = ar5)
        val (a7, _, _) = aGen.next(szp = SizeParam(PosZInt(0), 100, 100), edges = Nil, rnd = ar6)
        val (b1, _, br1) = bGen.next(szp = SizeParam(PosZInt(0), 100, 100), edges = Nil, rnd = Randomizer(100))
        val (b2, _, br2) = bGen.next(szp = SizeParam(PosZInt(0), 100, 100), edges = Nil, rnd = br1)
        val (b3, _, br3) = bGen.next(szp = SizeParam(PosZInt(0), 100, 100), edges = Nil, rnd = br2)
        val (b4, _, br4) = bGen.next(szp = SizeParam(PosZInt(0), 100, 100), edges = Nil, rnd = br3)
        val (b5, _, br5) = bGen.next(szp = SizeParam(PosZInt(0), 100, 100), edges = Nil, rnd = br4)
        val (b6, _, br6) = bGen.next(szp = SizeParam(PosZInt(0), 100, 100), edges = Nil, rnd = br5)
        val (b7, _, _) = bGen.next(szp = SizeParam(PosZInt(0), 100, 100), edges = Nil, rnd = br6)
        List(a1, a2, a3, a4, a5) should contain theSameElementsAs List(b1, b2, b3, b4, b5)
        a6 shouldEqual b6
        a7 shouldEqual b7
      }
      it("should produce NegFiniteFloat edge values first in random order") {
        import Generator._
        val gen = negFiniteFloatGenerator
        val (initEdges, ier) = gen.initEdges(10, Randomizer.default)
        val (a1: NegFiniteFloat, ae1: List[NegFiniteFloat], ar1: Randomizer) = gen.next(szp = SizeParam(PosZInt(0), 100, 100), edges = initEdges, rnd = ier)
        val (a2, ae2, ar2) = gen.next(szp = SizeParam(PosZInt(0), 100, 100), edges = ae1, rnd = ar1)
        val (a3, _, _) = gen.next(szp = SizeParam(PosZInt(0), 100, 100), edges = ae2, rnd = ar2)
        val edges = List(a1, a2, a3)
        edges should contain (NegFiniteFloat(-1.0f))
        edges should contain (NegFiniteFloat.MaxValue)
        edges should contain (NegFiniteFloat.MinValue)
      }

      it("should have legitimate canonicals and shrink") {
        import Generator._
        val gen = negFiniteFloatGenerator
        val rnd = Randomizer.default
        gen.canonicals(rnd).shouldGrowWith(_.value)
        gen.shrink(NegFiniteFloat(-10000), rnd).shouldGrowWith(_.value)
      }
    }
    describe("for NegZFloat") {
      it("should produce the same NegZFloat values in the same order given the same Randomizer") {
        import Generator._
        val aGen= negZFloatGenerator
        val bGen = negZFloatGenerator
        val (a1, _, ar1) = aGen.next(szp = SizeParam(PosZInt(0), 100, 100), edges = Nil, rnd = Randomizer(100))
        val (a2, _, ar2) = aGen.next(szp = SizeParam(PosZInt(0), 100, 100), edges = Nil, rnd = ar1)
        val (a3, _, ar3) = aGen.next(szp = SizeParam(PosZInt(0), 100, 100), edges = Nil, rnd = ar2)
        val (a4, _, ar4) = aGen.next(szp = SizeParam(PosZInt(0), 100, 100), edges = Nil, rnd = ar3)
        val (a5, _, ar5) = aGen.next(szp = SizeParam(PosZInt(0), 100, 100), edges = Nil, rnd = ar4)
        val (a6, _, ar6) = aGen.next(szp = SizeParam(PosZInt(0), 100, 100), edges = Nil, rnd = ar5)
        val (a7, _, _) = aGen.next(szp = SizeParam(PosZInt(0), 100, 100), edges = Nil, rnd = ar6)
        val (b1, _, br1) = bGen.next(szp = SizeParam(PosZInt(0), 100, 100), edges = Nil, rnd = Randomizer(100))
        val (b2, _, br2) = bGen.next(szp = SizeParam(PosZInt(0), 100, 100), edges = Nil, rnd = br1)
        val (b3, _, br3) = bGen.next(szp = SizeParam(PosZInt(0), 100, 100), edges = Nil, rnd = br2)
        val (b4, _, br4) = bGen.next(szp = SizeParam(PosZInt(0), 100, 100), edges = Nil, rnd = br3)
        val (b5, _, br5) = bGen.next(szp = SizeParam(PosZInt(0), 100, 100), edges = Nil, rnd = br4)
        val (b6, _, br6) = bGen.next(szp = SizeParam(PosZInt(0), 100, 100), edges = Nil, rnd = br5)
        val (b7, _, _) = bGen.next(szp = SizeParam(PosZInt(0), 100, 100), edges = Nil, rnd = br6)
        List(a1, a2, a3, a4, a5) should contain theSameElementsAs List(b1, b2, b3, b4, b5)
        a6 shouldEqual b6
        a7 shouldEqual b7
      }
      it("should produce NegZFloat edge values first in random order") {
        import Generator._
        val gen = negZFloatGenerator
        val (initEdges, ier) = gen.initEdges(10, Randomizer.default)
        val (a1: NegZFloat, ae1: List[NegZFloat], ar1: Randomizer) = gen.next(szp = SizeParam(PosZInt(0), 100, 100), edges = initEdges, rnd = ier)
        val (a2, ae2, ar2) = gen.next(szp = SizeParam(PosZInt(0), 100, 100), edges = ae1, rnd = ar1)
        val (a3, ae3, ar3) = gen.next(szp = SizeParam(PosZInt(0), 100, 100), edges = ae2, rnd = ar2)
        val (a4, ae4, ar4) = gen.next(szp = SizeParam(PosZInt(0), 100, 100), edges = ae3, rnd = ar3)
        val (a5, ae5, ar5) = gen.next(szp = SizeParam(PosZInt(0), 100, 100), edges = ae4, rnd = ar4)
        val (a6, _, _) = gen.next(szp = SizeParam(PosZInt(0), 100, 100), edges = ae5, rnd = ar5)
        val edges = List(a1, a2, a3, a4, a5, a6)
        edges should contain (NegZFloat(0.0f))
        edges should contain (NegZFloat(-0.0f))
        edges should contain (NegZFloat.ensuringValid(-Float.MinPositiveValue))
        edges should contain (NegZFloat(-1.0f))
        edges should contain (NegZFloat.MinValue)
        edges should contain (NegZFloat.NegativeInfinity)
      }

      it("should have legitimate canonicals and shrink") {
        import Generator._
        val gen = negZFloatGenerator
        val rnd = Randomizer.default
        gen.canonicals(rnd).shouldGrowWith(_.value)
        gen.shrink(NegZFloat(-10000), rnd).shouldGrowWith(_.value)
      }
    }
    describe("for NegZFiniteFloat") {
      it("should produce the same NegZFiniteFloat values in the same order given the same Randomizer") {
        import Generator._
        val aGen= negZFiniteFloatGenerator
        val bGen = negZFiniteFloatGenerator
        val (a1, _, ar1) = aGen.next(szp = SizeParam(PosZInt(0), 100, 100), edges = Nil, rnd = Randomizer(100))
        val (a2, _, ar2) = aGen.next(szp = SizeParam(PosZInt(0), 100, 100), edges = Nil, rnd = ar1)
        val (a3, _, ar3) = aGen.next(szp = SizeParam(PosZInt(0), 100, 100), edges = Nil, rnd = ar2)
        val (a4, _, ar4) = aGen.next(szp = SizeParam(PosZInt(0), 100, 100), edges = Nil, rnd = ar3)
        val (a5, _, ar5) = aGen.next(szp = SizeParam(PosZInt(0), 100, 100), edges = Nil, rnd = ar4)
        val (a6, _, ar6) = aGen.next(szp = SizeParam(PosZInt(0), 100, 100), edges = Nil, rnd = ar5)
        val (a7, _, _) = aGen.next(szp = SizeParam(PosZInt(0), 100, 100), edges = Nil, rnd = ar6)
        val (b1, _, br1) = bGen.next(szp = SizeParam(PosZInt(0), 100, 100), edges = Nil, rnd = Randomizer(100))
        val (b2, _, br2) = bGen.next(szp = SizeParam(PosZInt(0), 100, 100), edges = Nil, rnd = br1)
        val (b3, _, br3) = bGen.next(szp = SizeParam(PosZInt(0), 100, 100), edges = Nil, rnd = br2)
        val (b4, _, br4) = bGen.next(szp = SizeParam(PosZInt(0), 100, 100), edges = Nil, rnd = br3)
        val (b5, _, br5) = bGen.next(szp = SizeParam(PosZInt(0), 100, 100), edges = Nil, rnd = br4)
        val (b6, _, br6) = bGen.next(szp = SizeParam(PosZInt(0), 100, 100), edges = Nil, rnd = br5)
        val (b7, _, _) = bGen.next(szp = SizeParam(PosZInt(0), 100, 100), edges = Nil, rnd = br6)
        List(a1, a2, a3, a4, a5) should contain theSameElementsAs List(b1, b2, b3, b4, b5)
        a6 shouldEqual b6
        a7 shouldEqual b7
      }
      it("should produce NegZFiniteFloat edge values first in random order") {
        import Generator._
        val gen = negZFiniteFloatGenerator
        val (initEdges, ier) = gen.initEdges(10, Randomizer.default)
        val (a1: NegZFiniteFloat, ae1: List[NegZFiniteFloat], ar1: Randomizer) = gen.next(szp = SizeParam(PosZInt(0), 100, 100), edges = initEdges, rnd = ier)
        val (a2, ae2, ar2) = gen.next(szp = SizeParam(PosZInt(0), 100, 100), edges = ae1, rnd = ar1)
        val (a3, ae3, ar3) = gen.next(szp = SizeParam(PosZInt(0), 100, 100), edges = ae2, rnd = ar2)
        val (a4, ae4, ar4) = gen.next(szp = SizeParam(PosZInt(0), 100, 100), edges = ae3, rnd = ar3)
        val (a5, _, _) = gen.next(szp = SizeParam(PosZInt(0), 100, 100), edges = ae4, rnd = ar4)
        val edges = List(a1, a2, a3, a4, a5)
        edges should contain (NegZFiniteFloat(0.0f))
        edges should contain (NegZFiniteFloat(-0.0f))
        edges should contain (NegZFiniteFloat.ensuringValid(-Float.MinPositiveValue))
        edges should contain (NegZFiniteFloat(-1.0f))
        edges should contain (NegZFiniteFloat.MinValue)
      }

      it("should have legitimate canonicals and shrink") {
        import Generator._
        val gen = negZFiniteFloatGenerator
        val rnd = Randomizer.default
        gen.canonicals(rnd).shouldGrowWith(_.value)
        gen.shrink(NegZFiniteFloat(-10000), rnd).shouldGrowWith(_.value)
      }
    }
    describe("for NegDouble") {
      it("should produce the same NegDouble values in the same order given the same Randomizer") {
        import Generator._
        val aGen= negDoubleGenerator
        val bGen = negDoubleGenerator
        val (a1, _, ar1) = aGen.next(szp = SizeParam(PosZInt(0), 100, 100), edges = Nil, rnd = Randomizer(100))
        val (a2, _, ar2) = aGen.next(szp = SizeParam(PosZInt(0), 100, 100), edges = Nil, rnd = ar1)
        val (a3, _, ar3) = aGen.next(szp = SizeParam(PosZInt(0), 100, 100), edges = Nil, rnd = ar2)
        val (a4, _, ar4) = aGen.next(szp = SizeParam(PosZInt(0), 100, 100), edges = Nil, rnd = ar3)
        val (a5, _, ar5) = aGen.next(szp = SizeParam(PosZInt(0), 100, 100), edges = Nil, rnd = ar4)
        val (a6, _, ar6) = aGen.next(szp = SizeParam(PosZInt(0), 100, 100), edges = Nil, rnd = ar5)
        val (a7, _, _) = aGen.next(szp = SizeParam(PosZInt(0), 100, 100), edges = Nil, rnd = ar6)
        val (b1, _, br1) = bGen.next(szp = SizeParam(PosZInt(0), 100, 100), edges = Nil, rnd = Randomizer(100))
        val (b2, _, br2) = bGen.next(szp = SizeParam(PosZInt(0), 100, 100), edges = Nil, rnd = br1)
        val (b3, _, br3) = bGen.next(szp = SizeParam(PosZInt(0), 100, 100), edges = Nil, rnd = br2)
        val (b4, _, br4) = bGen.next(szp = SizeParam(PosZInt(0), 100, 100), edges = Nil, rnd = br3)
        val (b5, _, br5) = bGen.next(szp = SizeParam(PosZInt(0), 100, 100), edges = Nil, rnd = br4)
        val (b6, _, br6) = bGen.next(szp = SizeParam(PosZInt(0), 100, 100), edges = Nil, rnd = br5)
        val (b7, _, _) = bGen.next(szp = SizeParam(PosZInt(0), 100, 100), edges = Nil, rnd = br6)
        List(a1, a2, a3, a4, a5) should contain theSameElementsAs List(b1, b2, b3, b4, b5)
        a6 shouldEqual b6
        a7 shouldEqual b7
      }
      it("should produce NegDouble edge values first in random order") {
        import Generator._
        val gen = negDoubleGenerator
        val (initEdges, ier) = gen.initEdges(10, Randomizer.default)
        val (a1: NegDouble, ae1: List[NegDouble], ar1: Randomizer) = gen.next(szp = SizeParam(PosZInt(0), 100, 100), edges = initEdges, rnd = ier)
        val (a2, ae2, ar2) = gen.next(szp = SizeParam(PosZInt(0), 100, 100), edges = ae1, rnd = ar1)
        val (a3, ae3, ar3) = gen.next(szp = SizeParam(PosZInt(0), 100, 100), edges = ae2, rnd = ar2)
        val (a4, _, _) = gen.next(szp = SizeParam(PosZInt(0), 100, 100), edges = ae3, rnd = ar3)
        val edges = List(a1, a2, a3, a4)
        edges should contain (NegDouble.MaxValue)
        edges should contain (NegDouble(-1.0f))
        edges should contain (NegDouble.MinValue)
        edges should contain (NegDouble.NegativeInfinity)
      }

      it("should have legitimate canonicals and shrink") {
        import Generator._
        val gen = negDoubleGenerator
        val rnd = Randomizer.default
        gen.canonicals(rnd).shouldGrowWith(_.value)
        gen.shrink(NegDouble(-10000), rnd).shouldGrowWith(_.value)
      }
    }
    describe("for NegFiniteDouble") {
      it("should produce the same NegFiniteDouble values in the same order given the same Randomizer") {
        import Generator._
        val aGen= negFiniteDoubleGenerator
        val bGen = negFiniteDoubleGenerator
        val (a1, _, ar1) = aGen.next(szp = SizeParam(PosZInt(0), 100, 100), edges = Nil, rnd = Randomizer(100))
        val (a2, _, ar2) = aGen.next(szp = SizeParam(PosZInt(0), 100, 100), edges = Nil, rnd = ar1)
        val (a3, _, ar3) = aGen.next(szp = SizeParam(PosZInt(0), 100, 100), edges = Nil, rnd = ar2)
        val (a4, _, ar4) = aGen.next(szp = SizeParam(PosZInt(0), 100, 100), edges = Nil, rnd = ar3)
        val (a5, _, ar5) = aGen.next(szp = SizeParam(PosZInt(0), 100, 100), edges = Nil, rnd = ar4)
        val (a6, _, ar6) = aGen.next(szp = SizeParam(PosZInt(0), 100, 100), edges = Nil, rnd = ar5)
        val (a7, _, _) = aGen.next(szp = SizeParam(PosZInt(0), 100, 100), edges = Nil, rnd = ar6)
        val (b1, _, br1) = bGen.next(szp = SizeParam(PosZInt(0), 100, 100), edges = Nil, rnd = Randomizer(100))
        val (b2, _, br2) = bGen.next(szp = SizeParam(PosZInt(0), 100, 100), edges = Nil, rnd = br1)
        val (b3, _, br3) = bGen.next(szp = SizeParam(PosZInt(0), 100, 100), edges = Nil, rnd = br2)
        val (b4, _, br4) = bGen.next(szp = SizeParam(PosZInt(0), 100, 100), edges = Nil, rnd = br3)
        val (b5, _, br5) = bGen.next(szp = SizeParam(PosZInt(0), 100, 100), edges = Nil, rnd = br4)
        val (b6, _, br6) = bGen.next(szp = SizeParam(PosZInt(0), 100, 100), edges = Nil, rnd = br5)
        val (b7, _, _) = bGen.next(szp = SizeParam(PosZInt(0), 100, 100), edges = Nil, rnd = br6)
        List(a1, a2, a3, a4, a5) should contain theSameElementsAs List(b1, b2, b3, b4, b5)
        a6 shouldEqual b6
        a7 shouldEqual b7
      }
      it("should produce NegFiniteDouble edge values first in random order") {
        import Generator._
        val gen = negFiniteDoubleGenerator
        val (initEdges, ier) = gen.initEdges(10, Randomizer.default)
        val (a1: NegFiniteDouble, ae1: List[NegFiniteDouble], ar1: Randomizer) = gen.next(szp = SizeParam(PosZInt(0), 100, 100), edges = initEdges, rnd = ier)
        val (a2, ae2, ar2) = gen.next(szp = SizeParam(PosZInt(0), 100, 100), edges = ae1, rnd = ar1)
        val (a3, _, _) = gen.next(szp = SizeParam(PosZInt(0), 100, 100), edges = ae2, rnd = ar2)
        val edges = List(a1, a2, a3)
        edges should contain (NegFiniteDouble(-1.0))
        edges should contain (NegFiniteDouble.MinValue)
        edges should contain (NegFiniteDouble.MaxValue)
      }

      it("should have legitimate canonicals and shrink") {
        import Generator._
        val gen = negFiniteDoubleGenerator
        val rnd = Randomizer.default
        gen.canonicals(rnd).shouldGrowWith(_.value)
        gen.shrink(NegFiniteDouble(-10000), rnd).shouldGrowWith(_.value)
      }
    }
    describe("for NegZDouble") {
      it("should produce the same NegZDouble values in the same order given the same Randomizer") {
        import Generator._
        val aGen= negZDoubleGenerator
        val bGen = negZDoubleGenerator
        val (a1, _, ar1) = aGen.next(szp = SizeParam(PosZInt(0), 100, 100), edges = Nil, rnd = Randomizer(100))
        val (a2, _, ar2) = aGen.next(szp = SizeParam(PosZInt(0), 100, 100), edges = Nil, rnd = ar1)
        val (a3, _, ar3) = aGen.next(szp = SizeParam(PosZInt(0), 100, 100), edges = Nil, rnd = ar2)
        val (a4, _, ar4) = aGen.next(szp = SizeParam(PosZInt(0), 100, 100), edges = Nil, rnd = ar3)
        val (a5, _, ar5) = aGen.next(szp = SizeParam(PosZInt(0), 100, 100), edges = Nil, rnd = ar4)
        val (a6, _, ar6) = aGen.next(szp = SizeParam(PosZInt(0), 100, 100), edges = Nil, rnd = ar5)
        val (a7, _, _) = aGen.next(szp = SizeParam(PosZInt(0), 100, 100), edges = Nil, rnd = ar6)
        val (b1, _, br1) = bGen.next(szp = SizeParam(PosZInt(0), 100, 100), edges = Nil, rnd = Randomizer(100))
        val (b2, _, br2) = bGen.next(szp = SizeParam(PosZInt(0), 100, 100), edges = Nil, rnd = br1)
        val (b3, _, br3) = bGen.next(szp = SizeParam(PosZInt(0), 100, 100), edges = Nil, rnd = br2)
        val (b4, _, br4) = bGen.next(szp = SizeParam(PosZInt(0), 100, 100), edges = Nil, rnd = br3)
        val (b5, _, br5) = bGen.next(szp = SizeParam(PosZInt(0), 100, 100), edges = Nil, rnd = br4)
        val (b6, _, br6) = bGen.next(szp = SizeParam(PosZInt(0), 100, 100), edges = Nil, rnd = br5)
        val (b7, _, _) = bGen.next(szp = SizeParam(PosZInt(0), 100, 100), edges = Nil, rnd = br6)
        List(a1, a2, a3, a4, a5) should contain theSameElementsAs List(b1, b2, b3, b4, b5)
        a6 shouldEqual b6
        a7 shouldEqual b7
      }
      it("should produce NegZDouble edge values first in random order") {
        import Generator._
        val gen = negZDoubleGenerator
        val (initEdges, ier) = gen.initEdges(10, Randomizer.default)
        val (a1: NegZDouble, ae1: List[NegZDouble], ar1: Randomizer) = gen.next(szp = SizeParam(PosZInt(0), 100, 100), edges = initEdges, rnd = ier)
        val (a2, ae2, ar2) = gen.next(szp = SizeParam(PosZInt(0), 100, 100), edges = ae1, rnd = ar1)
        val (a3, ae3, ar3) = gen.next(szp = SizeParam(PosZInt(0), 100, 100), edges = ae2, rnd = ar2)
        val (a4, ae4, ar4) = gen.next(szp = SizeParam(PosZInt(0), 100, 100), edges = ae3, rnd = ar3)
        val (a5, ae5, ar5) = gen.next(szp = SizeParam(PosZInt(0), 100, 100), edges = ae4, rnd = ar4)
        val (a6, _, _) = gen.next(szp = SizeParam(PosZInt(0), 100, 100), edges = ae5, rnd = ar5)
        val edges = List(a1, a2, a3, a4, a5, a6)
        edges should contain (NegZDouble(0.0f))
        edges should contain (NegZDouble(-0.0f))
        edges should contain (NegZDouble.ensuringValid(-Double.MinPositiveValue))
        edges should contain (NegZDouble(-1.0f))
        edges should contain (NegZDouble.MinValue)
        edges should contain (NegZDouble.NegativeInfinity)
      }

      it("should have legitimate canonicals and shrink") {
        import Generator._
        val gen = negZDoubleGenerator
        val rnd = Randomizer.default
        gen.canonicals(rnd).shouldGrowWith(_.value)
        gen.shrink(NegZDouble(-10000), rnd).shouldGrowWith(_.value)
      }
    }
    describe("for NegZFiniteDouble") {
      it("should produce the same NegZFiniteDouble values in the same order given the same Randomizer") {
        import Generator._
        val aGen= negZFiniteDoubleGenerator
        val bGen = negZFiniteDoubleGenerator
        val (a1, _, ar1) = aGen.next(szp = SizeParam(PosZInt(0), 100, 100), edges = Nil, rnd = Randomizer(100))
        val (a2, _, ar2) = aGen.next(szp = SizeParam(PosZInt(0), 100, 100), edges = Nil, rnd = ar1)
        val (a3, _, ar3) = aGen.next(szp = SizeParam(PosZInt(0), 100, 100), edges = Nil, rnd = ar2)
        val (a4, _, ar4) = aGen.next(szp = SizeParam(PosZInt(0), 100, 100), edges = Nil, rnd = ar3)
        val (a5, _, ar5) = aGen.next(szp = SizeParam(PosZInt(0), 100, 100), edges = Nil, rnd = ar4)
        val (a6, _, ar6) = aGen.next(szp = SizeParam(PosZInt(0), 100, 100), edges = Nil, rnd = ar5)
        val (a7, _, _) = aGen.next(szp = SizeParam(PosZInt(0), 100, 100), edges = Nil, rnd = ar6)
        val (b1, _, br1) = bGen.next(szp = SizeParam(PosZInt(0), 100, 100), edges = Nil, rnd = Randomizer(100))
        val (b2, _, br2) = bGen.next(szp = SizeParam(PosZInt(0), 100, 100), edges = Nil, rnd = br1)
        val (b3, _, br3) = bGen.next(szp = SizeParam(PosZInt(0), 100, 100), edges = Nil, rnd = br2)
        val (b4, _, br4) = bGen.next(szp = SizeParam(PosZInt(0), 100, 100), edges = Nil, rnd = br3)
        val (b5, _, br5) = bGen.next(szp = SizeParam(PosZInt(0), 100, 100), edges = Nil, rnd = br4)
        val (b6, _, br6) = bGen.next(szp = SizeParam(PosZInt(0), 100, 100), edges = Nil, rnd = br5)
        val (b7, _, _) = bGen.next(szp = SizeParam(PosZInt(0), 100, 100), edges = Nil, rnd = br6)
        List(a1, a2, a3, a4, a5) should contain theSameElementsAs List(b1, b2, b3, b4, b5)
        a6 shouldEqual b6
        a7 shouldEqual b7
      }
      it("should produce NegZFiniteDouble edge values first in random order") {
        import Generator._
        val gen = negZFiniteDoubleGenerator
        val (initEdges, ier) = gen.initEdges(10, Randomizer.default)
        val (a1: NegZFiniteDouble, ae1: List[NegZFiniteDouble], ar1: Randomizer) = gen.next(szp = SizeParam(PosZInt(0), 100, 100), edges = initEdges, rnd = ier)
        val (a2, ae2, ar2) = gen.next(szp = SizeParam(PosZInt(0), 100, 100), edges = ae1, rnd = ar1)
        val (a3, ae3, ar3) = gen.next(szp = SizeParam(PosZInt(0), 100, 100), edges = ae2, rnd = ar2)
        val (a4, ae4, ar4) = gen.next(szp = SizeParam(PosZInt(0), 100, 100), edges = ae3, rnd = ar3)
        val (a5, _, _) = gen.next(szp = SizeParam(PosZInt(0), 100, 100), edges = ae4, rnd = ar4)
        val edges = List(a1, a2, a3, a4, a5)
        edges should contain (NegZFiniteDouble(0.0))
        edges should contain (NegZFiniteDouble(-0.0))
        edges should contain (NegZFiniteDouble.ensuringValid(-Double.MinPositiveValue))
        edges should contain (NegZFiniteDouble(-1.0))
        edges should contain (NegZFiniteDouble.MinValue)
      }

      it("should have legitimate canonicals and shrink") {
        import Generator._
        val gen = negZFiniteDoubleGenerator
        val rnd = Randomizer.default
        gen.canonicals(rnd).shouldGrowWith(_.value)
        gen.shrink(NegZFiniteDouble(-10000), rnd).shouldGrowWith(_.value)
      }
    }
    describe("for NonZeroInts") {
      it("should produce the same NonZeroInt values in the same order given the same Randomizer") {
        import Generator._
        val aGen= nonZeroIntGenerator
        val bGen = nonZeroIntGenerator
        val (a1, _, ar1) = aGen.next(szp = SizeParam(PosZInt(0), 100, 100), edges = Nil, rnd = Randomizer(100))
        val (a2, _, ar2) = aGen.next(szp = SizeParam(PosZInt(0), 100, 100), edges = Nil, rnd = ar1)
        val (a3, _, ar3) = aGen.next(szp = SizeParam(PosZInt(0), 100, 100), edges = Nil, rnd = ar2)
        val (a4, _, ar4) = aGen.next(szp = SizeParam(PosZInt(0), 100, 100), edges = Nil, rnd = ar3)
        val (a5, _, ar5) = aGen.next(szp = SizeParam(PosZInt(0), 100, 100), edges = Nil, rnd = ar4)
        val (a6, _, ar6) = aGen.next(szp = SizeParam(PosZInt(0), 100, 100), edges = Nil, rnd = ar5)
        val (a7, _, _) = aGen.next(szp = SizeParam(PosZInt(0), 100, 100), edges = Nil, rnd = ar6)
        val (b1, _, br1) = bGen.next(szp = SizeParam(PosZInt(0), 100, 100), edges = Nil, rnd = Randomizer(100))
        val (b2, _, br2) = bGen.next(szp = SizeParam(PosZInt(0), 100, 100), edges = Nil, rnd = br1)
        val (b3, _, br3) = bGen.next(szp = SizeParam(PosZInt(0), 100, 100), edges = Nil, rnd = br2)
        val (b4, _, br4) = bGen.next(szp = SizeParam(PosZInt(0), 100, 100), edges = Nil, rnd = br3)
        val (b5, _, br5) = bGen.next(szp = SizeParam(PosZInt(0), 100, 100), edges = Nil, rnd = br4)
        val (b6, _, br6) = bGen.next(szp = SizeParam(PosZInt(0), 100, 100), edges = Nil, rnd = br5)
        val (b7, _, _) = bGen.next(szp = SizeParam(PosZInt(0), 100, 100), edges = Nil, rnd = br6)
        List(a1, a2, a3, a4, a5) should contain theSameElementsAs List(b1, b2, b3, b4, b5)
        a6 shouldEqual b6
        a7 shouldEqual b7
      }
      it("should produce NonZeroInt edge values first in random order") {
        import Generator._
        val gen = nonZeroIntGenerator
        val (initEdges, ier) = gen.initEdges(10, Randomizer.default)
        val (a1: NonZeroInt, ae1: List[NonZeroInt], ar1: Randomizer) = gen.next(szp = SizeParam(PosZInt(0), 100, 100), edges = initEdges, rnd = ier)
        val (a2, ae2, ar2) = gen.next(szp = SizeParam(PosZInt(0), 100, 100), edges = ae1, rnd = ar1)
        val (a3, ae3, ar3) = gen.next(szp = SizeParam(PosZInt(0), 100, 100), edges = ae2, rnd = ar2)
        val (a4, ae4, ar4) = gen.next(szp = SizeParam(PosZInt(0), 100, 100), edges = ae3, rnd = ar3)
        val edges = List(a1, a2, a3, a4)
        edges should contain (NonZeroInt(-1))
        edges should contain (NonZeroInt.MaxValue)
        edges should contain (NonZeroInt(1))
        edges should contain (NonZeroInt.MinValue)
      }
      it("should produce NonZeroInt canonical values") {
        import Generator._
        val gen = nonZeroIntGenerator
        val (canonicals, _) = gen.canonicals(Randomizer.default)
        canonicals.toList shouldBe List(NonZeroInt(1), NonZeroInt(-1), NonZeroInt(2), NonZeroInt(-2), NonZeroInt(3), NonZeroInt(-3))
      }
      it("should shrink NonZeroInts by repeatedly halving and negating") {
        import GeneratorDrivenPropertyChecks._
        forAll { (i: NonZeroInt) =>
          val generator = implicitly[Generator[NonZeroInt]]
          val (shrinkIt, _) = generator.shrink(i, Randomizer.default)
          val shrinks: List[NonZeroInt] = shrinkIt.toList
          shrinks.distinct.length shouldEqual shrinks.length
          if (i.value == 1 || i.value == -1)
            shrinks shouldBe empty
          else {
            if (i > 1)
              shrinks.last.value should be >= 1
            else if (i < -1)
              shrinks.last.value should be <= 1
            import org.scalatest.Inspectors._
            val pairs: List[(NonZeroInt, NonZeroInt)] = shrinks.zip(shrinks.tail)
            forAll (pairs) { case (x, y) =>
              assert(x == -y || x.value.abs == y.value.abs / 2)
            }
          }
        }
      }
    }
    describe("for NonZeroLongs") {
      it("should produce the same NonZeroLong values in the same order given the same Randomizer") {
        import Generator._
        val aGen= nonZeroLongGenerator
        val bGen = nonZeroLongGenerator
        val (a1, _, ar1) = aGen.next(szp = SizeParam(PosZInt(0), 100, 100), edges = Nil, rnd = Randomizer(100))
        val (a2, _, ar2) = aGen.next(szp = SizeParam(PosZInt(0), 100, 100), edges = Nil, rnd = ar1)
        val (a3, _, ar3) = aGen.next(szp = SizeParam(PosZInt(0), 100, 100), edges = Nil, rnd = ar2)
        val (a4, _, ar4) = aGen.next(szp = SizeParam(PosZInt(0), 100, 100), edges = Nil, rnd = ar3)
        val (a5, _, ar5) = aGen.next(szp = SizeParam(PosZInt(0), 100, 100), edges = Nil, rnd = ar4)
        val (a6, _, ar6) = aGen.next(szp = SizeParam(PosZInt(0), 100, 100), edges = Nil, rnd = ar5)
        val (a7, _, _) = aGen.next(szp = SizeParam(PosZInt(0), 100, 100), edges = Nil, rnd = ar6)
        val (b1, _, br1) = bGen.next(szp = SizeParam(PosZInt(0), 100, 100), edges = Nil, rnd = Randomizer(100))
        val (b2, _, br2) = bGen.next(szp = SizeParam(PosZInt(0), 100, 100), edges = Nil, rnd = br1)
        val (b3, _, br3) = bGen.next(szp = SizeParam(PosZInt(0), 100, 100), edges = Nil, rnd = br2)
        val (b4, _, br4) = bGen.next(szp = SizeParam(PosZInt(0), 100, 100), edges = Nil, rnd = br3)
        val (b5, _, br5) = bGen.next(szp = SizeParam(PosZInt(0), 100, 100), edges = Nil, rnd = br4)
        val (b6, _, br6) = bGen.next(szp = SizeParam(PosZInt(0), 100, 100), edges = Nil, rnd = br5)
        val (b7, _, _) = bGen.next(szp = SizeParam(PosZInt(0), 100, 100), edges = Nil, rnd = br6)
        List(a1, a2, a3, a4, a5) should contain theSameElementsAs List(b1, b2, b3, b4, b5)
        a6 shouldEqual b6
        a7 shouldEqual b7
      }
      it("should produce NonZeroLong edge values first in random order") {
        import Generator._
        val gen = nonZeroLongGenerator
        val (initEdges, ier) = gen.initEdges(10, Randomizer.default)
        val (a1: NonZeroLong, ae1: List[NonZeroLong], ar1: Randomizer) = gen.next(szp = SizeParam(PosZInt(0), 100, 100), edges = initEdges, rnd = ier)
        val (a2, ae2, ar2) = gen.next(szp = SizeParam(PosZInt(0), 100, 100), edges = ae1, rnd = ar1)
        val (a3, ae3, ar3) = gen.next(szp = SizeParam(PosZInt(0), 100, 100), edges = ae2, rnd = ar2)
        val (a4, _, _) = gen.next(szp = SizeParam(PosZInt(0), 100, 100), edges = ae3, rnd = ar3)
        val edges = List(a1, a2, a3, a4)
        edges should contain (NonZeroLong(-1L))
        edges should contain (NonZeroLong.MaxValue)
        edges should contain (NonZeroLong(1L))
        edges should contain (NonZeroLong.MinValue)
      }

      it("should have legitimate canonicals and shrink") {
        import Generator._
        val gen = nonZeroLongGenerator
        val rnd = Randomizer.default
        gen.canonicals(rnd).shouldGrowWith(_.value)
        gen.shrink(NonZeroLong(10000), rnd).shouldGrowWith(_.value)
      }
    }
    describe("for NonZeroFloat") {
      it("should produce the same NonZeroFloat values in the same order given the same Randomizer") {
        import Generator._
        val aGen= nonZeroFloatGenerator
        val bGen = nonZeroFloatGenerator
        val (a1, _, ar1) = aGen.next(szp = SizeParam(PosZInt(0), 100, 100), edges = Nil, rnd = Randomizer(100))
        val (a2, _, ar2) = aGen.next(szp = SizeParam(PosZInt(0), 100, 100), edges = Nil, rnd = ar1)
        val (a3, _, ar3) = aGen.next(szp = SizeParam(PosZInt(0), 100, 100), edges = Nil, rnd = ar2)
        val (a4, _, ar4) = aGen.next(szp = SizeParam(PosZInt(0), 100, 100), edges = Nil, rnd = ar3)
        val (a5, _, ar5) = aGen.next(szp = SizeParam(PosZInt(0), 100, 100), edges = Nil, rnd = ar4)
        val (a6, _, ar6) = aGen.next(szp = SizeParam(PosZInt(0), 100, 100), edges = Nil, rnd = ar5)
        val (a7, _, _) = aGen.next(szp = SizeParam(PosZInt(0), 100, 100), edges = Nil, rnd = ar6)
        val (b1, _, br1) = bGen.next(szp = SizeParam(PosZInt(0), 100, 100), edges = Nil, rnd = Randomizer(100))
        val (b2, _, br2) = bGen.next(szp = SizeParam(PosZInt(0), 100, 100), edges = Nil, rnd = br1)
        val (b3, _, br3) = bGen.next(szp = SizeParam(PosZInt(0), 100, 100), edges = Nil, rnd = br2)
        val (b4, _, br4) = bGen.next(szp = SizeParam(PosZInt(0), 100, 100), edges = Nil, rnd = br3)
        val (b5, _, br5) = bGen.next(szp = SizeParam(PosZInt(0), 100, 100), edges = Nil, rnd = br4)
        val (b6, _, br6) = bGen.next(szp = SizeParam(PosZInt(0), 100, 100), edges = Nil, rnd = br5)
        val (b7, _, _) = bGen.next(szp = SizeParam(PosZInt(0), 100, 100), edges = Nil, rnd = br6)
        List(a1, a2, a3, a4, a5) should contain theSameElementsAs List(b1, b2, b3, b4, b5)
        a6 shouldEqual b6
        a7 shouldEqual b7
      }
      it("should produce NonZeroFloat edge values first in random order") {
        import Generator._
        val gen = nonZeroFloatGenerator
        val (initEdges, ier) = gen.initEdges(10, Randomizer.default)
        val (a1: NonZeroFloat, ae1: List[NonZeroFloat], ar1: Randomizer) = gen.next(szp = SizeParam(PosZInt(0), 100, 100), edges = initEdges, rnd = ier)
        val (a2, ae2, ar2) = gen.next(szp = SizeParam(PosZInt(0), 100, 100), edges = ae1, rnd = ar1)
        val (a3, ae3, ar3) = gen.next(szp = SizeParam(PosZInt(0), 100, 100), edges = ae2, rnd = ar2)
        val (a4, ae4, ar4) = gen.next(szp = SizeParam(PosZInt(0), 100, 100), edges = ae3, rnd = ar3)
        val (a5, ae5, ar5) = gen.next(szp = SizeParam(PosZInt(0), 100, 100), edges = ae4, rnd = ar4)
        val (a6, ae6, ar6) = gen.next(szp = SizeParam(PosZInt(0), 100, 100), edges = ae5, rnd = ar5)
        val (a7, ae7, ar7) = gen.next(szp = SizeParam(PosZInt(0), 100, 100), edges = ae6, rnd = ar6)
        val (a8, _, _) = gen.next(szp = SizeParam(PosZInt(0), 100, 100), edges = ae7, rnd = ar7)
        val edges = List(a1, a2, a3, a4, a5, a6, a7, a8)
        edges should contain (NonZeroFloat.NegativeInfinity)
        edges should contain (NonZeroFloat.MinValue)
        edges should contain (NonZeroFloat(-1.0f))
        edges should contain (-NonZeroFloat.MinPositiveValue)
        edges should contain (NonZeroFloat.MinPositiveValue)
        edges should contain (NonZeroFloat(1.0f))
        edges should contain (NonZeroFloat.MaxValue)
        edges should contain (NonZeroFloat.PositiveInfinity)
      }

      it("should have legitimate canonicals and shrink") {
        import Generator._
        val gen = nonZeroFloatGenerator
        val rnd = Randomizer.default
        gen.canonicals(rnd).shouldGrowWith(_.value)
        gen.shrink(NonZeroFloat(10000), rnd).shouldGrowWith(_.value)
      }
    }
    describe("for NonZeroFiniteFloat") {
      it("should produce the same NonZeroFiniteFloat values in the same order given the same Randomizer") {
        import Generator._
        val aGen= nonZeroFiniteFloatGenerator
        val bGen = nonZeroFiniteFloatGenerator
        val (a1, _, ar1) = aGen.next(szp = SizeParam(PosZInt(0), 100, 100), edges = Nil, rnd = Randomizer(100))
        val (a2, _, ar2) = aGen.next(szp = SizeParam(PosZInt(0), 100, 100), edges = Nil, rnd = ar1)
        val (a3, _, ar3) = aGen.next(szp = SizeParam(PosZInt(0), 100, 100), edges = Nil, rnd = ar2)
        val (a4, _, ar4) = aGen.next(szp = SizeParam(PosZInt(0), 100, 100), edges = Nil, rnd = ar3)
        val (a5, _, ar5) = aGen.next(szp = SizeParam(PosZInt(0), 100, 100), edges = Nil, rnd = ar4)
        val (a6, _, ar6) = aGen.next(szp = SizeParam(PosZInt(0), 100, 100), edges = Nil, rnd = ar5)
        val (a7, _, _) = aGen.next(szp = SizeParam(PosZInt(0), 100, 100), edges = Nil, rnd = ar6)
        val (b1, _, br1) = bGen.next(szp = SizeParam(PosZInt(0), 100, 100), edges = Nil, rnd = Randomizer(100))
        val (b2, _, br2) = bGen.next(szp = SizeParam(PosZInt(0), 100, 100), edges = Nil, rnd = br1)
        val (b3, _, br3) = bGen.next(szp = SizeParam(PosZInt(0), 100, 100), edges = Nil, rnd = br2)
        val (b4, _, br4) = bGen.next(szp = SizeParam(PosZInt(0), 100, 100), edges = Nil, rnd = br3)
        val (b5, _, br5) = bGen.next(szp = SizeParam(PosZInt(0), 100, 100), edges = Nil, rnd = br4)
        val (b6, _, br6) = bGen.next(szp = SizeParam(PosZInt(0), 100, 100), edges = Nil, rnd = br5)
        val (b7, _, _) = bGen.next(szp = SizeParam(PosZInt(0), 100, 100), edges = Nil, rnd = br6)
        List(a1, a2, a3, a4, a5) should contain theSameElementsAs List(b1, b2, b3, b4, b5)
        a6 shouldEqual b6
        a7 shouldEqual b7
      }
      it("should produce NonZeroFiniteFloat edge values first in random order") {
        import Generator._
        val gen = nonZeroFiniteFloatGenerator
        val (initEdges, ier) = gen.initEdges(10, Randomizer.default)
        val (a1: NonZeroFiniteFloat, ae1: List[NonZeroFiniteFloat], ar1: Randomizer) = gen.next(szp = SizeParam(PosZInt(0), 100, 100), edges = initEdges, rnd = ier)
        val (a2, ae2, ar2) = gen.next(szp = SizeParam(PosZInt(0), 100, 100), edges = ae1, rnd = ar1)
        val (a3, ae3, ar3) = gen.next(szp = SizeParam(PosZInt(0), 100, 100), edges = ae2, rnd = ar2)
        val (a4, ae4, ar4) = gen.next(szp = SizeParam(PosZInt(0), 100, 100), edges = ae3, rnd = ar3)
        val (a5, ae5, ar5) = gen.next(szp = SizeParam(PosZInt(0), 100, 100), edges = ae4, rnd = ar4)
        val (a6, _, _) = gen.next(szp = SizeParam(PosZInt(0), 100, 100), edges = ae5, rnd = ar5)
        val edges = List(a1, a2, a3, a4, a5, a6)
        edges should contain (NonZeroFiniteFloat.MinValue)
        edges should contain (NonZeroFiniteFloat(-1.0f))
        edges should contain (NonZeroFiniteFloat.ensuringValid(-NonZeroFiniteFloat.MinPositiveValue))
        edges should contain (NonZeroFiniteFloat.MinPositiveValue)
        edges should contain (NonZeroFiniteFloat(1.0f))
        edges should contain (NonZeroFiniteFloat.MaxValue)
      }

      it("should have legitimate canonicals and shrink") {
        import Generator._
        val gen = nonZeroFiniteFloatGenerator
        val rnd = Randomizer.default
        gen.canonicals(rnd).shouldGrowWith(_.value)
        gen.shrink(NonZeroFiniteFloat(10000), rnd).shouldGrowWith(_.value)
      }
    }
    describe("for NonZeroDouble") {
      it("should produce the same NonZeroDouble values in the same order given the same Randomizer") {
        import Generator._
        val aGen= nonZeroDoubleGenerator
        val bGen = nonZeroDoubleGenerator
        val (a1, _, ar1) = aGen.next(szp = SizeParam(PosZInt(0), 100, 100), edges = Nil, rnd = Randomizer(100))
        val (a2, _, ar2) = aGen.next(szp = SizeParam(PosZInt(0), 100, 100), edges = Nil, rnd = ar1)
        val (a3, _, ar3) = aGen.next(szp = SizeParam(PosZInt(0), 100, 100), edges = Nil, rnd = ar2)
        val (a4, _, ar4) = aGen.next(szp = SizeParam(PosZInt(0), 100, 100), edges = Nil, rnd = ar3)
        val (a5, _, ar5) = aGen.next(szp = SizeParam(PosZInt(0), 100, 100), edges = Nil, rnd = ar4)
        val (a6, _, ar6) = aGen.next(szp = SizeParam(PosZInt(0), 100, 100), edges = Nil, rnd = ar5)
        val (a7, _, _) = aGen.next(szp = SizeParam(PosZInt(0), 100, 100), edges = Nil, rnd = ar6)
        val (b1, _, br1) = bGen.next(szp = SizeParam(PosZInt(0), 100, 100), edges = Nil, rnd = Randomizer(100))
        val (b2, _, br2) = bGen.next(szp = SizeParam(PosZInt(0), 100, 100), edges = Nil, rnd = br1)
        val (b3, _, br3) = bGen.next(szp = SizeParam(PosZInt(0), 100, 100), edges = Nil, rnd = br2)
        val (b4, _, br4) = bGen.next(szp = SizeParam(PosZInt(0), 100, 100), edges = Nil, rnd = br3)
        val (b5, _, br5) = bGen.next(szp = SizeParam(PosZInt(0), 100, 100), edges = Nil, rnd = br4)
        val (b6, _, br6) = bGen.next(szp = SizeParam(PosZInt(0), 100, 100), edges = Nil, rnd = br5)
        val (b7, _, _) = bGen.next(szp = SizeParam(PosZInt(0), 100, 100), edges = Nil, rnd = br6)
        List(a1, a2, a3, a4, a5) should contain theSameElementsAs List(b1, b2, b3, b4, b5)
        a6 shouldEqual b6
        a7 shouldEqual b7
      }
      it("should produce NonZeroDouble edge values first in random order") {
        import Generator._
        val gen = nonZeroDoubleGenerator
        val (initEdges, ier) = gen.initEdges(10, Randomizer.default)
        val (a1: NonZeroDouble, ae1: List[NonZeroDouble], ar1: Randomizer) = gen.next(szp = SizeParam(PosZInt(0), 100, 100), edges = initEdges, rnd = ier)
        val (a2, ae2, ar2) = gen.next(szp = SizeParam(PosZInt(0), 100, 100), edges = ae1, rnd = ar1)
        val (a3, ae3, ar3) = gen.next(szp = SizeParam(PosZInt(0), 100, 100), edges = ae2, rnd = ar2)
        val (a4, ae4, ar4) = gen.next(szp = SizeParam(PosZInt(0), 100, 100), edges = ae3, rnd = ar3)
        val (a5, ae5, ar5) = gen.next(szp = SizeParam(PosZInt(0), 100, 100), edges = ae4, rnd = ar4)
        val (a6, ae6, ar6) = gen.next(szp = SizeParam(PosZInt(0), 100, 100), edges = ae5, rnd = ar5)
        val (a7, ae7, ar7) = gen.next(szp = SizeParam(PosZInt(0), 100, 100), edges = ae6, rnd = ar6)
        val (a8, _, _) = gen.next(szp = SizeParam(PosZInt(0), 100, 100), edges = ae7, rnd = ar7)
        val edges = List(a1, a2, a3, a4, a5, a6, a7, a8)
        edges should contain (NonZeroDouble.NegativeInfinity)
        edges should contain (NonZeroDouble.MinValue)
        edges should contain (NonZeroDouble(-1.0f))
        edges should contain (-NonZeroDouble.MinPositiveValue)
        edges should contain (NonZeroDouble.MinPositiveValue)
        edges should contain (NonZeroDouble(1.0f))
        edges should contain (NonZeroDouble.MaxValue)
        edges should contain (NonZeroDouble.PositiveInfinity)
      }

      it("should have legitimate canonicals and shrink") {
        import Generator._
        val gen = nonZeroDoubleGenerator
        val rnd = Randomizer.default
        gen.canonicals(rnd).shouldGrowWith(_.value)
        gen.shrink(NonZeroDouble(10000), rnd).shouldGrowWith(_.value)
      }
    }
    describe("for NonZeroFiniteDouble") {
      it("should produce the same NonZeroFiniteDouble values in the same order given the same Randomizer") {
        import Generator._
        val aGen= nonZeroFiniteDoubleGenerator
        val bGen = nonZeroFiniteDoubleGenerator
        val (a1, _, ar1) = aGen.next(szp = SizeParam(PosZInt(0), 100, 100), edges = Nil, rnd = Randomizer(100))
        val (a2, _, ar2) = aGen.next(szp = SizeParam(PosZInt(0), 100, 100), edges = Nil, rnd = ar1)
        val (a3, _, ar3) = aGen.next(szp = SizeParam(PosZInt(0), 100, 100), edges = Nil, rnd = ar2)
        val (a4, _, ar4) = aGen.next(szp = SizeParam(PosZInt(0), 100, 100), edges = Nil, rnd = ar3)
        val (a5, _, ar5) = aGen.next(szp = SizeParam(PosZInt(0), 100, 100), edges = Nil, rnd = ar4)
        val (a6, _, ar6) = aGen.next(szp = SizeParam(PosZInt(0), 100, 100), edges = Nil, rnd = ar5)
        val (a7, _, _) = aGen.next(szp = SizeParam(PosZInt(0), 100, 100), edges = Nil, rnd = ar6)
        val (b1, _, br1) = bGen.next(szp = SizeParam(PosZInt(0), 100, 100), edges = Nil, rnd = Randomizer(100))
        val (b2, _, br2) = bGen.next(szp = SizeParam(PosZInt(0), 100, 100), edges = Nil, rnd = br1)
        val (b3, _, br3) = bGen.next(szp = SizeParam(PosZInt(0), 100, 100), edges = Nil, rnd = br2)
        val (b4, _, br4) = bGen.next(szp = SizeParam(PosZInt(0), 100, 100), edges = Nil, rnd = br3)
        val (b5, _, br5) = bGen.next(szp = SizeParam(PosZInt(0), 100, 100), edges = Nil, rnd = br4)
        val (b6, _, br6) = bGen.next(szp = SizeParam(PosZInt(0), 100, 100), edges = Nil, rnd = br5)
        val (b7, _, _) = bGen.next(szp = SizeParam(PosZInt(0), 100, 100), edges = Nil, rnd = br6)
        List(a1, a2, a3, a4, a5) should contain theSameElementsAs List(b1, b2, b3, b4, b5)
        a6 shouldEqual b6
        a7 shouldEqual b7
      }
      it("should produce NonZeroFiniteDouble edge values first in random order") {
        import Generator._
        val gen = nonZeroFiniteDoubleGenerator
        val (initEdges, ier) = gen.initEdges(10, Randomizer.default)
        val (a1: NonZeroFiniteDouble, ae1: List[NonZeroFiniteDouble], ar1: Randomizer) = gen.next(szp = SizeParam(PosZInt(0), 100, 100), edges = initEdges, rnd = ier)
        val (a2, ae2, ar2) = gen.next(szp = SizeParam(PosZInt(0), 100, 100), edges = ae1, rnd = ar1)
        val (a3, ae3, ar3) = gen.next(szp = SizeParam(PosZInt(0), 100, 100), edges = ae2, rnd = ar2)
        val (a4, ae4, ar4) = gen.next(szp = SizeParam(PosZInt(0), 100, 100), edges = ae3, rnd = ar3)
        val (a5, ae5, ar5) = gen.next(szp = SizeParam(PosZInt(0), 100, 100), edges = ae4, rnd = ar4)
        val (a6, _, _) = gen.next(szp = SizeParam(PosZInt(0), 100, 100), edges = ae5, rnd = ar5)
        val edges = List(a1, a2, a3, a4, a5, a6)
        edges should contain (NonZeroFiniteDouble.MinValue)
        edges should contain (NonZeroFiniteDouble(-1.0))
        edges should contain (NonZeroFiniteDouble.ensuringValid(-NonZeroFiniteDouble.MinPositiveValue))
        edges should contain (NonZeroFiniteDouble.MinPositiveValue)
        edges should contain (NonZeroFiniteDouble(1.0))
        edges should contain (NonZeroFiniteDouble.MaxValue)
      }

      it("should have legitimate canonicals and shrink") {
        import Generator._
        val gen = nonZeroFiniteDoubleGenerator
        val rnd = Randomizer.default
        gen.canonicals(rnd).shouldGrowWith(_.value)
        gen.shrink(NonZeroFiniteDouble(10000), rnd).shouldGrowWith(_.value)
      }
    }
    describe("for FiniteFloat") {
      it("should produce the same FiniteFloat values in the same order given the same Randomizer") {
        import Generator._
        val aGen = finiteFloatGenerator
        val bGen = finiteFloatGenerator
        val (a1, _, ar1) = aGen.next(szp = SizeParam(PosZInt(0), 100, 100), edges = Nil, rnd = Randomizer(100))
        val (a2, _, ar2) = aGen.next(szp = SizeParam(PosZInt(0), 100, 100), edges = Nil, rnd = ar1)
        val (a3, _, ar3) = aGen.next(szp = SizeParam(PosZInt(0), 100, 100), edges = Nil, rnd = ar2)
        val (a4, _, ar4) = aGen.next(szp = SizeParam(PosZInt(0), 100, 100), edges = Nil, rnd = ar3)
        val (a5, _, ar5) = aGen.next(szp = SizeParam(PosZInt(0), 100, 100), edges = Nil, rnd = ar4)
        val (a6, _, ar6) = aGen.next(szp = SizeParam(PosZInt(0), 100, 100), edges = Nil, rnd = ar5)
        val (a7, _, _) = aGen.next(szp = SizeParam(PosZInt(0), 100, 100), edges = Nil, rnd = ar6)
        val (b1, _, br1) = bGen.next(szp = SizeParam(PosZInt(0), 100, 100), edges = Nil, rnd = Randomizer(100))
        val (b2, _, br2) = bGen.next(szp = SizeParam(PosZInt(0), 100, 100), edges = Nil, rnd = br1)
        val (b3, _, br3) = bGen.next(szp = SizeParam(PosZInt(0), 100, 100), edges = Nil, rnd = br2)
        val (b4, _, br4) = bGen.next(szp = SizeParam(PosZInt(0), 100, 100), edges = Nil, rnd = br3)
        val (b5, _, br5) = bGen.next(szp = SizeParam(PosZInt(0), 100, 100), edges = Nil, rnd = br4)
        val (b6, _, br6) = bGen.next(szp = SizeParam(PosZInt(0), 100, 100), edges = Nil, rnd = br5)
        val (b7, _, _) = bGen.next(szp = SizeParam(PosZInt(0), 100, 100), edges = Nil, rnd = br6)
        List(a1, a2, a3, a4, a5) should contain theSameElementsAs List(b1, b2, b3, b4, b5)
        a6 shouldEqual b6
        a7 shouldEqual b7
      }
      it("should produce FiniteFloat edge values first in random order") {
        import Generator._
        val gen = finiteFloatGenerator
        val (initEdges, ier) = gen.initEdges(10, Randomizer.default)
        val (a1: FiniteFloat, ae1: List[FiniteFloat], ar1: Randomizer) = gen.next(szp = SizeParam(PosZInt(0), 100, 100), edges = initEdges, rnd = ier)
        val (a2, ae2, ar2) = gen.next(szp = SizeParam(PosZInt(0), 100, 100), edges = ae1, rnd = ar1)
        val (a3, ae3, ar3) = gen.next(szp = SizeParam(PosZInt(0), 100, 100), edges = ae2, rnd = ar2)
        val (a4, ae4, ar4) = gen.next(szp = SizeParam(PosZInt(0), 100, 100), edges = ae3, rnd = ar3)
        val (a5, ae5, ar5) = gen.next(szp = SizeParam(PosZInt(0), 100, 100), edges = ae4, rnd = ar4)
        val (a6, ae6, ar6) = gen.next(szp = SizeParam(PosZInt(0), 100, 100), edges = ae5, rnd = ar5)
        val (a7, _, _) = gen.next(szp = SizeParam(PosZInt(0), 100, 100), edges = ae6, rnd = ar6)
        val edges = List(a1, a2, a3, a4, a5, a6, a7)
        edges should contain (FiniteFloat.MinValue)
        edges should contain (FiniteFloat(-1.0f))
        edges should contain (FiniteFloat.ensuringValid(-FiniteFloat.MinPositiveValue))
        edges should contain (FiniteFloat(0.0f))
        edges should contain (FiniteFloat.MinPositiveValue)
        edges should contain (FiniteFloat(1.0f))
        edges should contain (FiniteFloat.MaxValue)
      }

      it("should have legitimate canonicals and shrink") {
        import Generator._
        val gen = finiteFloatGenerator
        val rnd = Randomizer.default
        gen.canonicals(rnd).shouldGrowWith(_.value)
        gen.shrink(FiniteFloat(10000), rnd).shouldGrowWith(_.value)
      }
    }
    describe("for FiniteDouble") {
      it("should produce the same FiniteDouble values in the same order given the same Randomizer") {
        import Generator._
        val aGen = finiteDoubleGenerator
        val bGen = finiteDoubleGenerator
        val (a1, _, ar1) = aGen.next(szp = SizeParam(PosZInt(0), 100, 100), edges = Nil, rnd = Randomizer(100))
        val (a2, _, ar2) = aGen.next(szp = SizeParam(PosZInt(0), 100, 100), edges = Nil, rnd = ar1)
        val (a3, _, ar3) = aGen.next(szp = SizeParam(PosZInt(0), 100, 100), edges = Nil, rnd = ar2)
        val (a4, _, ar4) = aGen.next(szp = SizeParam(PosZInt(0), 100, 100), edges = Nil, rnd = ar3)
        val (a5, _, ar5) = aGen.next(szp = SizeParam(PosZInt(0), 100, 100), edges = Nil, rnd = ar4)
        val (a6, _, ar6) = aGen.next(szp = SizeParam(PosZInt(0), 100, 100), edges = Nil, rnd = ar5)
        val (a7, _, _) = aGen.next(szp = SizeParam(PosZInt(0), 100, 100), edges = Nil, rnd = ar6)
        val (b1, _, br1) = bGen.next(szp = SizeParam(PosZInt(0), 100, 100), edges = Nil, rnd = Randomizer(100))
        val (b2, _, br2) = bGen.next(szp = SizeParam(PosZInt(0), 100, 100), edges = Nil, rnd = br1)
        val (b3, _, br3) = bGen.next(szp = SizeParam(PosZInt(0), 100, 100), edges = Nil, rnd = br2)
        val (b4, _, br4) = bGen.next(szp = SizeParam(PosZInt(0), 100, 100), edges = Nil, rnd = br3)
        val (b5, _, br5) = bGen.next(szp = SizeParam(PosZInt(0), 100, 100), edges = Nil, rnd = br4)
        val (b6, _, br6) = bGen.next(szp = SizeParam(PosZInt(0), 100, 100), edges = Nil, rnd = br5)
        val (b7, _, _) = bGen.next(szp = SizeParam(PosZInt(0), 100, 100), edges = Nil, rnd = br6)
        List(a1, a2, a3, a4, a5) should contain theSameElementsAs List(b1, b2, b3, b4, b5)
        a6 shouldEqual b6
        a7 shouldEqual b7
      }
      it("should produce FiniteDouble edge values first in random order") {
        import Generator._
        val gen = finiteDoubleGenerator
        val (initEdges, ier) = gen.initEdges(10, Randomizer.default)
        val (a1: FiniteDouble, ae1: List[FiniteDouble], ar1: Randomizer) = gen.next(szp = SizeParam(PosZInt(0), 100, 100), edges = initEdges, rnd = ier)
        val (a2, ae2, ar2) = gen.next(szp = SizeParam(PosZInt(0), 100, 100), edges = ae1, rnd = ar1)
        val (a3, ae3, ar3) = gen.next(szp = SizeParam(PosZInt(0), 100, 100), edges = ae2, rnd = ar2)
        val (a4, ae4, ar4) = gen.next(szp = SizeParam(PosZInt(0), 100, 100), edges = ae3, rnd = ar3)
        val (a5, ae5, ar5) = gen.next(szp = SizeParam(PosZInt(0), 100, 100), edges = ae4, rnd = ar4)
        val (a6, ae6, ar6) = gen.next(szp = SizeParam(PosZInt(0), 100, 100), edges = ae5, rnd = ar5)
        val (a7, _, _) = gen.next(szp = SizeParam(PosZInt(0), 100, 100), edges = ae6, rnd = ar6)
        val edges = List(a1, a2, a3, a4, a5, a6, a7)
        edges should contain (FiniteDouble.MinValue)
        edges should contain (FiniteDouble(-1.0))
        edges should contain (FiniteDouble.ensuringValid(-FiniteDouble.MinPositiveValue))
        edges should contain (FiniteDouble(0.0))
        edges should contain (FiniteDouble.MinPositiveValue)
        edges should contain (FiniteDouble(1.0))
        edges should contain (FiniteDouble.MaxValue)
      }

      it("should have legitimate canonicals and shrink") {
        import Generator._
        val gen = finiteDoubleGenerator
        val rnd = Randomizer.default
        gen.canonicals(rnd).shouldGrowWith(_.value)
        gen.shrink(FiniteDouble(10000), rnd).shouldGrowWith(_.value)
      }
    }
    describe("for NumericChar") {
      it("should produce the same NumericChar values in the same order given the same Randomizer") {
        import Generator._
        val aGen = numericCharGenerator
        val bGen = numericCharGenerator
        val (a1, _, ar1) = aGen.next(szp = SizeParam(PosZInt(0), 100, 100), edges = Nil, rnd = Randomizer(100))
        val (a2, _, ar2) = aGen.next(szp = SizeParam(PosZInt(0), 100, 100), edges = Nil, rnd = ar1)
        val (a3, _, ar3) = aGen.next(szp = SizeParam(PosZInt(0), 100, 100), edges = Nil, rnd = ar2)
        val (a4, _, ar4) = aGen.next(szp = SizeParam(PosZInt(0), 100, 100), edges = Nil, rnd = ar3)
        val (a5, _, ar5) = aGen.next(szp = SizeParam(PosZInt(0), 100, 100), edges = Nil, rnd = ar4)
        val (a6, _, ar6) = aGen.next(szp = SizeParam(PosZInt(0), 100, 100), edges = Nil, rnd = ar5)
        val (a7, _, _) = aGen.next(szp = SizeParam(PosZInt(0), 100, 100), edges = Nil, rnd = ar6)
        val (b1, _, br1) = bGen.next(szp = SizeParam(PosZInt(0), 100, 100), edges = Nil, rnd = Randomizer(100))
        val (b2, _, br2) = bGen.next(szp = SizeParam(PosZInt(0), 100, 100), edges = Nil, rnd = br1)
        val (b3, _, br3) = bGen.next(szp = SizeParam(PosZInt(0), 100, 100), edges = Nil, rnd = br2)
        val (b4, _, br4) = bGen.next(szp = SizeParam(PosZInt(0), 100, 100), edges = Nil, rnd = br3)
        val (b5, _, br5) = bGen.next(szp = SizeParam(PosZInt(0), 100, 100), edges = Nil, rnd = br4)
        val (b6, _, br6) = bGen.next(szp = SizeParam(PosZInt(0), 100, 100), edges = Nil, rnd = br5)
        val (b7, _, _) = bGen.next(szp = SizeParam(PosZInt(0), 100, 100), edges = Nil, rnd = br6)
        List(a1, a2, a3, a4, a5) should contain theSameElementsAs List(b1, b2, b3, b4, b5)
        a6 shouldEqual b6
        a7 shouldEqual b7
      }
      it("should produce NumericChar edge values first in random order") {
        import Generator._
        val gen = numericCharGenerator
        val (initEdges, ier) = gen.initEdges(10, Randomizer.default)
        val (a1, ae1, ar1) = gen.next(szp = SizeParam(PosZInt(0), 100, 100), edges = initEdges, rnd = ier)
        val (a2, _, ar2) = gen.next(szp = SizeParam(PosZInt(0), 100, 100), edges = ae1, rnd = ar1)
        List(a1, a2) should contain theSameElementsAs List(NumericChar('0'), NumericChar('9'))
      }
    }

    describe("for Strings") {
      it("should offer a String generator that returns a string whose length equals the passed size") {
  
        import Generator._
        val gen = stringGenerator
  
        val (s1, _, r1) = gen.next(szp = SizeParam(PosZInt(0), 100, 0), edges = Nil, rnd = Randomizer(100))
        s1.length shouldBe 0
  
        val (s2, _, r2) = gen.next(szp = SizeParam(PosZInt(0), 100, 3), edges = Nil, rnd = r1)
        s2.length shouldBe 3
  
        val (s3, _, r3) = gen.next(szp = SizeParam(PosZInt(0), 100, 38), edges = Nil, rnd = r2)
        s3.length shouldBe 38
  
        val (s4, _, r4) = gen.next(szp = SizeParam(PosZInt(0), 100, 88), edges = Nil, rnd = r3)
        s4.length shouldBe 88
  
        val (s5, _, _) = gen.next(szp = SizeParam(PosZInt(0), 100, 100), edges = Nil, rnd = r4)
        s5.length shouldBe 100
      }
      it("should shrink Strings using strategery") {
        import GeneratorDrivenPropertyChecks._
        forAll { (s: String) =>
          val generator = implicitly[Generator[String]]
          val (shrinkIt, _) = generator.shrink(s, Randomizer.default)
          val shrinks: List[String] = shrinkIt.toList
          if (s.isEmpty)
            shrinks shouldBe empty
          else {
            shrinks(0) shouldBe ""
            shrinks(1) should have length 1
            shrinks(1).head should (be >= 'a' and be <= 'z')
            shrinks(2) should have length 1
            shrinks(2).head should (be >= 'A' and be <= 'Z')
            shrinks(3) should have length 1
            shrinks(3).head should (be >= '0' and be <= '9')
  
            val theChars = shrinks.drop(4)
            val distincts: List[String] = s.distinct.toList.map(_.toString)
            theChars.take(distincts.length).toList shouldEqual distincts
  
            val theHalves = shrinks.drop(4 + distincts.length)
            if (theHalves.length > 1) {
              import org.scalatest.Inspectors
              val zipped = theHalves.zip(theHalves.tail) 
              Inspectors.forAll (zipped) { case (s, t) => 
                s.length should be < t.length
              }
            } else succeed
          }
        }
      }
      it("should offer a String generator that offers cononicals based on Char canonicals") {
        import Generator._
        val gen = stringGenerator
        val (canonicalsIt, _) = gen.canonicals(Randomizer.default)
        val canonicals = canonicalsIt.toList
        canonicals(0) shouldBe empty
        canonicals(1) should have length 1
        canonicals(1).head should (be >= 'a' and be <= 'z')
        canonicals(2) should have length 1
        canonicals(2).head should (be >= 'A' and be <= 'Z')
        canonicals(3) should have length 1
        canonicals(3).head should (be >= '0' and be <= '9')
      }
    }

    describe("for Options") {
      it("should produce Nones with a reasonable frequency") {
        import Generator._
        val gen = optionGenerator[Int]

        val classified = CommonGenerators.classify(1000, gen) {
          case Some(_) => "Some"
          case None => "None"
        }

        classified.portions("None") should be (0.1 +- 0.03)
      }

      it("should use the base type for edges") {
        import Generator._
        val baseGen = intGenerator
        val gen = optionGenerator[Int]

        val rnd = Randomizer.default
        val (intEdges, _) = baseGen.initEdges(100, rnd)
        val (optEdges, _) = gen.initEdges(100, rnd)

        optEdges should contain (None)
        optEdges.filter(_.isDefined).map(_.get) should contain theSameElementsAs intEdges
      }

      it("should use the base type for canonicals") {
        import Generator._
        val baseGen = intGenerator
        val gen = optionGenerator[Int]

        val rnd = Randomizer.default
        val (intCanon, _) = baseGen.canonicals(rnd)
        val (optCanonIter, _) = gen.canonicals(rnd)
        val optCanon = optCanonIter.toList

        optCanon should contain (None)
        optCanon.filter(_.isDefined).map(_.get) should contain theSameElementsAs intCanon.toList
      }

      it("should use the base type for shrinking") {
        import Generator._
        val baseGen = intGenerator
        val gen = optionGenerator[Int]

        val rnd = Randomizer.default
        val (intShrinkIter, _) = baseGen.shrink(10000, rnd)
        val (optShrinkIter, _) = gen.shrink(Some(10000), rnd)
        val intShrink = intShrinkIter.toList
        val optShrink = optShrinkIter.toList

        optShrink should contain (None)
        optShrink.filter(_.isDefined).map(_.get) should contain theSameElementsAs(intShrink)
      }

      it("should not try to shrink None") {
        import Generator._
        val gen = optionGenerator[Int]
        val rnd = Randomizer.default

        val (optShrink, _) = gen.shrink(None, rnd)

        assert(optShrink.isEmpty)
      }
    }

    describe("for Ors") {
      it("should use the base types for edges") {
        import Generator._
        import org.scalactic._
        val gGen = intGenerator
        val bGen = stringGenerator
        val gen = orGenerator[Int, String]

        val rnd = Randomizer.default
        val (gEdges, _) = gGen.initEdges(100, rnd)
        val (bEdges, _) = bGen.initEdges(100, rnd)
        val (orEdges, _) = gen.initEdges(100, rnd)

        orEdges should contain theSameElementsAs(gEdges.map(Good(_)) ++ bEdges.map(Bad(_)))
      }

      it("should use the base types for canonicals") {
        import Generator._
        import org.scalactic._
        val gGen = intGenerator
        val bGen = stringGenerator
        val gen = orGenerator[Int, String]

        val rnd = Randomizer.default
        val (gCanon, _) = gGen.canonicals(rnd)
        val (bCanon, _) = bGen.canonicals(rnd)
        val (orCanon, _) = gen.canonicals(rnd)

        orCanon.toList should contain theSameElementsAs((gCanon.map(Good(_)) ++ bCanon.map(Bad(_))).toList)
      }

      it("should produce an appropriate mix of Good and Bad", Flicker) {
        import Generator._
        import org.scalactic._
        val gen = orGenerator[Int, String]

        val classification = CommonGenerators.classify(1000, gen) {
          case Good(_) => "Good"
          case Bad(_) => "Bad"
        }

        // It's arbitrary, but we know that it produces Bad about a quarter of the time:
        classification.percentages("Bad").value should be (25 +- 3)
      }

      it("should use the base types to shrink") {
        import Generator._
        import org.scalactic._
        val gGen = intGenerator
        val bGen = stringGenerator
        val gen = orGenerator[Int, String]

        val rnd = Randomizer.default
        val (gShrink, _) = gGen.shrink(1000, rnd)
        val (bShrink, _) = bGen.shrink("hello world!", rnd)
        val (orGoodShrink, _) = gen.shrink(Good(1000), rnd)
        val (orBadShrink, _) = gen.shrink(Bad("hello world!"), rnd)

        orGoodShrink.toList should contain theSameElementsAs(gShrink.map(Good(_)).toList)
        orBadShrink.toList should contain theSameElementsAs(bShrink.map(Bad(_)).toList)
      }
    }

    describe("for Eithers") {
      it("should use the base types for edges") {
        import Generator._
        val rGen = intGenerator
        val lGen = stringGenerator
        val gen = eitherGenerator[String, Int]

        val rnd = Randomizer.default
        val (rEdges, _) = rGen.initEdges(100, rnd)
        val (lEdges, _) = lGen.initEdges(100, rnd)
        val (eitherEdges, _) = gen.initEdges(100, rnd)

        eitherEdges should contain theSameElementsAs(rEdges.map(Right(_)) ++ lEdges.map(Left(_)))
      }

      it("should use the base types for canonicals") {
        import Generator._
        val rGen = intGenerator
        val lGen = stringGenerator
        val gen = eitherGenerator[String, Int]

        val rnd = Randomizer.default
        val (rCanon, _) = rGen.canonicals(rnd)
        val (lCanon, _) = lGen.canonicals(rnd)
        val (eitherCanon, _) = gen.canonicals(rnd)

        eitherCanon.toList should contain theSameElementsAs((rCanon.map(Right(_)) ++ lCanon.map(Left(_))).toList)
      }

      it("should produce an appropriate mix of Right and Left") {
        import Generator._
        val gen = eitherGenerator[String, Int]

        val classification = CommonGenerators.classify(1000, gen) {
          case Right(_) => "Right"
          case Left(_) => "Left"
        }

        // It's arbitrary, but we know that it produces Left about a quarter of the time:
        classification.percentages("Left").value should be (25 +- 2)
      }

      it("should use the base types to shrink") {
        import Generator._
        val rGen = intGenerator
        val lGen = stringGenerator
        val gen = eitherGenerator[String, Int]

        val rnd = Randomizer.default
        val (rShrink, _) = rGen.shrink(1000, rnd)
        val (lShrink, _) = lGen.shrink("hello world!", rnd)
        val (eitherRightShrink, _) = gen.shrink(Right(1000), rnd)
        val (eitherLeftShrink, _) = gen.shrink(Left("hello world!"), rnd)

        eitherRightShrink.toList should contain theSameElementsAs(rShrink.map(Right(_)).toList)
        eitherLeftShrink.toList should contain theSameElementsAs(lShrink.map(Left(_)).toList)
      }
    }

    import scala.collection.GenTraversable
    import org.scalactic.ColCompatHelper
    /**
      * A common test for how we do shrinking in the collection Generators.
      *
      * Since we generally try to deal with shrink() the same way for collections, we use
      * this common test to make sure it's consistent. Not every collection type manages
      * to use this (because Scala 2.12 collections just aren't that consistent), but
      * it generally works.
      *
      * @param factory the companion object for this collection type
      * @param generator the Generator for this collection type
      * @tparam F the collection type we are testing
      */
    def shrinkByStrategery[F[Int] <: GenTraversable[Int]](factory: ColCompatHelper.Factory[Int, F[Int]])(implicit generator: Generator[F[Int]]): Unit = {  
      import GeneratorDrivenPropertyChecks._
      val intGenerator = Generator.intGenerator
      val (intCanonicalsIt, _) = intGenerator.canonicals(Randomizer.default)
      val intCanonicals = intCanonicalsIt.toList
      forAll { (xs: F[Int]) =>
        val (shrinkIt, _) = generator.shrink(xs, Randomizer.default)
        val shrinks: List[F[Int]] = shrinkIt.toList
        if (xs.isEmpty)
          shrinks shouldBe empty
        else {
          // First one should be the empty list
          shrinks(0) shouldBe empty

          // Then should come one-element Lists of the canonicals of the type
          val phase2 = shrinks.drop(1).take(intCanonicals.length)
          phase2 shouldEqual (intCanonicals.map(i => ColCompatHelper.newBuilder(factory).+=(i).result))

          // Phase 3 should be one-element lists of all distinct values in the value passed to shrink
          // If xs already is a one-element list, then we don't do this, because then xs would appear in the output.
          val xsList = xs.toList
          val xsDistincts = if (xsList.length > 1) xsList.distinct else Nil
          val phase3 = shrinks.drop(1 + intCanonicals.length).take(xsDistincts.length)
          phase3 shouldEqual (xsDistincts.map(i => ColCompatHelper.newBuilder(factory).+=(i).result))

          // Phase 4 should be n-element lists that are prefixes cut in half
          val theHalves = shrinks.drop(1 + intCanonicals.length + xsDistincts.length)
          theHalves should not contain xs // This was a bug I noticed
          if (theHalves.length > 1) {
            import org.scalatest.Inspectors
            val zipped = theHalves.zip(theHalves.tail)
            Inspectors.forAll (zipped) { case (s, t) =>
              s.size should be < t.size
            }
          } else succeed
        }
      }
    }

    import org.scalactic.ColCompatHelper.Factory._

    describe("for Lists") {
      it("should offer a List[T] generator that returns a List[T] whose length equals the passed size") {

        import Generator._
        val gen = listGenerator[Int]

        val (l1, _, r1) = gen.next(szp = SizeParam(PosZInt(0), 100, 0), edges = Nil, rnd = Randomizer(100))
        l1.length shouldBe 0

        val (l2, _, r2) = gen.next(szp = SizeParam(PosZInt(0), 100, 3), edges = Nil, rnd = r1)
        l2.length shouldBe 3

        val (l3, _, r3) = gen.next(szp = SizeParam(PosZInt(0), 100, 38), edges = Nil, rnd = r2)
        l3.length shouldBe 38

        val (l4, _, r4) = gen.next(szp = SizeParam(PosZInt(0), 100, 88), edges = Nil, rnd = r3)
        l4.length shouldBe 88

        val (l5, _, _) = gen.next(szp = SizeParam(PosZInt(0), 100, 100), edges = Nil, rnd = r4)
        l5.length shouldBe 100
      }
      it("should not exhibit this bug in List shrinking") {
        val lstGen = implicitly[Generator[List[List[Int]]]]
        val xss = List(List(100, 200, 300, 400, 300))
        lstGen.shrink(xss, Randomizer.default)._1.toList should not contain xss
      }
      it("should shrink Lists using strategery") {
        shrinkByStrategery[List](List)
      }
      it("should return an empty Iterator when asked to shrink a List of size 0") {
        val lstGen = implicitly[Generator[List[Int]]]
        val xs = List.empty[Int]
        lstGen.shrink(xs, Randomizer.default)._1.toList shouldBe empty
      }
      it("should return an Iterator of the canonicals excluding the given values to shrink when asked to shrink a List of size 1") {
        val lstGen = implicitly[Generator[List[Int]]]
        val canonicalLists = List(0, 1, -1, 2, -2, 3, -3).map(i => List(i))
        val expectedLists = List(List.empty[Int]) ++ canonicalLists
        val nonCanonical = List(99)
        lstGen.shrink(nonCanonical, Randomizer.default)._1.toList should contain theSameElementsAs expectedLists
        val canonical = List(3)
        // Ensure 3 (an Int canonical value) does not show up twice in the output
        lstGen.shrink(canonical, Randomizer.default)._1.toList should contain theSameElementsAs expectedLists
      }
      it("should return an Iterator that does not repeat canonicals when asked to shrink a List of size 2 that includes canonicals") {
        val lstGen = implicitly[Generator[List[Int]]]
        val shrinkees = lstGen.shrink(List(3, 99), Randomizer.default)._1.toList
        shrinkees.distinct should contain theSameElementsAs shrinkees
      }
      it("should return an Iterator that does not repeat the passed list-to-shink even if that list has a power of 2 length") {
        // Since the last batch of lists produced by the list shrinker start at length 2 and then double in size each time,
        // they lengths will be powers of two: 2, 4, 8, 16, etc... So make sure that if the original length has length 16,
        // for example, that that one doesn't show up in the shrinks output, because it would be the original list-to-shrink.
        val lstGen = implicitly[Generator[List[Int]]]
        val listToShrink = List.fill(16)(99)
        val shrinkees = lstGen.shrink(listToShrink, Randomizer.default)._1.toList
        shrinkees.distinct should not contain listToShrink
      }
      it("should offer a list generator whose canonical method uses the canonical method of the underlying T") {
        import GeneratorDrivenPropertyChecks._
        val intGenerator = Generator.intGenerator
        val (intCanonicalsIt, _) = intGenerator.canonicals(Randomizer.default)
        val intCanonicals = intCanonicalsIt.toList
        val listOfIntGenerator = Generator.listGenerator[Int]
        val (listOfIntCanonicalsIt, _) = listOfIntGenerator.canonicals(Randomizer.default)
        val listOfIntCanonicals = listOfIntCanonicalsIt.toList
        listOfIntCanonicals shouldEqual intCanonicals.map(i => List(i))
      }
    }
    describe("for Function0s") {
      it("should offer an implicit provider for constant function0's with a pretty toString") {
        val function0s = Generator.function0Generator[Int]
        import GeneratorDrivenPropertyChecks._
        forAll (function0s) { (f: () => Int) =>
          val constantResult = f()
          import org.scalactic.TimesOnInt._
          10 times { f() shouldEqual constantResult }
          f.toString shouldBe s"() => $constantResult"
        }
      }
      it("should offer an implicit provider for constant function0's that returns the edges of the result type") {
        val ints = Generator.intGenerator
        val function0s = Generator.function0Generator[Int]
        val (intEdgesIt, rnd1) = ints.initEdges(100, Randomizer.default)
        val (function0EdgesIt, _) = function0s.initEdges(100, rnd1)
        val intEdges = intEdgesIt.toList
        val function0Edges = function0EdgesIt.toList
        function0Edges.map(f => f()) should contain theSameElementsAs intEdges
      }
      it("should offer an implicit provider for constant function0's that returns the canonicals of the result type") {
        val ints = Generator.intGenerator
        val function0s = Generator.function0Generator[Int]
        val (intCanonicalsIt, rnd1) = ints.canonicals(Randomizer.default)
        val (function0CanonicalsIt, _) = function0s.canonicals(rnd1)
        val intCanonicals = intCanonicalsIt.toList
        val function0Canonicals = function0CanonicalsIt.toList
        function0Canonicals.map(f => f()) should contain theSameElementsAs intCanonicals
      }
      it("should offer an implicit provider for constant function0's that returns the shrinks of the result type") {
        val ints = Generator.intGenerator
        val function0s = Generator.function0Generator[Int]
        import GeneratorDrivenPropertyChecks._
        forAll (ints) { (i: Int) =>
          val (intShrinksIt, rnd1) = ints.shrink(i, Randomizer.default)
          val (function0ShrinksIt, _) = function0s.shrink(() => i, rnd1)
          val intShrinks = intShrinksIt.toList
          val function0Shrinks = function0ShrinksIt.toList
          function0Shrinks.map(f => f()) should contain theSameElementsAs intShrinks
        }
      }
    }
    describe("for arbitrary Function1s") {
      it("should offer an implicit provider that uses hashCode to tweak a seed and has a pretty toString") {
        val gen = implicitly[Generator[Option[Int] => List[Int]]]
        val sample = gen.sample
        // SKIP-DOTTY-START
        sample.toString should include ("Option[Int]")
        sample.toString should include ("List[Int]")
        // SKIP-DOTTY-END
        //DOTTY-ONLY sample.toString should include ("scala.Option[scala.Int]")
        //DOTTY-ONLY sample.toString should include ("scala.collection.immutable.List[scala.Int]")
      }
    }
    describe("for Tuple2s") {
      it("should offer a tuple2 generator") {
        val gen = implicitly[Generator[(Int, Int)]]
        val intGen = implicitly[Generator[Int]]
        val (it8, rnd1) = intGen.shrink(8, Randomizer.default)
        val (it18, rnd2)= intGen.shrink(18, rnd1)
        val list8 = it8.toList
        val list18 = it18.toList
        val listTup =
          for {
            x <- list8
            y <- list18
          } yield (x, y)
        gen.shrink((8, 18), rnd2)._1.toList shouldEqual listTup
      }
      it("should be able to transform a tuple generator to a case class generator") {
        val tupGen: Generator[(String, Int)] = Generator.tuple2Generator[String, Int]
        case class Person(name: String, age: Int)
        val persons = for (tup <- tupGen) yield Person(tup._1, tup._2)
        val (it, _) = persons.shrink(Person("Harry Potter", 32), Randomizer.default)
        it.toList should not be empty
      }
    }
    describe("for Int => Ints") {
      it("should have toString and simpleName that doesn't include org.scalatest.prop.valueOf") {
        import GeneratorDrivenPropertyChecks._
        forAll { (f: Int => Int) =>
          f.toString should startWith ("(i: Int) => ")
          f.toString should not include "org.scalatest.prop.valueOf"
        }
      }
    }
    describe("for Vector[T]s") {
      it("should produce the same Vector[T] values in the same order given the same Randomizer") {
        val aGen= Generator.vectorGenerator[Int]
        val bGen = Generator.vectorGenerator[Int]
        val (a1, _, ar1) = aGen.next(szp = SizeParam(PosZInt(0), 100, 100), edges = Nil, rnd = Randomizer(100))
        val (a2, _, ar2) = aGen.next(szp = SizeParam(PosZInt(0), 100, 100), edges = Nil, rnd = ar1)
        val (a3, _, ar3) = aGen.next(szp = SizeParam(PosZInt(0), 100, 100), edges = Nil, rnd = ar2)
        val (a4, _, ar4) = aGen.next(szp = SizeParam(PosZInt(0), 100, 100), edges = Nil, rnd = ar3)
        val (a5, _, ar5) = aGen.next(szp = SizeParam(PosZInt(0), 100, 100), edges = Nil, rnd = ar4)
        val (a6, _, ar6) = aGen.next(szp = SizeParam(PosZInt(0), 100, 100), edges = Nil, rnd = ar5)
        val (a7, _, _) = aGen.next(szp = SizeParam(PosZInt(0), 100, 100), edges = Nil, rnd = ar6)
        val (b1, _, br1) = bGen.next(szp = SizeParam(PosZInt(0), 100, 100), edges = Nil, rnd = Randomizer(100))
        val (b2, _, br2) = bGen.next(szp = SizeParam(PosZInt(0), 100, 100), edges = Nil, rnd = br1)
        val (b3, _, br3) = bGen.next(szp = SizeParam(PosZInt(0), 100, 100), edges = Nil, rnd = br2)
        val (b4, _, br4) = bGen.next(szp = SizeParam(PosZInt(0), 100, 100), edges = Nil, rnd = br3)
        val (b5, _, br5) = bGen.next(szp = SizeParam(PosZInt(0), 100, 100), edges = Nil, rnd = br4)
        val (b6, _, br6) = bGen.next(szp = SizeParam(PosZInt(0), 100, 100), edges = Nil, rnd = br5)
        val (b7, _, _) = bGen.next(szp = SizeParam(PosZInt(0), 100, 100), edges = Nil, rnd = br6)
        List(a1, a2, a3, a4, a5) should contain theSameElementsAs List(b1, b2, b3, b4, b5)
        a6 shouldEqual b6
        a7 shouldEqual b7
      }
      it("should produce Vector[T] edge values first in random order") {
        val gen = Generator.vectorGenerator[Int]
        val (a1: Vector[Int], ae1: List[Vector[Int]], ar1: Randomizer) = gen.next(szp = SizeParam(PosZInt(0), 100, 100), edges = List(Vector.empty[Int], Vector(1, 2), Vector(3, 4, 5)), rnd = Randomizer.default)
        val (a2, ae2, ar2) = gen.next(szp = SizeParam(PosZInt(0), 100, 100), edges = ae1, rnd = ar1)
        val (a3, _, _) = gen.next(szp = SizeParam(PosZInt(0), 100, 100), edges = ae2, rnd = ar2)
        val edges = List(a1, a2, a3)
        edges should contain (Vector.empty[Int])
        edges should contain (Vector(1, 2))
        edges should contain (Vector(3, 4, 5))
      }
      it("should produce Vector[T] following size determined by havingSize method") {
        val aGen= Generator.vectorGenerator[Int]
        implicit val sGen: Generator[Vector[Int]] = aGen.havingSize(PosZInt(3))

        import GeneratorDrivenPropertyChecks._

        forAll { (v: Vector[Int]) =>
          v.size shouldBe 3
        }
      }
      it("should produce Vector[T] following length determined by havingLength method") {
        val aGen= Generator.vectorGenerator[Int]
        implicit val sGen: Generator[Vector[Int]] = aGen.havingLength(PosZInt(3))

        import GeneratorDrivenPropertyChecks._

        forAll { (v: Vector[Int]) =>
          v.length shouldBe 3
        }
      }
      it("should produce Vector[T] following sizes determined by havingSizeBetween method") {
        val aGen= Generator.vectorGenerator[Int]
        implicit val sGen: Generator[Vector[Int]] = aGen.havingSizesBetween(PosZInt(3), PosZInt(5))

        import GeneratorDrivenPropertyChecks._

        forAll { (v: Vector[Int]) =>
          v.size should (be >= 3 and be <= 5)
        }
      }
      it("should produce IllegalArgumentException when havingSizesBetween is called with invalid from and to pair") {
        val aGen= Generator.vectorGenerator[Int]
        aGen.havingSizesBetween(PosZInt(3), PosZInt(5))
        assertThrows[IllegalArgumentException] {
          aGen.havingSizesBetween(PosZInt(3), PosZInt(3))
        }
        assertThrows[IllegalArgumentException] {
          aGen.havingSizesBetween(PosZInt(3), PosZInt(2))
        }
      }
      it("should produce Vector[T] following lengths determined by havingLengthBetween method") {
        val aGen= Generator.vectorGenerator[Int]
        implicit val sGen: Generator[Vector[Int]] = aGen.havingLengthsBetween(PosZInt(3), PosZInt(5))

        import GeneratorDrivenPropertyChecks._

        forAll { (v: Vector[Int]) =>
          v.length should (be >= 3 and be <= 5)
        }
      }
      it("should produce IllegalArgumentException when havingLengthBetween is called with invalid from and to pair") {
        val aGen= Generator.vectorGenerator[Int]
        aGen.havingLengthsBetween(PosZInt(3), PosZInt(5))
        assertThrows[IllegalArgumentException] {
          aGen.havingLengthsBetween(PosZInt(3), PosZInt(3))
        }
        assertThrows[IllegalArgumentException] {
          aGen.havingLengthsBetween(PosZInt(3), PosZInt(2))
        }
      }
      it("should produce Vector[T] following sizes determined by havingSizesDeterminedBy method") {
        val aGen= Generator.vectorGenerator[Int]
        implicit val sGen: Generator[Vector[Int]] = aGen.havingSizesDeterminedBy(s => SizeParam(5, 0, 5))

        import GeneratorDrivenPropertyChecks._

        forAll { (v: Vector[Int]) =>
          v.size shouldBe 5
        }
      }
      it("should produce Vector[T] following sizes determined by havingLengthsDeterminedBy method") {
        val aGen= Generator.vectorGenerator[Int]
        implicit val sGen: Generator[Vector[Int]] = aGen.havingLengthsDeterminedBy(s => SizeParam(5, 0, 5))

        import GeneratorDrivenPropertyChecks._

        forAll { (v: Vector[Int]) =>
          v.length shouldBe 5
        }
      }
      it("should shrink Vectors using strategery") {
        shrinkByStrategery[Vector](Vector)
      }

      it("should return an empty Iterator when asked to shrink a Vector of size 0") {
        val lstGen = implicitly[Generator[Vector[Int]]]
        val xs = Vector.empty[Int]
        lstGen.shrink(xs, Randomizer.default)._1.toVector shouldBe empty
      }
      it("should return an Iterator of the canonicals excluding the given values to shrink when asked to shrink a Vector of size 1") {
        val lstGen = implicitly[Generator[Vector[Int]]]
        val canonicalLists = Vector(0, 1, -1, 2, -2, 3, -3).map(i => Vector(i))
        val expectedLists = Vector(Vector.empty[Int]) ++ canonicalLists
        val nonCanonical = Vector(99)
        lstGen.shrink(nonCanonical, Randomizer.default)._1.toVector should contain theSameElementsAs expectedLists
        val canonical = Vector(3)
        // Ensure 3 (an Int canonical value) does not show up twice in the output
        lstGen.shrink(canonical, Randomizer.default)._1.toVector should contain theSameElementsAs expectedLists
      }
      it("should return an Iterator that does not repeat canonicals when asked to shrink a Vector of size 2 that includes canonicals") {
        val lstGen = implicitly[Generator[Vector[Int]]]
        val shrinkees = lstGen.shrink(Vector(3, 99), Randomizer.default)._1.toList
        shrinkees.distinct should contain theSameElementsAs shrinkees
      }
      it("should return an Iterator that does not repeat the passed list-to-shink even if that list has a power of 2 length") {
        // Since the last batch of lists produced by the list shrinker start at length 2 and then double in size each time,
        // they lengths will be powers of two: 2, 4, 8, 16, etc... So make sure that if the original length has length 16,
        // for example, that that one doesn't show up in the shrinks output, because it would be the original list-to-shrink.
        val lstGen = implicitly[Generator[Vector[Int]]]
        val listToShrink = Vector.fill(16)(99)
        val shrinkees = lstGen.shrink(listToShrink, Randomizer.default)._1.toList
        shrinkees.distinct should not contain listToShrink
      }
      it("should offer a Vector generator whose canonical method uses the canonical method of the underlying T") {
        import GeneratorDrivenPropertyChecks._
        val intGenerator = Generator.intGenerator
        val (intCanonicalsIt, _) = intGenerator.canonicals(Randomizer.default)
        val intCanonicals = intCanonicalsIt.toVector
        val listOfIntGenerator = Generator.vectorGenerator[Int]
        val (listOfIntCanonicalsIt, _) = listOfIntGenerator.canonicals(Randomizer.default)
        val listOfIntCanonicals = listOfIntCanonicalsIt.toList
        listOfIntCanonicals shouldEqual intCanonicals.map(i => List(i))
      }
    }

    describe("for Set[T]s") {
      it("should produce the same Set[T] values in the same order given the same Randomizer") {
        val aGen= Generator.setGenerator[Int]
        val bGen = Generator.setGenerator[Int]
        val (a1, _, ar1) = aGen.next(szp = SizeParam(PosZInt(0), 100, 100), edges = Nil, rnd = Randomizer(100))
        val (a2, _, ar2) = aGen.next(szp = SizeParam(PosZInt(0), 100, 100), edges = Nil, rnd = ar1)
        val (a3, _, ar3) = aGen.next(szp = SizeParam(PosZInt(0), 100, 100), edges = Nil, rnd = ar2)
        val (a4, _, ar4) = aGen.next(szp = SizeParam(PosZInt(0), 100, 100), edges = Nil, rnd = ar3)
        val (a5, _, ar5) = aGen.next(szp = SizeParam(PosZInt(0), 100, 100), edges = Nil, rnd = ar4)
        val (a6, _, ar6) = aGen.next(szp = SizeParam(PosZInt(0), 100, 100), edges = Nil, rnd = ar5)
        val (a7, _, _) = aGen.next(szp = SizeParam(PosZInt(0), 100, 100), edges = Nil, rnd = ar6)
        val (b1, _, br1) = bGen.next(szp = SizeParam(PosZInt(0), 100, 100), edges = Nil, rnd = Randomizer(100))
        val (b2, _, br2) = bGen.next(szp = SizeParam(PosZInt(0), 100, 100), edges = Nil, rnd = br1)
        val (b3, _, br3) = bGen.next(szp = SizeParam(PosZInt(0), 100, 100), edges = Nil, rnd = br2)
        val (b4, _, br4) = bGen.next(szp = SizeParam(PosZInt(0), 100, 100), edges = Nil, rnd = br3)
        val (b5, _, br5) = bGen.next(szp = SizeParam(PosZInt(0), 100, 100), edges = Nil, rnd = br4)
        val (b6, _, br6) = bGen.next(szp = SizeParam(PosZInt(0), 100, 100), edges = Nil, rnd = br5)
        val (b7, _, _) = bGen.next(szp = SizeParam(PosZInt(0), 100, 100), edges = Nil, rnd = br6)
        List(a1, a2, a3, a4, a5) should contain theSameElementsAs List(b1, b2, b3, b4, b5)
        a6 shouldEqual b6
        a7 shouldEqual b7
      }
      it("should produce Set[T] edge values first in random order") {
        val gen = Generator.setGenerator[Int]
        val (a1: Set[Int], ae1: List[Set[Int]], ar1: Randomizer) = gen.next(szp = SizeParam(PosZInt(0), 100, 100), edges = List(Set.empty[Int], Set(1, 2), Set(3, 4, 5)), rnd = Randomizer.default)
        val (a2, ae2, ar2) = gen.next(szp = SizeParam(PosZInt(0), 100, 100), edges = ae1, rnd = ar1)
        val (a3, _, _) = gen.next(szp = SizeParam(PosZInt(0), 100, 100), edges = ae2, rnd = ar2)
        val edges = List(a1, a2, a3)
        edges should contain (Set.empty[Int])
        edges should contain (Set(1, 2))
        edges should contain (Set(3, 4, 5))
      }
      it("should produce Set[T] following size determined by havingSize method") {
        val aGen= Generator.setGenerator[Int]
        implicit val sGen: Generator[Set[Int]] = aGen.havingSize(PosZInt(3))

        import GeneratorDrivenPropertyChecks._

        forAll { (s: Set[Int]) =>
          s.size shouldBe 3
        }
      }
      it("should produce Set[T] following sizes determined by havingSizeBetween method") {
        val aGen= Generator.setGenerator[Int]
        implicit val sGen: Generator[Set[Int]] = aGen.havingSizesBetween(PosZInt(3), PosZInt(5))

        import GeneratorDrivenPropertyChecks._

        forAll { (s: Set[Int]) =>
          s.size should (be >= 3 and be <= 5)
        }
      }
      it("should produce IllegalArgumentException when havingSizesBetween is called with invalid from and to pair") {
        val aGen= Generator.setGenerator[Int]
        aGen.havingSizesBetween(PosZInt(3), PosZInt(5))
        assertThrows[IllegalArgumentException] {
          aGen.havingSizesBetween(PosZInt(3), PosZInt(3))
        }
        assertThrows[IllegalArgumentException] {
          aGen.havingSizesBetween(PosZInt(3), PosZInt(2))
        }
      }
      it("should produce Set[T] following sizes determined by havingSizesDeterminedBy method") {
        val aGen= Generator.setGenerator[Int]
        implicit val sGen: Generator[Set[Int]] = aGen.havingSizesDeterminedBy(s => SizeParam(5, 0, 5))

        import GeneratorDrivenPropertyChecks._

        forAll { (s: Set[Int]) =>
          s.size shouldBe 5
        }
      }

      it("should shrink Sets using strategery") {
        shrinkByStrategery[Set](Set)
      }
      it("should return an empty Iterator when asked to shrink a Set of size 0") {
        val lstGen = implicitly[Generator[Set[Int]]]
        val xs = Set.empty[Int]
        lstGen.shrink(xs, Randomizer.default)._1.toSet shouldBe empty
      }
      it("should return an Iterator of the canonicals excluding the given values to shrink when asked to shrink a Set of size 1") {
        val lstGen = implicitly[Generator[Set[Int]]]
        val canonicalLists = Vector(0, 1, -1, 2, -2, 3, -3).map(i => Set(i))
        val expectedLists = Vector(Set.empty[Int]) ++ canonicalLists
        val nonCanonical = Set(99)
        lstGen.shrink(nonCanonical, Randomizer.default)._1.toVector should contain theSameElementsAs expectedLists
        val canonical = Set(3)
        // Ensure 3 (an Int canonical value) does not show up twice in the output
        lstGen.shrink(canonical, Randomizer.default)._1.toVector should contain theSameElementsAs expectedLists
      }
      it("should return an Iterator that does not repeat canonicals when asked to shrink a Set of size 2 that includes canonicals") {
        val lstGen = implicitly[Generator[Set[Int]]]
        val shrinkees = lstGen.shrink(Set(3, 99), Randomizer.default)._1.toList
        shrinkees.distinct should contain theSameElementsAs shrinkees
      }
      it("should return an Iterator that does not repeat the passed set-to-shink even if that set has a power of 2 length") {
        // Since the last batch of lists produced by the list shrinker start at length 2 and then double in size each time,
        // they lengths will be powers of two: 2, 4, 8, 16, etc... So make sure that if the original length has length 16,
        // for example, that that one doesn't show up in the shrinks output, because it would be the original list-to-shrink.
        val lstGen = implicitly[Generator[Set[Int]]]
        val listToShrink: Set[Int] = (Set.empty[Int] /: (1 to 16)) { (set, n) =>
          set + n
        }
        val shrinkees = lstGen.shrink(listToShrink, Randomizer.default)._1.toList
        shrinkees.distinct should not contain listToShrink
      }
      it("should offer a Set generator whose canonical method uses the canonical method of the underlying T") {
        import GeneratorDrivenPropertyChecks._
        val intGenerator = Generator.intGenerator
        val (intCanonicalsIt, _) = intGenerator.canonicals(Randomizer.default)
        val intCanonicals = intCanonicalsIt.toList
        val listOfIntGenerator = Generator.setGenerator[Int]
        val (listOfIntCanonicalsIt, _) = listOfIntGenerator.canonicals(Randomizer.default)
        val listOfIntCanonicals = listOfIntCanonicalsIt.toList
        listOfIntCanonicals shouldEqual intCanonicals.map(i => Set(i))
      }
    }

    describe("for SortedSet[T]s") {
      it("should produce the same SortedSet[T] values in the same order given the same Randomizer") {
        val aGen= Generator.sortedSetGenerator[Int]
        val bGen = Generator.sortedSetGenerator[Int]
        val (a1, _, ar1) = aGen.next(szp = SizeParam(PosZInt(0), 100, 100), edges = Nil, rnd = Randomizer(100))
        val (a2, _, ar2) = aGen.next(szp = SizeParam(PosZInt(0), 100, 100), edges = Nil, rnd = ar1)
        val (a3, _, ar3) = aGen.next(szp = SizeParam(PosZInt(0), 100, 100), edges = Nil, rnd = ar2)
        val (a4, _, ar4) = aGen.next(szp = SizeParam(PosZInt(0), 100, 100), edges = Nil, rnd = ar3)
        val (a5, _, ar5) = aGen.next(szp = SizeParam(PosZInt(0), 100, 100), edges = Nil, rnd = ar4)
        val (a6, _, ar6) = aGen.next(szp = SizeParam(PosZInt(0), 100, 100), edges = Nil, rnd = ar5)
        val (a7, _, _) = aGen.next(szp = SizeParam(PosZInt(0), 100, 100), edges = Nil, rnd = ar6)
        val (b1, _, br1) = bGen.next(szp = SizeParam(PosZInt(0), 100, 100), edges = Nil, rnd = Randomizer(100))
        val (b2, _, br2) = bGen.next(szp = SizeParam(PosZInt(0), 100, 100), edges = Nil, rnd = br1)
        val (b3, _, br3) = bGen.next(szp = SizeParam(PosZInt(0), 100, 100), edges = Nil, rnd = br2)
        val (b4, _, br4) = bGen.next(szp = SizeParam(PosZInt(0), 100, 100), edges = Nil, rnd = br3)
        val (b5, _, br5) = bGen.next(szp = SizeParam(PosZInt(0), 100, 100), edges = Nil, rnd = br4)
        val (b6, _, br6) = bGen.next(szp = SizeParam(PosZInt(0), 100, 100), edges = Nil, rnd = br5)
        val (b7, _, _) = bGen.next(szp = SizeParam(PosZInt(0), 100, 100), edges = Nil, rnd = br6)
        List(a1, a2, a3, a4, a5) should contain theSameElementsAs List(b1, b2, b3, b4, b5)
        a6 shouldEqual b6
        a7 shouldEqual b7
      }
      it("should produce SortedSet[T] edge values first in random order") {
        val gen = Generator.sortedSetGenerator[Int]
        val (a1: SortedSet[Int], ae1: List[SortedSet[Int]], ar1: Randomizer) = gen.next(szp = SizeParam(PosZInt(0), 100, 100), edges = List(SortedSet.empty[Int], SortedSet(1, 2), SortedSet(3, 4, 5)), rnd = Randomizer.default)
        val (a2, ae2, ar2) = gen.next(szp = SizeParam(PosZInt(0), 100, 100), edges = ae1, rnd = ar1)
        val (a3, _, _) = gen.next(szp = SizeParam(PosZInt(0), 100, 100), edges = ae2, rnd = ar2)
        val edges = List(a1, a2, a3)
        edges should contain (SortedSet.empty[Int])
        edges should contain (SortedSet(1, 2))
        edges should contain (SortedSet(3, 4, 5))
      }
      it("should produce Set[T] following size determined by havingSize method") {
        val aGen= Generator.sortedSetGenerator[Int]
        implicit val sGen: Generator[SortedSet[Int]] = aGen.havingSize(PosZInt(3))

        import GeneratorDrivenPropertyChecks._

        forAll { (s: SortedSet[Int]) =>
          s.size shouldBe 3
        }
      }
      it("should produce Set[T] following sizes determined by havingSizeBetween method") {
        val aGen= Generator.sortedSetGenerator[Int]
        implicit val sGen: Generator[SortedSet[Int]] = aGen.havingSizesBetween(PosZInt(3), PosZInt(5))

        import GeneratorDrivenPropertyChecks._

        forAll { (s: SortedSet[Int]) =>
          s.size should (be >= 3 and be <= 5)
        }
      }
      it("should produce IllegalArgumentException when havingSizesBetween is called with invalid from and to pair") {
        val aGen= Generator.sortedSetGenerator[Int]
        aGen.havingSizesBetween(PosZInt(3), PosZInt(5))
        assertThrows[IllegalArgumentException] {
          aGen.havingSizesBetween(PosZInt(3), PosZInt(3))
        }
        assertThrows[IllegalArgumentException] {
          aGen.havingSizesBetween(PosZInt(3), PosZInt(2))
        }
      }
      it("should produce Set[T] following sizes determined by havingSizesDeterminedBy method") {
        val aGen= Generator.sortedSetGenerator[Int]
        implicit val sGen: Generator[SortedSet[Int]] = aGen.havingSizesDeterminedBy(s => SizeParam(5, 0, 5))

        import GeneratorDrivenPropertyChecks._

        forAll { (s: SortedSet[Int]) =>
          s.size shouldBe 5
        }
      }

      it("should shrink SortedSets using strategery") {
        // Due to what I can only assume is an oversight in the standard library, SortedSet's
        // companion object is not a GenericCompanion, so we can't use the common function here:
        import GeneratorDrivenPropertyChecks._
        val generator = implicitly[Generator[SortedSet[Int]]]
        val intGenerator = Generator.intGenerator
        val (intCanonicalsIt, _) = intGenerator.canonicals(Randomizer.default)
        val intCanonicals = intCanonicalsIt.toList
        forAll { (xs: SortedSet[Int]) =>
          val (shrinkIt, _) = generator.shrink(xs, Randomizer.default)
          val shrinks: List[SortedSet[Int]] = shrinkIt.toList
          if (xs.isEmpty)
            shrinks shouldBe empty
          else {
            // First one should be the empty list
            shrinks(0) shouldBe empty

            // Then should come one-element Lists of the canonicals of the type
            val phase2 = shrinks.drop(1).take(intCanonicals.length)
            phase2 shouldEqual (intCanonicals.map(i => SortedSet(i)))

            // Phase 3 should be one-element lists of all distinct values in the value passed to shrink
            // If xs already is a one-element list, then we don't do this, because then xs would appear in the output.
            val xsList = xs.toList
            val xsDistincts = if (xsList.length > 1) xsList.distinct else Nil
            val phase3 = shrinks.drop(1 + intCanonicals.length).take(xsDistincts.length)
            phase3 shouldEqual (xsDistincts.map(i => SortedSet(i)))

            // Phase 4 should be n-element lists that are prefixes cut in half
            val theHalves = shrinks.drop(1 + intCanonicals.length + xsDistincts.length)
            theHalves should not contain xs // This was a bug I noticed
            if (theHalves.length > 1) {
              import org.scalatest.Inspectors
              val zipped = theHalves.zip(theHalves.tail)
              Inspectors.forAll (zipped) { case (s, t) =>
                s.size should be < t.size
              }
            } else succeed
          }
        }
      }
      it("should return an empty Iterator when asked to shrink a SortedSet of size 0") {
        val lstGen = implicitly[Generator[SortedSet[Int]]]
        val xs = SortedSet.empty[Int]
        lstGen.shrink(xs, Randomizer.default)._1.toSet shouldBe empty
      }
      it("should return an Iterator of the canonicals excluding the given values to shrink when asked to shrink a Set of size 1") {
        val lstGen = implicitly[Generator[SortedSet[Int]]]
        val canonicalLists = Vector(0, 1, -1, 2, -2, 3, -3).map(i => SortedSet(i))
        val expectedLists = Vector(SortedSet.empty[Int]) ++ canonicalLists
        val nonCanonical = SortedSet(99)
        lstGen.shrink(nonCanonical, Randomizer.default)._1.toVector should contain theSameElementsAs expectedLists
        val canonical = SortedSet(3)
        // Ensure 3 (an Int canonical value) does not show up twice in the output
        lstGen.shrink(canonical, Randomizer.default)._1.toVector should contain theSameElementsAs expectedLists
      }
      it("should return an Iterator that does not repeat canonicals when asked to shrink a SortedSet of size 2 that includes canonicals") {
        val lstGen = implicitly[Generator[SortedSet[Int]]]
        val shrinkees = lstGen.shrink(SortedSet(3, 99), Randomizer.default)._1.toList
        shrinkees.distinct should contain theSameElementsAs shrinkees
      }
      it("should return an Iterator that does not repeat the passed set-to-shink even if that set has a power of 2 length") {
        // Since the last batch of lists produced by the list shrinker start at length 2 and then double in size each time,
        // they lengths will be powers of two: 2, 4, 8, 16, etc... So make sure that if the original length has length 16,
        // for example, that that one doesn't show up in the shrinks output, because it would be the original list-to-shrink.
        val lstGen = implicitly[Generator[SortedSet[Int]]]
        val listToShrink: SortedSet[Int] = (SortedSet.empty[Int] /: (1 to 16)) { (set, n) =>
          set + n
        }
        val shrinkees = lstGen.shrink(listToShrink, Randomizer.default)._1.toList
        shrinkees.distinct should not contain listToShrink
      }
      it("should offer a Set generator whose canonical method uses the canonical method of the underlying T") {
        import GeneratorDrivenPropertyChecks._
        val intGenerator = Generator.intGenerator
        val (intCanonicalsIt, _) = intGenerator.canonicals(Randomizer.default)
        val intCanonicals = intCanonicalsIt.toList
        val listOfIntGenerator = Generator.sortedSetGenerator[Int]
        val (listOfIntCanonicalsIt, _) = listOfIntGenerator.canonicals(Randomizer.default)
        val listOfIntCanonicals = listOfIntCanonicalsIt.toList
        listOfIntCanonicals shouldEqual intCanonicals.map(i => SortedSet(i))
      }
    }

    describe("for Map[K, V]s") {
      it("should produce the same Map[K, V] values in the same order given the same Randomizer") {
        val aGen= Generator.mapGenerator[Int, String]
        val bGen = Generator.mapGenerator[Int, String]
        val (a1, _, ar1) = aGen.next(szp = SizeParam(PosZInt(0), 100, 100), edges = Nil, rnd = Randomizer(100))
        val (a2, _, ar2) = aGen.next(szp = SizeParam(PosZInt(0), 100, 100), edges = Nil, rnd = ar1)
        val (a3, _, ar3) = aGen.next(szp = SizeParam(PosZInt(0), 100, 100), edges = Nil, rnd = ar2)
        val (a4, _, ar4) = aGen.next(szp = SizeParam(PosZInt(0), 100, 100), edges = Nil, rnd = ar3)
        val (a5, _, ar5) = aGen.next(szp = SizeParam(PosZInt(0), 100, 100), edges = Nil, rnd = ar4)
        val (a6, _, ar6) = aGen.next(szp = SizeParam(PosZInt(0), 100, 100), edges = Nil, rnd = ar5)
        val (a7, _, _) = aGen.next(szp = SizeParam(PosZInt(0), 100, 100), edges = Nil, rnd = ar6)
        val (b1, _, br1) = bGen.next(szp = SizeParam(PosZInt(0), 100, 100), edges = Nil, rnd = Randomizer(100))
        val (b2, _, br2) = bGen.next(szp = SizeParam(PosZInt(0), 100, 100), edges = Nil, rnd = br1)
        val (b3, _, br3) = bGen.next(szp = SizeParam(PosZInt(0), 100, 100), edges = Nil, rnd = br2)
        val (b4, _, br4) = bGen.next(szp = SizeParam(PosZInt(0), 100, 100), edges = Nil, rnd = br3)
        val (b5, _, br5) = bGen.next(szp = SizeParam(PosZInt(0), 100, 100), edges = Nil, rnd = br4)
        val (b6, _, br6) = bGen.next(szp = SizeParam(PosZInt(0), 100, 100), edges = Nil, rnd = br5)
        val (b7, _, _) = bGen.next(szp = SizeParam(PosZInt(0), 100, 100), edges = Nil, rnd = br6)
        List(a1, a2, a3, a4, a5) should contain theSameElementsAs List(b1, b2, b3, b4, b5)
        a6 shouldEqual b6
        a7 shouldEqual b7
      }
      it("should produce Map[K, V] edge values first in random order") {
        val gen = Generator.mapGenerator[Int, String]
        val (a1: Map[Int, String], ae1: List[Map[Int, String]], ar1: Randomizer) = gen.next(szp = SizeParam(PosZInt(0), 100, 100), edges = List(Map.empty[Int, String], Map(1 -> "one", 2 -> "two"), Map(3 -> "three", 4 -> "four", 5 -> "five")), rnd = Randomizer.default)
        val (a2, ae2, ar2) = gen.next(szp = SizeParam(PosZInt(0), 100, 100), edges = ae1, rnd = ar1)
        val (a3, _, _) = gen.next(szp = SizeParam(PosZInt(0), 100, 100), edges = ae2, rnd = ar2)
        val edges = List(a1, a2, a3)
        edges should contain (Map.empty[Int, String])
        edges should contain (Map(1 -> "one", 2 -> "two"))
        edges should contain (Map(3 -> "three", 4 -> "four", 5 -> "five"))
      }
      it("should produce Map[K, V] following size determined by havingSize method") {
        val aGen= Generator.mapGenerator[Int, String]
        implicit val sGen: Generator[Map[Int, String]] = aGen.havingSize(PosZInt(3))

        import GeneratorDrivenPropertyChecks._

        forAll { (s: Map[Int, String]) =>
          s.size shouldBe 3
        }
      }
      it("should produce Map[K, V] following sizes determined by havingSizeBetween method") {
        val aGen= Generator.mapGenerator[Int, String]
        implicit val sGen: Generator[Map[Int, String]] = aGen.havingSizesBetween(PosZInt(3), PosZInt(5))

        import GeneratorDrivenPropertyChecks._

        forAll { (s: Map[Int, String]) =>
          s.size should (be >= 3 and be <= 5)
        }
      }
      it("should produce IllegalArgumentException when havingSizesBetween is called with invalid from and to pair") {
        val aGen= Generator.mapGenerator[Int, String]
        aGen.havingSizesBetween(PosZInt(3), PosZInt(5))
        assertThrows[IllegalArgumentException] {
          aGen.havingSizesBetween(PosZInt(3), PosZInt(3))
        }
        assertThrows[IllegalArgumentException] {
          aGen.havingSizesBetween(PosZInt(3), PosZInt(2))
        }
      }
      it("should produce Map[K, V] following sizes determined by havingSizesDeterminedBy method") {
        val aGen= Generator.mapGenerator[Int, String]
        implicit val sGen: Generator[Map[Int, String]] = aGen.havingSizesDeterminedBy(s => SizeParam(5, 0, 5))

        import GeneratorDrivenPropertyChecks._

        forAll { (s: Map[Int, String]) =>
          s.size shouldBe 5
        }
      }

      it("should shrink Maps using strategery") {
        import GeneratorDrivenPropertyChecks._
        val generator = implicitly[Generator[Map[PosInt, Int]]]
        val tupleGenerator = Generator.tuple2Generator[PosInt, Int]
        val (tupleCanonicalsIt, _) = tupleGenerator.canonicals(Randomizer.default)
        val tupleCanonicals = tupleCanonicalsIt.toList
        forAll { (xs: Map[PosInt, Int]) =>
          val (shrinkIt, _) = generator.shrink(xs, Randomizer.default)
          val shrinks: List[Map[PosInt, Int]] = shrinkIt.toList
          if (xs.isEmpty)
            shrinks shouldBe empty
          else {
            // First one should be the empty list
            shrinks(0) shouldBe empty

            // Then should come one-element Lists of the canonicals of the type
            val phase2 = shrinks.drop(1).take(tupleCanonicals.length)
            phase2 shouldEqual (tupleCanonicals.map(i => Map(i)))

            // Phase 3 should be one-element lists of all distinct values in the value passed to shrink
            // If xs already is a one-element list, then we don't do this, because then xs would appear in the output.
            val xsList = xs.toList
            val xsDistincts = if (xsList.length > 1) xsList.distinct else Nil
            val phase3 = shrinks.drop(1 + tupleCanonicals.length).take(xsDistincts.length)
            phase3 shouldEqual (xsDistincts.map(i => Map(i)))

            // Phase 4 should be n-element lists that are prefixes cut in half
            val theHalves = shrinks.drop(1 + tupleCanonicals.length + xsDistincts.length)
            theHalves should not contain xs // This was a bug I noticed
            if (theHalves.length > 1) {
              import org.scalatest.Inspectors
              val zipped = theHalves.zip(theHalves.tail)
              Inspectors.forAll (zipped) { case (s, t) =>
                s.size should be < t.size
              }
            } else succeed
          }
        }
      }
      it("should return an empty Iterator when asked to shrink a Map of size 0") {
        val lstGen = implicitly[Generator[Map[PosInt, Int]]]
        val xs = Map.empty[PosInt, Int]
        lstGen.shrink(xs, Randomizer.default)._1.toSet shouldBe empty
      }
      it("should return an Iterator of the canonicals excluding the given values to shrink when asked to shrink a Map of size 1") {
        val lstGen = implicitly[Generator[Map[PosInt, Int]]]
        val canonicalLists =
          for {
            k <- Vector(1, 2, 3)
            v <- Vector(0, 1, -1, 2, -2, 3, -3)
          }
            yield Map(PosInt.ensuringValid(k) -> v)
        val expectedLists = Vector(Map.empty[PosInt, Int]) ++ canonicalLists
        val nonCanonical = Map(PosInt(99) -> 99)
        lstGen.shrink(nonCanonical, Randomizer.default)._1.toVector should contain theSameElementsAs expectedLists
        val canonical = Map(PosInt(3) -> 3)
        // Ensure 3 (an Int canonical value) does not show up twice in the output
        lstGen.shrink(canonical, Randomizer.default)._1.toVector should contain theSameElementsAs expectedLists
      }
      it("should return an Iterator that does not repeat canonicals when asked to shrink a Map of size 2 that includes canonicals") {
        val lstGen = implicitly[Generator[Map[PosInt, Int]]]
        val shrinkees = lstGen.shrink(Map(PosInt(3) -> 3, PosInt(2) -> 2, PosInt(99) -> 99), Randomizer.default)._1.toList
        shrinkees.distinct should contain theSameElementsAs shrinkees
      }
      it("should return an Iterator that does not repeat the passed map-to-shink even if that set has a power of 2 length") {
        // Since the last batch of lists produced by the list shrinker start at length 2 and then double in size each time,
        // they lengths will be powers of two: 2, 4, 8, 16, etc... So make sure that if the original length has length 16,
        // for example, that that one doesn't show up in the shrinks output, because it would be the original list-to-shrink.
        val lstGen = implicitly[Generator[Map[PosInt, Int]]]
        val listToShrink: Map[PosInt, Int] = (Map.empty[PosInt, Int] /: (1 to 16)) { (map, n) =>
          map + (PosInt.ensuringValid(n) -> n)
        }
        val shrinkees = lstGen.shrink(listToShrink, Randomizer.default)._1.toList
        shrinkees.distinct should not contain listToShrink
      }
      it("should offer a Map generator whose canonical method uses the canonical method of the underlying types") {
        import GeneratorDrivenPropertyChecks._
        val tupleGenerator = Generator.tuple2Generator[PosInt, Int]
        val (tupleCanonicalsIt, _) = tupleGenerator.canonicals(Randomizer.default)
        val tupleCanonicals = tupleCanonicalsIt.toList
        val mapGenerator = Generator.mapGenerator[PosInt, Int]
        val (mapCanonicalsIt, _) = mapGenerator.canonicals(Randomizer.default)
        val mapCanonicals = mapCanonicalsIt.toList
        mapCanonicals shouldEqual tupleCanonicals.map(i => Map(i))
      }
    }

    describe("for SortedMaps") {
      it("should produce the same SortedMap[K, V] values in the same order given the same Randomizer") {
        val aGen= Generator.sortedMapGenerator[Int, String]
        val bGen = Generator.sortedMapGenerator[Int, String]
        val (a1, _, ar1) = aGen.next(szp = SizeParam(PosZInt(0), 100, 100), edges = Nil, rnd = Randomizer(100))
        val (a2, _, ar2) = aGen.next(szp = SizeParam(PosZInt(0), 100, 100), edges = Nil, rnd = ar1)
        val (a3, _, ar3) = aGen.next(szp = SizeParam(PosZInt(0), 100, 100), edges = Nil, rnd = ar2)
        val (a4, _, ar4) = aGen.next(szp = SizeParam(PosZInt(0), 100, 100), edges = Nil, rnd = ar3)
        val (a5, _, ar5) = aGen.next(szp = SizeParam(PosZInt(0), 100, 100), edges = Nil, rnd = ar4)
        val (a6, _, ar6) = aGen.next(szp = SizeParam(PosZInt(0), 100, 100), edges = Nil, rnd = ar5)
        val (a7, _, _) = aGen.next(szp = SizeParam(PosZInt(0), 100, 100), edges = Nil, rnd = ar6)
        val (b1, _, br1) = bGen.next(szp = SizeParam(PosZInt(0), 100, 100), edges = Nil, rnd = Randomizer(100))
        val (b2, _, br2) = bGen.next(szp = SizeParam(PosZInt(0), 100, 100), edges = Nil, rnd = br1)
        val (b3, _, br3) = bGen.next(szp = SizeParam(PosZInt(0), 100, 100), edges = Nil, rnd = br2)
        val (b4, _, br4) = bGen.next(szp = SizeParam(PosZInt(0), 100, 100), edges = Nil, rnd = br3)
        val (b5, _, br5) = bGen.next(szp = SizeParam(PosZInt(0), 100, 100), edges = Nil, rnd = br4)
        val (b6, _, br6) = bGen.next(szp = SizeParam(PosZInt(0), 100, 100), edges = Nil, rnd = br5)
        val (b7, _, _) = bGen.next(szp = SizeParam(PosZInt(0), 100, 100), edges = Nil, rnd = br6)
        List(a1, a2, a3, a4, a5) should contain theSameElementsAs List(b1, b2, b3, b4, b5)
        a6 shouldEqual b6
        a7 shouldEqual b7
      }
      it("should produce SortedMap[K, V] edge values first in random order") {
        val gen = Generator.sortedMapGenerator[Int, String]
        val (a1: SortedMap[Int, String], ae1: List[SortedMap[Int, String]], ar1: Randomizer) = gen.next(szp = SizeParam(PosZInt(0), 100, 100), edges = List(SortedMap.empty[Int, String], SortedMap(1 -> "one", 2 -> "two"), SortedMap(3 -> "three", 4 -> "four", 5 -> "five")), rnd = Randomizer.default)
        val (a2, ae2, ar2) = gen.next(szp = SizeParam(PosZInt(0), 100, 100), edges = ae1, rnd = ar1)
        val (a3, _, _) = gen.next(szp = SizeParam(PosZInt(0), 100, 100), edges = ae2, rnd = ar2)
        val edges = List(a1, a2, a3)
        edges should contain (SortedMap.empty[Int, String])
        edges should contain (SortedMap(1 -> "one", 2 -> "two"))
        edges should contain (SortedMap(3 -> "three", 4 -> "four", 5 -> "five"))
      }
      it("should produce SortedMap[K, V] following size determined by havingSize method") {
        val aGen= Generator.sortedMapGenerator[Int, String]
        implicit val sGen: Generator[SortedMap[Int, String]] = aGen.havingSize(PosZInt(3))

        import GeneratorDrivenPropertyChecks._

        forAll { (s: SortedMap[Int, String]) =>
          s.size shouldBe 3
        }
      }
      it("should produce SortedMap[K, V] following sizes determined by havingSizeBetween method") {
        val aGen= Generator.sortedMapGenerator[Int, String]
        implicit val sGen: Generator[SortedMap[Int, String]] = aGen.havingSizesBetween(PosZInt(3), PosZInt(5))

        import GeneratorDrivenPropertyChecks._

        forAll { (s: SortedMap[Int, String]) =>
          s.size should (be >= 3 and be <= 5)
        }
      }
      it("should produce IllegalArgumentException when havingSizesBetween is called with invalid from and to pair") {
        val aGen= Generator.sortedMapGenerator[Int, String]
        aGen.havingSizesBetween(PosZInt(3), PosZInt(5))
        assertThrows[IllegalArgumentException] {
          aGen.havingSizesBetween(PosZInt(3), PosZInt(3))
        }
        assertThrows[IllegalArgumentException] {
          aGen.havingSizesBetween(PosZInt(3), PosZInt(2))
        }
      }
      it("should produce SortedMap[K, V] following sizes determined by havingSizesDeterminedBy method") {
        val aGen= Generator.sortedMapGenerator[Int, String]
        implicit val sGen: Generator[SortedMap[Int, String]] = aGen.havingSizesDeterminedBy(s => SizeParam(5, 0, 5))

        import GeneratorDrivenPropertyChecks._

        forAll { (s: SortedMap[Int, String]) =>
          s.size shouldBe 5
        }
      }

      it("should shrink SortedMaps using strategery") {
        import GeneratorDrivenPropertyChecks._
        val generator = implicitly[Generator[SortedMap[PosInt, Int]]]
        val tupleGenerator = Generator.tuple2Generator[PosInt, Int]
        val (tupleCanonicalsIt, _) = tupleGenerator.canonicals(Randomizer.default)
        val tupleCanonicals = tupleCanonicalsIt.toList
        forAll { (xs: SortedMap[PosInt, Int]) =>
          val (shrinkIt, _) = generator.shrink(xs, Randomizer.default)
          val shrinks: List[SortedMap[PosInt, Int]] = shrinkIt.toList
          if (xs.isEmpty)
            shrinks shouldBe empty
          else {
            // First one should be the empty list
            shrinks(0) shouldBe empty

            // Then should come one-element Lists of the canonicals of the type
            val phase2 = shrinks.drop(1).take(tupleCanonicals.length)
            phase2 shouldEqual (tupleCanonicals.map(i => SortedMap(i)))

            // Phase 3 should be one-element lists of all distinct values in the value passed to shrink
            // If xs already is a one-element list, then we don't do this, because then xs would appear in the output.
            val xsList = xs.toList
            val xsDistincts = if (xsList.length > 1) xsList.distinct else Nil
            val phase3 = shrinks.drop(1 + tupleCanonicals.length).take(xsDistincts.length)
            phase3 shouldEqual (xsDistincts.map(i => SortedMap(i)))

            // Phase 4 should be n-element lists that are prefixes cut in half
            val theHalves = shrinks.drop(1 + tupleCanonicals.length + xsDistincts.length)
            theHalves should not contain xs // This was a bug I noticed
            if (theHalves.length > 1) {
              import org.scalatest.Inspectors
              val zipped = theHalves.zip(theHalves.tail)
              Inspectors.forAll (zipped) { case (s, t) =>
                s.size should be < t.size
              }
            } else succeed
          }
        }
      }
      it("should return an empty Iterator when asked to shrink a SortedMap of size 0") {
        val lstGen = implicitly[Generator[SortedMap[PosInt, Int]]]
        val xs = SortedMap.empty[PosInt, Int]
        lstGen.shrink(xs, Randomizer.default)._1.toSet shouldBe empty
      }
      it("should return an Iterator of the canonicals excluding the given values to shrink when asked to shrink a SortedMap of size 1") {
        val lstGen = implicitly[Generator[SortedMap[PosInt, Int]]]
        val canonicalLists =
          for {
            k <- Vector(1, 2, 3)
            v <- Vector(0, 1, -1, 2, -2, 3, -3)
          }
            yield SortedMap(PosInt.ensuringValid(k) -> v)
        val expectedLists = Vector(SortedMap.empty[PosInt, Int]) ++ canonicalLists
        val nonCanonical = SortedMap(PosInt(99) -> 99)
        lstGen.shrink(nonCanonical, Randomizer.default)._1.toVector should contain theSameElementsAs expectedLists
        val canonical = SortedMap(PosInt(3) -> 3)
        // Ensure 3 (an Int canonical value) does not show up twice in the output
        lstGen.shrink(canonical, Randomizer.default)._1.toVector should contain theSameElementsAs expectedLists
      }
      it("should return an Iterator that does not repeat canonicals when asked to shrink a SortedMap of size 2 that includes canonicals") {
        val lstGen = implicitly[Generator[SortedMap[PosInt, Int]]]
        val shrinkees = lstGen.shrink(SortedMap(PosInt(3) -> 3, PosInt(2) -> 2, PosInt(99) -> 99), Randomizer.default)._1.toList
        shrinkees.distinct should contain theSameElementsAs shrinkees
      }
      it("should return an Iterator that does not repeat the passed SortedMap-to-shink even if that SortedMap has a power of 2 length") {
        // Since the last batch of lists produced by the list shrinker start at length 2 and then double in size each time,
        // they lengths will be powers of two: 2, 4, 8, 16, etc... So make sure that if the original length has length 16,
        // for example, that that one doesn't show up in the shrinks output, because it would be the original list-to-shrink.
        val lstGen = implicitly[Generator[SortedMap[PosInt, Int]]]
        val listToShrink: SortedMap[PosInt, Int] = (SortedMap.empty[PosInt, Int] /: (1 to 16)) { (map, n) =>
          map + (PosInt.ensuringValid(n) -> n)
        }
        val shrinkees = lstGen.shrink(listToShrink, Randomizer.default)._1.toList
        shrinkees.distinct should not contain listToShrink
      }
      it("should offer a SortedMap generator whose canonical method uses the canonical method of the underlying types") {
        import GeneratorDrivenPropertyChecks._
        val tupleGenerator = Generator.tuple2Generator[PosInt, Int]
        val (tupleCanonicalsIt, _) = tupleGenerator.canonicals(Randomizer.default)
        val tupleCanonicals = tupleCanonicalsIt.toList
        val mapGenerator = Generator.sortedMapGenerator[PosInt, Int]
        val (mapCanonicalsIt, _) = mapGenerator.canonicals(Randomizer.default)
        val mapCanonicals = mapCanonicalsIt.toList
        mapCanonicals shouldEqual tupleCanonicals.map(i => Map(i))
      }
    }
    it("should be creatable for recursive types") {
      // Based on an example from ScalaCheck: The Definitive Guide
      sealed trait Color extends Product with Serializable
      case object Red extends Color
      case object Green extends Color

      sealed trait Shape extends Product with Serializable { def color: Color }
      case class Line(val color: Color) extends Shape
      case class Circle(val color: Color) extends Shape
      case class Box(val color: Color, boxed: Shape) extends Shape

      import CommonGenerators.{evenly, specificValues}
      val genColor = specificValues(Red, Green)
      val genLine = for { color <- genColor } yield Line(color)
      val genCircle = for { color <- genColor } yield Circle(color)
      
      /*lazy val genShape = evenly[Shape](genLine, genCircle, genBox)
      lazy val genBox: Generator[Box] = for {
        color <- genColor
        shape <- genShape
      } yield Box(color, shape)*/
      
      // SKIP-DOTTY-START
      """
      lazy val genShape = evenly(genLine, genCircle, genBox)
      lazy val genBox: Generator[Box] = for {
        color <- genColor
        shape <- genShape
      } yield Box(color, shape)
      """ should compile
      // SKIP-DOTTY-END
      //DOTTY-ONLY """
      //DOTTY-ONLY lazy val genShape = evenly[Shape](genLine, genCircle, genBox)
      //DOTTY-ONLY lazy val genBox: Generator[Box] = for {
      //DOTTY-ONLY   color <- genColor
      //DOTTY-ONLY   shape <- genShape
      //DOTTY-ONLY } yield Box(color, shape)
      //DOTTY-ONLY """ should compile
    }
  }
}
<|MERGE_RESOLUTION|>--- conflicted
+++ resolved
@@ -20,8 +20,8 @@
 import scala.collection.immutable.SortedSet
 import scala.collection.immutable.SortedMap
 import org.scalatest.funspec.AnyFunSpec
-<<<<<<< HEAD
 import org.scalatest.matchers.should.Matchers._
+import org.scalatest.tagobjects.Flicker
 
 /**
   * Boilerplate reduction for those `(Iterator[T], Randomizer)` pairs returned
@@ -71,10 +71,6 @@
   implicit def convertToGeneratorIteratorPairOps[T](pair: (Iterator[T], Randomizer)): GeneratorIteratorPairOps[T] = 
     new GeneratorIteratorPairOps(pair)
   // SKIP-DOTTY-END  
-=======
-import org.scalatest.matchers.should.Matchers
-import org.scalatest.tagobjects.Flicker
->>>>>>> bb12b2cf
 
   describe("A Generator") {
     it("should offer a map and flatMap method that composes the next methods") {
