--- conflicted
+++ resolved
@@ -130,75 +130,4 @@
       }
     }
   }
-<<<<<<< HEAD
-=======
-  
-  // Test that accessing suiteScoped outside tests throws the expected exception
-  describe("suiteScoped access") {
-    
-    class TestSpec extends FixtureAsyncFunSpec with AsyncResourceManagerFixture with AsyncResourceManager {
-      // This should throw an exception when accessed outside a test
-      val shouldFail = suiteScoped
-    }
-
-    it("should throw an exception when accessed outside a test") {
-      // Create an instance of the test suite
-      val e = 
-        intercept[IllegalStateException] {
-          new TestSpec
-        }
-      e.getMessage should include("`suiteScoped`` cannot be called from outside a test")
-    }
-  }
-  
-  // Test lazy val behavior with resources
-  describe("Lazy resource initialization") {
-    // Create a class with lazy resources to test
-    class LazyResourceTest extends FixtureAsyncFunSpec with AsyncResourceManagerFixture with AsyncResourceManager with Matchers {
-      // Lazy val that depends on suiteScoped but won't be initialized until accessed
-      lazy val lazyResource = suiteScoped(new MockResource("lazy-resource"))
-      
-      // Eager val that will be initialized immediately
-      val eagerResource = new MockResource("eager-resource")
-      
-      it("should not initialize lazy resources unless accessed") { manager =>
-        Future {
-          // At this point, MockResource.instancesCreated should be 1 (just the eager resource)
-          MockResource.instancesCreated should be(1)
-          
-          // Now access the lazy resource, which should trigger initialization
-          lazyResource.access() should be("Accessed lazy-resource")
-          
-          // Now instances created should be 2
-          MockResource.instancesCreated should be(2)
-          succeed
-        }
-      }
-      
-      it("should initialize lazy resources only once") { manager =>
-        Future {
-          // Accessing the lazy resource multiple times should not create new instances
-          lazyResource.access()
-          lazyResource.access()
-          
-          // Still only 2 instances total
-          MockResource.instancesCreated should be(2)
-          succeed
-        }
-      }
-    }
-
-    it("should not initialize lazy resources until accessed") {
-      MockResource.resetCounter()
-      // Create an instance of the nested test suite
-      val lazyResourceTest = new LazyResourceTest
-      val reporter = new EventRecordingReporter
-      val status = lazyResourceTest.run(None, Args(reporter))
-      // SKIP-SCALATESTJS-START
-      status.waitUntilCompleted()
-      // SKIP-SCALATESTJS-END
-      reporter.testSucceededEventsReceived.size should be (2)
-    }
-  }
->>>>>>> e0dc89a1
 }