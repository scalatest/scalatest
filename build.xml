<project name="ScalaTest" default="dist" basedir="."
         xmlns:artifact="antlib:org.apache.maven.artifact.ant">

    <path id="maven-ant-tasks.classpath" path="ant-lib/maven-ant-tasks-2.1.1.jar" />
    <typedef resource="org/apache/maven/artifact/ant/antlib.xml"
             uri="antlib:org.apache.maven.artifact.ant"
             classpathref="maven-ant-tasks.classpath" />

    <!-- set global properties for this build -->
    <property name="scala.version" value="2.10.3" />
    <property name="scala.version.range" value="[2.10.0, 2.10.99]" /> <!-- not using this currently because of what it does to sbt -->
    <property name="deploy.scala.version" value="2.10" />
	<property name="for.scala" value="2.10.3" />

<!--
    <property name="scala.version" value="2.11.0-M4" />
    <property name="deploy.scala.version" value="2.11.0-M4" />
	<property name="for.scala" value="2.11.0" />
-->
<<<<<<< HEAD
    <property name="release" value="2.0.1-SNAP6" />
=======
    <property name="release" value="2.0.1-SNAP4" />
    <property name="github.tag" value="release-2.0-for-scala-2.10" /> <!-- for scaladoc source urls -->
>>>>>>> 7e60c9cf

    <property name="scalasrc" value="src/main/scala" />
    <property name="javasrc" value="src/main/java" />
    <property name="scalasrc.test" value="src/test/scala" />
    <property name="javasrc.test" value="src/test/java" />
    <property name="osgi-test-src" value="src/test-osgi/scala" />
    <property name="resources" value="src/main/resources" />
    <property name="html" value="src/main/html" />
    <property name="images" value="${resources}/images" />

    <property name="build" value="target" />
    <property name="jar.contents" value="${build}/jar_contents" />
    <!-- classes go in jar.contents. redundant, but makes the rest of build.xml easier to read -->
    <property name="classes" value="${jar.contents}" />
    <property name="generators" value="project" />
    <property name="build.generated.src" value="${build}/scala-${scala.version}/src_managed/main/scala" />
	<property name="build.generated.tests.src" value="gentests/${build}/scala-${scala.version}/src_managed/test/scala" />
	<property name="build.generated.tests.bin" value="gentests/${build}/scala-${scala.version}/bin" />
    <property name="build.tests" value="${build}/tests" />
    <property name="build.tests.jar" value="${build}/tests.jar" />
    <property name="build.generators" value="${build}/generators" />
    <property name="build.coverage" value="${build}/coverage" />
    <property name="build.osgi-tests" value="${build}/osgi-tests" />
    <property name="dist" value="${build}/dist" />
    <property name="instrumented" value="${build}/instrumented" />
    <property name="doc" value="${build}/doc" />
    <property name="jdoc" value="${build}/jdoc" />
    <property name="zipper" value="zipper" />
    <property name="project.name" value="ScalaTest" />

    <property name="jvmargs" value="-Xmx4000M -Xss10M"/>
    <property name="mvn.deploy.plugin"
              value="org.apache.maven.plugins:maven-gpg-plugin:1.1:sign-and-deploy-file" />

  <!--
  <property name="build.compiler" value="jikes"/>
  -->

    <target name="init">
        <!-- Create the time stamp -->
        <tstamp />
        <!-- Create the build directory structure used by compile -->
        <mkdir dir="${jar.contents}" />
        <mkdir dir="${build.tests}" />
        <mkdir dir="${build.generators}" />
        <mkdir dir="${build.generated.src}" />
    	<mkdir dir="${build.generated.tests.src}" />
    	<mkdir dir="${build.generated.tests.bin}" />
        <mkdir dir="${build.osgi-tests}" />
        <mkdir dir="${dist}" />
        <mkdir dir="${jdoc}" />

        <copy file="pom_template.xml" tofile="${build}/pom.xml" overwrite="true">
          <filterset>
            <filter token="RELEASE" value="${release}" />
            <filter token="SCALA_VERSION" value="${scala.version}" />
            <filter token="SCALA_VERSION_RANGE" value="${scala.version.range}" />
            <!--
              -  DEPLOY_SCALA_VERSION is used in the artifact name, e.g.
              -  it's "2.10" when scala version is "2.10.0"
              -->
            <filter token="DEPLOY_SCALA_VERSION"
                    value="${deploy.scala.version}" />
          </filterset>
        </copy>

        <artifact:dependencies pathId="lib.path" useScope="test">
          <pom file="${build}/pom.xml"/>
        </artifact:dependencies>
	
        <path id="build.class.path">
            <pathelement location="${classes}" />
            <path refid="lib.path"></path>
        </path>

        <!-- this is the class path used to run ScalaTest to test itself, in the "test" target -->
        <path id="test.class.path">
            <pathelement location="${classes}" />
            <path refid="lib.path"></path>
        </path>
        
        <path id="coverage.class.path">
            <pathelement location="${instrumented}" />
            <pathelement location="${classes}" />
            <path refid="lib.path"></path>
        </path>
     
        <path id="build.test.class.path">
            <pathelement location="${classes}" />
            <pathelement location="${build.tests}" />
            <path refid="lib.path"></path>
        </path>

        <path id="build.generators.class.path">
            <pathelement location="${org.antlr:stringtemplate:jar}" />
            <pathelement location="${org.scala-lang:scala-library:jar}" />
        </path>

        <path id="run.generators.class.path">
            <pathelement location="${build.generators}" />
            <pathelement location="${org.scala-lang:scala-library:jar}" />
            <pathelement location="${org.antlr:stringtemplate:jar}" />
            <pathelement location="${antlr:antlr:jar}" />
        </path>

        <taskdef resource="scala/tools/ant/antlib.xml">
            <classpath>
            	<pathelement location="${org.scala-lang:scala-library:jar}" />
            	<pathelement location="${org.scala-lang:scala-compiler:jar}" />
            	<pathelement location="${org.scala-lang:scala-reflect:jar}" /> <!-- needed for 2.10 build -->
            </classpath>
        </taskdef>

        <path id="cobertura.class.path">
          <pathelement location="${net.sourceforge.cobertura:cobertura:jar}" />
          <pathelement location="${asm:asm:jar}" />
          <pathelement location="${asm:asm-tree:jar}" />
          <pathelement location="${oro:oro:jar}" />
          <pathelement location="${log4j:log4j:jar}" />
        </path>

        <uptodate property="gentables.uptodate"
                  srcfile="project/GenTable.scala">
          <mapper type="merge" to=
            "${build}/scala-${scala.version}/src_managed/main/scala/org/scalatest/prop/TableFor1.scala">
          </mapper>
        </uptodate>

        <uptodate property="genfactories.uptodate"
                  srcfile="project/GenFactories.scala">
          <mapper type="merge" to=
            "${build}/scala-${scala.version}/src_managed/main/scala/org/scalatest/matchers/MatcherFactory1.scala">
          </mapper>
        </uptodate>

        <uptodate property="gencompcls.uptodate"
                  srcfile="project/GenCompatibleClasses.scala">
            <mapper type="merge" to=
                    "${build}/scala-${scala.version}/src_managed/main/scala/org/scalatest/tools/EventHolderListCellRenderer.scala">
            </mapper>
        </uptodate>

        <uptodate property="genmatchers.uptodate"
                  srcfile="project/GenMatchers.scala">
          <mapper type="merge" to=
            "${build}/scala-${scala.version}/src_managed/main/scala/org/scalatest/junit/MustMatchersForJUnit.scala">
          </mapper>
        </uptodate>
    	
    	<uptodate property="geninspectors.uptodate"
    	    	  srcfile="project/GenInspectors.scala">
    	  <mapper type="merge" to=
    	    "${build.generated.tests.src}/org/scalatest/inspectors/nested/NestedInspectorsSpec.scala">
    	  </mapper>
    	</uptodate>

        <uptodate property="geninspectorsshorthands.uptodate"
                  srcfile="project/GenInspectorsShorthands.scala">
            <mapper type="merge" to=
                    "${build.generated.tests.src}/org/scalatest/inspectors-shorthands/all/InspectorShorthandsForAllSucceededSpec.scala">
            </mapper>
        </uptodate>

        <uptodate property="gengen.uptodate"
                  srcfile="project/GenGen.scala">
          <mapper type="merge" to=
            "${build}/scala-${scala.version}/src_managed/main/scala/org/scalatest/prop/GeneratorDrivenPropertyChecks.scala">
          </mapper>
        </uptodate>
    </target>

    <target name="taskdefscalatest">
        <taskdef name="scalatest" classname="org.scalatest.tools.ScalaTestAntTask">
        	<classpath refid="build.test.class.path" />
        </taskdef>
    </target>

    <target name="clean">
        <delete dir="${build}" />
    	<delete dir="gentests" />
        <delete dir="test-output" quiet="true" />
    </target>

    <target name="compile-codegenerators" depends="init">
        <scalac srcdir="${generators}" destdir="${build.generators}" target="jvm-1.5" deprecation="yes" classpathref="build.generators.class.path">
        	<include name="GenFramework.scala" />
        	<include name="GenDeprecatedShouldMatchersTests.scala" />
        	<include name="GenFunSuiteN.scala" />
        	<include name="GenGen.scala" />
        	<!--<include name="GenMustMatchers.scala" />-->
            <include name="GenMatchers.scala" />
        	<include name="GenInspectors.scala" />
            <include name="GenInspectorsShorthands.scala" />
        	<include name="GenTable.scala" />
        	<include name="GenFactories.scala" />
            <include name="GenCompatibleClasses.scala" />
        	<include name="GenTheyWord.scala" />
        	<include name="GenContain.scala" />
        	<include name="GenSorted.scala" />
        	<include name="GenLoneElement.scala" />
        	<include name="GenEmpty.scala" />
        </scalac>
    </target>
	
	<target name="clean-codegenerators">
		<delete dir="${build.generators}" />
    </target>

    <target name="gentables" depends="init, compile-codegenerators"
            unless="gentables.uptodate">
        <java classname="GenTable" classpathref="run.generators.class.path"
              fork="false">
        	<arg value="${build}/scala-${scala.version}/src_managed" />
            <arg value="${scala.version}" />
        </java>
    </target>

    <target name="genmatchers" depends="init, compile-codegenerators"
            unless="genmatchers.uptodate">
        <java classname="GenMatchers"
              classpathref="run.generators.class.path" fork="false">
        	<arg value="${build}/scala-${scala.version}/src_managed" />
            <arg value="${scala.version}" />
        </java>
    </target>
	
	<target name="geninspectors" depends="init, compile-codegenerators"
		    unless="geninspectors.uptodate">
      <java classname="GenInspectors"
            classpathref="run.generators.class.path" fork="false">
        <arg value="${build.generated.tests.src}" />
        <arg value="${scala.version}" />
	  </java>
	</target>

    <target name="geninspectorsshorthands" depends="init, compile-codegenerators"
            unless="geninspectorsshorthands.uptodate">
        <java classname="GenInspectorsShorthands"
              classpathref="run.generators.class.path" fork="false">
            <arg value="${build.generated.tests.src}" />
            <arg value="${scala.version}" />
        </java>
    </target>

    <target name="gengen" depends="init, compile-codegenerators"
            unless="gengen.uptodate">
        <java classname="GenGen" classpathref="run.generators.class.path" fork="false">
        	<arg value="${build}/scala-${scala.version}/src_managed" />
            <arg value="${scala.version}" />
        </java>
    </target>

    <target name="gendeprecatedshouldtests" depends="init, compile-codegenerators">
        <!-- Then, run it. -->
        <java classname="GenDeprecatedShouldMatchersTests" classpathref="run.generators.class.path" fork="false">
        	<arg value="${build}/scala-${scala.version}/src_managed" />
            <arg value="${scala.version}" />
        </java>
    </target>

    <target name="genfactories" depends="init, compile-codegenerators"
            unless="genfactories.uptodate">
        <java classname="GenFactories" classpathref="run.generators.class.path"
              fork="false">
        	<arg value="${build}/scala-${scala.version}/src_managed" />
            <arg value="${scala.version}" />
        </java>
    </target>

    <target name="gencompcls" depends="init, compile-codegenerators"
            unless="gencompcls.uptodate">
        <java classname="GenCompatibleClasses" classpathref="run.generators.class.path"
              fork="false">
            <arg value="${build}/scala-${scala.version}/src_managed" />
            <arg value="${scala.version}" />
        </java>
    </target>

    <target name="gencode" depends="init, compile-codegenerators">
        <java classname="GenMatchers" classpathref="run.generators.class.path" fork="false">
        	<arg value="${build}/scala-${scala.version}/src_managed" />
            <arg value="${scala.version}" />
        </java>
    	<java classname="GenTheyWord" classpathref="run.generators.class.path" fork="false">
    		<arg value="${build}/scala-${scala.version}/src_managed" />
            <arg value="${scala.version}" />
    	</java>
    </target>
	
	<target name="gencontain" depends="init, compile-codegenerators"
	        unless="gencontain.uptodate">
      <java classname="GenContain"
		    classpathref="run.generators.class.path" fork="false">
		<arg value="${build.generated.tests.src}" />
		<arg value="${scala.version}" />
      </java>
	</target>
	
	<target name="gensorted" depends="init, compile-codegenerators"
	        unless="gensorted.uptodate">
	  <java classname="GenSorted"
	        classpathref="run.generators.class.path" fork="false">
	    <arg value="${build.generated.tests.src}" />
	    <arg value="${scala.version}" />
	  </java>
	</target>
	
	<target name="genloneelement" depends="init, compile-codegenerators"
	        unless="genloneelement.uptodate">
	  <java classname="GenLoneElement"
	        classpathref="run.generators.class.path" fork="false">
	    <arg value="${build.generated.tests.src}" />
	    <arg value="${scala.version}" />
	  </java>
	</target>

	<target name="genempty" depends="init, compile-codegenerators"
	        unless="genempty.uptodate">
	  <java classname="GenEmpty"
	        classpathref="run.generators.class.path" fork="false">
	    <arg value="${build.generated.tests.src}" />
	    <arg value="${scala.version}" />
	  </java>
	</target>

    <target name="compile" depends="compile-main, compile-tests"/>

    <!--<target name="compile-main" depends="init">-->
    <target name="compile-main" depends="init, gentables, genmatchers, gengen, genfactories, gencompcls, write-excludes-file">
        <!--<fail message="Wrong JVM [${ant.java.version}]. Include 'java6' target to use java 6."
              unless="jvm.ok"/>-->

        <!-- If ever want to see the typer output, add -Xprint:typer to the addparams like this: -->
        <!--<scalac srcdir="${scalasrc}:${build.generated.src}:${javasrc}" destdir="${classes}" target="jvm-1.5" classpathref="build.class.path" addparams="-no-specialization -Xprint:typer" fork="true" jvmargs="${jvmargs}" />-->

        <!-- Compile the Scala code from ${scalasrc} into ${classes}. Scalac will parse the referenced .java files. -->
        <!-- Compile the Scala code from ${build.generated.src} into ${classes}. Scalac will parse any referenced .java files. -->
        <scalac destdir="${classes}" target="jvm-1.5" deprecation="no"
                classpathref="build.class.path" addparams="-no-specialization -feature"
                fork="true" jvmargs="${jvmargs}" >
          <src path="${scalasrc}:${build.generated.src}:${javasrc}"/>
          <excludesfile name="${build}/scalac_excludes"/>
        </scalac>

    	<!-- Compile the Java code from ${javasrc} into ${classes} -->
    	<javac srcdir="${javasrc}" destdir="${classes}" compiler="javac1.5" memoryMaximumSize="1500M" fork="true" classpathref="build.class.path" debug="yes">
    	    <include name="org/scalatest/Ignore.java" />
    	    <include name="org/scalatest/tags/Slow.java" />
	        <include name="org/scalatest/tags/CPU.java" />
    		<include name="org/scalatest/tags/Disk.java" />
    		<include name="org/scalatest/tags/Network.java" />
    		<include name="org/scalatest/tags/Retryable.java" />
    	    <include name="org/scalatest/DoNotDiscover.java" />
    	    <include name="org/scalatest/tools/ScalaTestTask.java" />
    	    <include name="org/scalatest/WrapWith.java" />
    	    <include name="org/scalatest/Finders.java" />
    	</javac>
    	
       <!-- copy these here not in dist because sometimes I like to do -cp target/jar_contents things, such as REPL sessions -->
       <antcall target="copy-resources"/>
    </target>

    <target name="copy-resources">
        <copy file="${resources}/org/scalatest/ScalaTestBundle.properties" todir="${jar.contents}/org/scalatest" />
        <copy file="${resources}/org/scalatest/ScalaTestBundle.properties" todir="${jar.contents}/org/scalatest">
        	<filterset>
        	   <filter token="RELEASE" value="${release}" />
        	   <filter token="SCALAVERSION" value="${for.scala}" />
        	</filterset>
        </copy>
        <copy file="${resources}/org/scalautils/ScalaUtilsBundle.properties" todir="${jar.contents}/org/scalautils" />
        <copy todir="${jar.contents}/images">
            <fileset dir="${images}" />
        </copy>
    	<copy file="${resources}/org/scalatest/HtmlReporter.css" todir="${jar.contents}/org/scalatest" />
    	<copy file="${resources}/org/scalatest/sorttable.js" todir="${jar.contents}/org/scalatest" />
	    <copy file="${resources}/org/scalatest/d3.v2.min.js" todir="${jar.contents}/org/scalatest" />
    </target>

    <target name="compile-tests" depends="compile-main,write-excludes-file">
      <scalac destdir="${build.tests}" target="jvm-1.5"
              classpathref="build.test.class.path" deprecation="yes"
              addparams="-no-specialization -feature" fork="true" 
              jvmargs="${jvmargs} -XX:+UseConcMarkSweepGC">
        <src path="${scalasrc.test}:${javasrc.test}"/>
        <excludesfile name="${build}/scalac_excludes"/>
      </scalac>

      <!-- Compile the Java code from ${javasrc.test} into ${build.tests} -->
      <javac srcdir="${javasrc.test}" destdir="${build.tests}" compiler="javac1.5" memoryMaximumSize="2000M" fork="true" classpath="${classes}:${org.scala-lang:scala-library:jar}:${junit:junit:jar}" debug="yes" />
    </target>

    <!--
      - Writes file scalac_excludes to target directory, for use in
      - excluding specific files from being compiled by compile-tests target
      - when building under scala 2.9.  Files to be excluded are specified in
      - file src/test/scala/2.9_excludes.
      -->
    <target name="write-excludes-file">
      <condition property="is.2.9">
        <contains string="${scala.version}" substring="2.9"/>
      </condition>

      <antcall target="write-2.9-excludes-file"/>
      <antcall target="write-empty-excludes-file"/>
    </target>
    <!-- -->
    <target name="write-2.9-excludes-file" if="is.2.9">
      <echo message="Excluding files listed in 2.9_excludes file."/>
      <copy file="2.9_excludes"
            tofile="${build}/scalac_excludes"/>
    </target>
    <!-- -->
    <target name="write-empty-excludes-file" unless="is.2.9">
      <echo file="${build}/scalac_excludes"/>
    </target>
	
	<target name="clean-gentests">
	  <delete dir="${build.generated.tests.bin}" />
	</target>
	
    <target name="compile-gentests" depends="compile-tests, geninspectors, geninspectorsshorthands, gencontain, gensorted, genloneelement, genempty">
      <scalac srcdir="${build.generated.tests.src}" destdir="${build.generated.tests.bin}" target="jvm-1.5" classpathref="build.test.class.path" deprecation="yes" addparams="-no-specialization -feature" fork="true" jvmargs="${jvmargs} -XX:+UseConcMarkSweepGC">
		<include name="org/scalatest/junit/*.scala"/>
		<include name="org/scalatest/matchers/*.scala"/>
		<include name="org/scalatest/prop/*.scala"/>
      </scalac>
      <scalac srcdir="${build.generated.tests.src}" destdir="${build.generated.tests.bin}" target="jvm-1.5" classpathref="build.test.class.path" deprecation="yes" addparams="-no-specialization -feature" fork="true" jvmargs="${jvmargs} -XX:+UseConcMarkSweepGC">
        <include name="org/scalatest/inspectors/nested/*.scala"/>
      </scalac>
	  <scalac srcdir="${build.generated.tests.src}" destdir="${build.generated.tests.bin}" target="jvm-1.5" classpathref="build.test.class.path" deprecation="yes" addparams="-no-specialization -feature" fork="true" jvmargs="${jvmargs} -XX:+UseConcMarkSweepGC">
		<include name="org/scalatest/inspectors-shorthands/all/*.scala"/>
		<include name="org/scalatest/inspectors-shorthands/atLeast/*.scala"/>
		<include name="org/scalatest/inspectors-shorthands/atMost/*.scala"/>
      </scalac>
      <scalac srcdir="${build.generated.tests.src}" destdir="${build.generated.tests.bin}" target="jvm-1.5" classpathref="build.test.class.path" deprecation="yes" addparams="-no-specialization -feature" fork="true" jvmargs="${jvmargs} -XX:+UseConcMarkSweepGC">
        <include name="org/scalatest/inspectors-shorthands/between/*.scala"/>
        <include name="org/scalatest/inspectors-shorthands/every/*.scala"/>
        <include name="org/scalatest/inspectors-shorthands/exactly/*.scala"/>
      </scalac>
      <scalac srcdir="${build.generated.tests.src}" destdir="${build.generated.tests.bin}" target="jvm-1.5" classpathref="build.test.class.path" deprecation="yes" addparams="-no-specialization -feature" fork="true" jvmargs="${jvmargs} -XX:+UseConcMarkSweepGC">
        <include name="org/scalatest/inspectors-shorthands/no/*.scala"/>
      </scalac>
      <scalac srcdir="${build.generated.tests.src}" destdir="${build.generated.tests.bin}" target="jvm-1.5" classpathref="build.test.class.path" deprecation="yes" addparams="-no-specialization -feature" fork="true" jvmargs="${jvmargs} -XX:+UseConcMarkSweepGC">
    	<include name="org/scalatest/contain/*.scala"/>
      </scalac>
      <scalac srcdir="${build.generated.tests.src}" destdir="${build.generated.tests.bin}" target="jvm-1.5" classpathref="build.test.class.path" deprecation="yes" addparams="-no-specialization -feature" fork="true" jvmargs="${jvmargs} -XX:+UseConcMarkSweepGC">
        <include name="org/scalatest/lone/*.scala"/>
      </scalac>
      <scalac srcdir="${build.generated.tests.src}" destdir="${build.generated.tests.bin}" target="jvm-1.5" classpathref="build.test.class.path" deprecation="yes" addparams="-no-specialization -feature" fork="true" jvmargs="${jvmargs} -XX:+UseConcMarkSweepGC">
        <include name="org/scalatest/sorted/*.scala"/>
      </scalac>
      <scalac srcdir="${build.generated.tests.src}" destdir="${build.generated.tests.bin}" target="jvm-1.5" classpathref="build.test.class.path" deprecation="yes" addparams="-no-specialization -feature" fork="true" jvmargs="${jvmargs} -XX:+UseConcMarkSweepGC">
        <include name="org/scalatest/empty/*.scala"/>
      </scalac>
<!--
 <echo message="Compiling ArrayShouldContainAllOfLogicalAndSpec.scala"/>
      <scalac srcdir="${build.generated.tests.src}" destdir="${build.generated.tests.bin}" target="jvm-1.5" classpathref="build.test.class.path" deprecation="yes" addparams="-no-specialization -feature" fork="true" jvmargs="${jvmargs} -XX:+UseConcMarkSweepGC">
         <include name="org/scalatest/contain/ArrayShouldContainAllOfLogicalAndSpec.scala"/>
      </scalac>
      <echo message="Compiling ArrayShouldContainAllOfLogicalOrSpec.scala"/>
      <scalac srcdir="${build.generated.tests.src}" destdir="${build.generated.tests.bin}" target="jvm-1.5" classpathref="build.test.class.path" deprecation="yes" addparams="-no-specialization -feature" fork="true" jvmargs="${jvmargs} -XX:+UseConcMarkSweepGC">
         <include name="org/scalatest/contain/ArrayShouldContainAllOfLogicalOrSpec.scala"/>
      </scalac>
      <echo message="Compiling ArrayShouldContainAllOfSpec.scala"/>
      <scalac srcdir="${build.generated.tests.src}" destdir="${build.generated.tests.bin}" target="jvm-1.5" classpathref="build.test.class.path" deprecation="yes" addparams="-no-specialization -feature" fork="true" jvmargs="${jvmargs} -XX:+UseConcMarkSweepGC">
         <include name="org/scalatest/contain/ArrayShouldContainAllOfSpec.scala"/>
      </scalac>
      <echo message="Compiling ArrayShouldContainAtLeastOneOfLogicalAndSpec.scala"/>
      <scalac srcdir="${build.generated.tests.src}" destdir="${build.generated.tests.bin}" target="jvm-1.5" classpathref="build.test.class.path" deprecation="yes" addparams="-no-specialization -feature" fork="true" jvmargs="${jvmargs} -XX:+UseConcMarkSweepGC">
         <include name="org/scalatest/contain/ArrayShouldContainAtLeastOneOfLogicalAndSpec.scala"/>
      </scalac>
      <echo message="Compiling ArrayShouldContainAtLeastOneOfLogicalOrSpec.scala"/>
      <scalac srcdir="${build.generated.tests.src}" destdir="${build.generated.tests.bin}" target="jvm-1.5" classpathref="build.test.class.path" deprecation="yes" addparams="-no-specialization -feature" fork="true" jvmargs="${jvmargs} -XX:+UseConcMarkSweepGC">
         <include name="org/scalatest/contain/ArrayShouldContainAtLeastOneOfLogicalOrSpec.scala"/>
      </scalac>
      <echo message="Compiling ArrayShouldContainAtLeastOneOfSpec.scala"/>
      <scalac srcdir="${build.generated.tests.src}" destdir="${build.generated.tests.bin}" target="jvm-1.5" classpathref="build.test.class.path" deprecation="yes" addparams="-no-specialization -feature" fork="true" jvmargs="${jvmargs} -XX:+UseConcMarkSweepGC">
         <include name="org/scalatest/contain/ArrayShouldContainAtLeastOneOfSpec.scala"/>
      </scalac>
      <echo message="Compiling ArrayShouldContainInOrderLogicalAndSpec.scala"/>
      <scalac srcdir="${build.generated.tests.src}" destdir="${build.generated.tests.bin}" target="jvm-1.5" classpathref="build.test.class.path" deprecation="yes" addparams="-no-specialization -feature" fork="true" jvmargs="${jvmargs} -XX:+UseConcMarkSweepGC">
         <include name="org/scalatest/contain/ArrayShouldContainInOrderLogicalAndSpec.scala"/>
      </scalac>
      <echo message="Compiling ArrayShouldContainInOrderLogicalOrSpec.scala"/>
      <scalac srcdir="${build.generated.tests.src}" destdir="${build.generated.tests.bin}" target="jvm-1.5" classpathref="build.test.class.path" deprecation="yes" addparams="-no-specialization -feature" fork="true" jvmargs="${jvmargs} -XX:+UseConcMarkSweepGC">
         <include name="org/scalatest/contain/ArrayShouldContainInOrderLogicalOrSpec.scala"/>
      </scalac>
      <echo message="Compiling ArrayShouldContainInOrderOnlyLogicalAndSpec.scala"/>
      <scalac srcdir="${build.generated.tests.src}" destdir="${build.generated.tests.bin}" target="jvm-1.5" classpathref="build.test.class.path" deprecation="yes" addparams="-no-specialization -feature" fork="true" jvmargs="${jvmargs} -XX:+UseConcMarkSweepGC">
         <include name="org/scalatest/contain/ArrayShouldContainInOrderOnlyLogicalAndSpec.scala"/>
      </scalac>
      <echo message="Compiling ArrayShouldContainInOrderOnlyLogicalOrSpec.scala"/>
      <scalac srcdir="${build.generated.tests.src}" destdir="${build.generated.tests.bin}" target="jvm-1.5" classpathref="build.test.class.path" deprecation="yes" addparams="-no-specialization -feature" fork="true" jvmargs="${jvmargs} -XX:+UseConcMarkSweepGC">
         <include name="org/scalatest/contain/ArrayShouldContainInOrderOnlyLogicalOrSpec.scala"/>
      </scalac>
      <echo message="Compiling ArrayShouldContainInOrderOnlySpec.scala"/>
      <scalac srcdir="${build.generated.tests.src}" destdir="${build.generated.tests.bin}" target="jvm-1.5" classpathref="build.test.class.path" deprecation="yes" addparams="-no-specialization -feature" fork="true" jvmargs="${jvmargs} -XX:+UseConcMarkSweepGC">
         <include name="org/scalatest/contain/ArrayShouldContainInOrderOnlySpec.scala"/>
      </scalac>
      <echo message="Compiling ArrayShouldContainInOrderSpec.scala"/>
      <scalac srcdir="${build.generated.tests.src}" destdir="${build.generated.tests.bin}" target="jvm-1.5" classpathref="build.test.class.path" deprecation="yes" addparams="-no-specialization -feature" fork="true" jvmargs="${jvmargs} -XX:+UseConcMarkSweepGC">
         <include name="org/scalatest/contain/ArrayShouldContainInOrderSpec.scala"/>
      </scalac>
      <echo message="Compiling ArrayShouldContainNoneOfLogicalAndSpec.scala"/>
      <scalac srcdir="${build.generated.tests.src}" destdir="${build.generated.tests.bin}" target="jvm-1.5" classpathref="build.test.class.path" deprecation="yes" addparams="-no-specialization -feature" fork="true" jvmargs="${jvmargs} -XX:+UseConcMarkSweepGC">
         <include name="org/scalatest/contain/ArrayShouldContainNoneOfLogicalAndSpec.scala"/>
      </scalac>
      <echo message="Compiling ArrayShouldContainNoneOfLogicalOrSpec.scala"/>
      <scalac srcdir="${build.generated.tests.src}" destdir="${build.generated.tests.bin}" target="jvm-1.5" classpathref="build.test.class.path" deprecation="yes" addparams="-no-specialization -feature" fork="true" jvmargs="${jvmargs} -XX:+UseConcMarkSweepGC">
         <include name="org/scalatest/contain/ArrayShouldContainNoneOfLogicalOrSpec.scala"/>
      </scalac>
      <echo message="Compiling ArrayShouldContainNoneOfSpec.scala"/>
      <scalac srcdir="${build.generated.tests.src}" destdir="${build.generated.tests.bin}" target="jvm-1.5" classpathref="build.test.class.path" deprecation="yes" addparams="-no-specialization -feature" fork="true" jvmargs="${jvmargs} -XX:+UseConcMarkSweepGC">
         <include name="org/scalatest/contain/ArrayShouldContainNoneOfSpec.scala"/>
      </scalac>
      <echo message="Compiling ArrayShouldContainOneOfLogicalAndSpec.scala"/>
      <scalac srcdir="${build.generated.tests.src}" destdir="${build.generated.tests.bin}" target="jvm-1.5" classpathref="build.test.class.path" deprecation="yes" addparams="-no-specialization -feature" fork="true" jvmargs="${jvmargs} -XX:+UseConcMarkSweepGC">
         <include name="org/scalatest/contain/ArrayShouldContainOneOfLogicalAndSpec.scala"/>
      </scalac>
      <echo message="Compiling ArrayShouldContainOneOfLogicalOrSpec.scala"/>
      <scalac srcdir="${build.generated.tests.src}" destdir="${build.generated.tests.bin}" target="jvm-1.5" classpathref="build.test.class.path" deprecation="yes" addparams="-no-specialization -feature" fork="true" jvmargs="${jvmargs} -XX:+UseConcMarkSweepGC">
         <include name="org/scalatest/contain/ArrayShouldContainOneOfLogicalOrSpec.scala"/>
      </scalac>
      <echo message="Compiling ArrayShouldContainOneOfSpec.scala"/>
      <scalac srcdir="${build.generated.tests.src}" destdir="${build.generated.tests.bin}" target="jvm-1.5" classpathref="build.test.class.path" deprecation="yes" addparams="-no-specialization -feature" fork="true" jvmargs="${jvmargs} -XX:+UseConcMarkSweepGC">
         <include name="org/scalatest/contain/ArrayShouldContainOneOfSpec.scala"/>
      </scalac>
      <echo message="Compiling ArrayShouldContainOnlyLogicalAndSpec.scala"/>
      <scalac srcdir="${build.generated.tests.src}" destdir="${build.generated.tests.bin}" target="jvm-1.5" classpathref="build.test.class.path" deprecation="yes" addparams="-no-specialization -feature" fork="true" jvmargs="${jvmargs} -XX:+UseConcMarkSweepGC">
         <include name="org/scalatest/contain/ArrayShouldContainOnlyLogicalAndSpec.scala"/>
      </scalac>
      <echo message="Compiling ArrayShouldContainOnlyLogicalOrSpec.scala"/>
      <scalac srcdir="${build.generated.tests.src}" destdir="${build.generated.tests.bin}" target="jvm-1.5" classpathref="build.test.class.path" deprecation="yes" addparams="-no-specialization -feature" fork="true" jvmargs="${jvmargs} -XX:+UseConcMarkSweepGC">
         <include name="org/scalatest/contain/ArrayShouldContainOnlyLogicalOrSpec.scala"/>
      </scalac>
      <echo message="Compiling ArrayShouldContainOnlySpec.scala"/>
      <scalac srcdir="${build.generated.tests.src}" destdir="${build.generated.tests.bin}" target="jvm-1.5" classpathref="build.test.class.path" deprecation="yes" addparams="-no-specialization -feature" fork="true" jvmargs="${jvmargs} -XX:+UseConcMarkSweepGC">
         <include name="org/scalatest/contain/ArrayShouldContainOnlySpec.scala"/>
      </scalac>
      <echo message="Compiling ArrayShouldContainTheSameElementsAsLogicalAndSpec.scala"/>
      <scalac srcdir="${build.generated.tests.src}" destdir="${build.generated.tests.bin}" target="jvm-1.5" classpathref="build.test.class.path" deprecation="yes" addparams="-no-specialization -feature" fork="true" jvmargs="${jvmargs} -XX:+UseConcMarkSweepGC">
         <include name="org/scalatest/contain/ArrayShouldContainTheSameElementsAsLogicalAndSpec.scala"/>
      </scalac>
      <echo message="Compiling ArrayShouldContainTheSameElementsAsLogicalOrSpec.scala"/>
      <scalac srcdir="${build.generated.tests.src}" destdir="${build.generated.tests.bin}" target="jvm-1.5" classpathref="build.test.class.path" deprecation="yes" addparams="-no-specialization -feature" fork="true" jvmargs="${jvmargs} -XX:+UseConcMarkSweepGC">
         <include name="org/scalatest/contain/ArrayShouldContainTheSameElementsAsLogicalOrSpec.scala"/>
      </scalac>
      <echo message="Compiling ArrayShouldContainTheSameElementsAsSpec.scala"/>
      <scalac srcdir="${build.generated.tests.src}" destdir="${build.generated.tests.bin}" target="jvm-1.5" classpathref="build.test.class.path" deprecation="yes" addparams="-no-specialization -feature" fork="true" jvmargs="${jvmargs} -XX:+UseConcMarkSweepGC">
         <include name="org/scalatest/contain/ArrayShouldContainTheSameElementsAsSpec.scala"/>
      </scalac>
      <echo message="Compiling ArrayShouldContainTheSameElementsInOrderAsLogicalAndSpec.scala"/>
      <scalac srcdir="${build.generated.tests.src}" destdir="${build.generated.tests.bin}" target="jvm-1.5" classpathref="build.test.class.path" deprecation="yes" addparams="-no-specialization -feature" fork="true" jvmargs="${jvmargs} -XX:+UseConcMarkSweepGC">
         <include name="org/scalatest/contain/ArrayShouldContainTheSameElementsInOrderAsLogicalAndSpec.scala"/>
      </scalac>
      <echo message="Compiling ArrayShouldContainTheSameElementsInOrderAsLogicalOrSpec.scala"/>
      <scalac srcdir="${build.generated.tests.src}" destdir="${build.generated.tests.bin}" target="jvm-1.5" classpathref="build.test.class.path" deprecation="yes" addparams="-no-specialization -feature" fork="true" jvmargs="${jvmargs} -XX:+UseConcMarkSweepGC">
         <include name="org/scalatest/contain/ArrayShouldContainTheSameElementsInOrderAsLogicalOrSpec.scala"/>
      </scalac>
      <echo message="Compiling ArrayShouldContainTheSameElementsInOrderAsSpec.scala"/>
      <scalac srcdir="${build.generated.tests.src}" destdir="${build.generated.tests.bin}" target="jvm-1.5" classpathref="build.test.class.path" deprecation="yes" addparams="-no-specialization -feature" fork="true" jvmargs="${jvmargs} -XX:+UseConcMarkSweepGC">
         <include name="org/scalatest/contain/ArrayShouldContainTheSameElementsInOrderAsSpec.scala"/>
      </scalac>
      <echo message="Compiling JavaColShouldContainAllOfLogicalAndSpec.scala"/>
      <scalac srcdir="${build.generated.tests.src}" destdir="${build.generated.tests.bin}" target="jvm-1.5" classpathref="build.test.class.path" deprecation="yes" addparams="-no-specialization -feature" fork="true" jvmargs="${jvmargs} -XX:+UseConcMarkSweepGC">
         <include name="org/scalatest/contain/JavaColShouldContainAllOfLogicalAndSpec.scala"/>
      </scalac>
      <echo message="Compiling JavaColShouldContainAllOfLogicalOrSpec.scala"/>
      <scalac srcdir="${build.generated.tests.src}" destdir="${build.generated.tests.bin}" target="jvm-1.5" classpathref="build.test.class.path" deprecation="yes" addparams="-no-specialization -feature" fork="true" jvmargs="${jvmargs} -XX:+UseConcMarkSweepGC">
         <include name="org/scalatest/contain/JavaColShouldContainAllOfLogicalOrSpec.scala"/>
      </scalac>
      <echo message="Compiling JavaColShouldContainAllOfSpec.scala"/>
      <scalac srcdir="${build.generated.tests.src}" destdir="${build.generated.tests.bin}" target="jvm-1.5" classpathref="build.test.class.path" deprecation="yes" addparams="-no-specialization -feature" fork="true" jvmargs="${jvmargs} -XX:+UseConcMarkSweepGC">
         <include name="org/scalatest/contain/JavaColShouldContainAllOfSpec.scala"/>
      </scalac>
      <echo message="Compiling JavaColShouldContainAtLeastOneOfLogicalAndSpec.scala"/>
      <scalac srcdir="${build.generated.tests.src}" destdir="${build.generated.tests.bin}" target="jvm-1.5" classpathref="build.test.class.path" deprecation="yes" addparams="-no-specialization -feature" fork="true" jvmargs="${jvmargs} -XX:+UseConcMarkSweepGC">
         <include name="org/scalatest/contain/JavaColShouldContainAtLeastOneOfLogicalAndSpec.scala"/>
      </scalac>
      <echo message="Compiling JavaColShouldContainAtLeastOneOfLogicalOrSpec.scala"/>
      <scalac srcdir="${build.generated.tests.src}" destdir="${build.generated.tests.bin}" target="jvm-1.5" classpathref="build.test.class.path" deprecation="yes" addparams="-no-specialization -feature" fork="true" jvmargs="${jvmargs} -XX:+UseConcMarkSweepGC">
         <include name="org/scalatest/contain/JavaColShouldContainAtLeastOneOfLogicalOrSpec.scala"/>
      </scalac>
      <echo message="Compiling JavaColShouldContainAtLeastOneOfSpec.scala"/>
      <scalac srcdir="${build.generated.tests.src}" destdir="${build.generated.tests.bin}" target="jvm-1.5" classpathref="build.test.class.path" deprecation="yes" addparams="-no-specialization -feature" fork="true" jvmargs="${jvmargs} -XX:+UseConcMarkSweepGC">
         <include name="org/scalatest/contain/JavaColShouldContainAtLeastOneOfSpec.scala"/>
      </scalac>
      <echo message="Compiling JavaColShouldContainInOrderLogicalAndSpec.scala"/>
      <scalac srcdir="${build.generated.tests.src}" destdir="${build.generated.tests.bin}" target="jvm-1.5" classpathref="build.test.class.path" deprecation="yes" addparams="-no-specialization -feature" fork="true" jvmargs="${jvmargs} -XX:+UseConcMarkSweepGC">
         <include name="org/scalatest/contain/JavaColShouldContainInOrderLogicalAndSpec.scala"/>
      </scalac>
      <echo message="Compiling JavaColShouldContainInOrderLogicalOrSpec.scala"/>
      <scalac srcdir="${build.generated.tests.src}" destdir="${build.generated.tests.bin}" target="jvm-1.5" classpathref="build.test.class.path" deprecation="yes" addparams="-no-specialization -feature" fork="true" jvmargs="${jvmargs} -XX:+UseConcMarkSweepGC">
         <include name="org/scalatest/contain/JavaColShouldContainInOrderLogicalOrSpec.scala"/>
      </scalac>
      <echo message="Compiling JavaColShouldContainInOrderOnlyLogicalAndSpec.scala"/>
      <scalac srcdir="${build.generated.tests.src}" destdir="${build.generated.tests.bin}" target="jvm-1.5" classpathref="build.test.class.path" deprecation="yes" addparams="-no-specialization -feature" fork="true" jvmargs="${jvmargs} -XX:+UseConcMarkSweepGC">
         <include name="org/scalatest/contain/JavaColShouldContainInOrderOnlyLogicalAndSpec.scala"/>
      </scalac>
      <echo message="Compiling JavaColShouldContainInOrderOnlyLogicalOrSpec.scala"/>
      <scalac srcdir="${build.generated.tests.src}" destdir="${build.generated.tests.bin}" target="jvm-1.5" classpathref="build.test.class.path" deprecation="yes" addparams="-no-specialization -feature" fork="true" jvmargs="${jvmargs} -XX:+UseConcMarkSweepGC">
         <include name="org/scalatest/contain/JavaColShouldContainInOrderOnlyLogicalOrSpec.scala"/>
      </scalac>
      <echo message="Compiling JavaColShouldContainInOrderOnlySpec.scala"/>
      <scalac srcdir="${build.generated.tests.src}" destdir="${build.generated.tests.bin}" target="jvm-1.5" classpathref="build.test.class.path" deprecation="yes" addparams="-no-specialization -feature" fork="true" jvmargs="${jvmargs} -XX:+UseConcMarkSweepGC">
         <include name="org/scalatest/contain/JavaColShouldContainInOrderOnlySpec.scala"/>
      </scalac>
      <echo message="Compiling JavaColShouldContainInOrderSpec.scala"/>
      <scalac srcdir="${build.generated.tests.src}" destdir="${build.generated.tests.bin}" target="jvm-1.5" classpathref="build.test.class.path" deprecation="yes" addparams="-no-specialization -feature" fork="true" jvmargs="${jvmargs} -XX:+UseConcMarkSweepGC">
         <include name="org/scalatest/contain/JavaColShouldContainInOrderSpec.scala"/>
      </scalac>
      <echo message="Compiling JavaColShouldContainNoneOfLogicalAndSpec.scala"/>
      <scalac srcdir="${build.generated.tests.src}" destdir="${build.generated.tests.bin}" target="jvm-1.5" classpathref="build.test.class.path" deprecation="yes" addparams="-no-specialization -feature" fork="true" jvmargs="${jvmargs} -XX:+UseConcMarkSweepGC">
         <include name="org/scalatest/contain/JavaColShouldContainNoneOfLogicalAndSpec.scala"/>
      </scalac>
      <echo message="Compiling JavaColShouldContainNoneOfLogicalOrSpec.scala"/>
      <scalac srcdir="${build.generated.tests.src}" destdir="${build.generated.tests.bin}" target="jvm-1.5" classpathref="build.test.class.path" deprecation="yes" addparams="-no-specialization -feature" fork="true" jvmargs="${jvmargs} -XX:+UseConcMarkSweepGC">
         <include name="org/scalatest/contain/JavaColShouldContainNoneOfLogicalOrSpec.scala"/>
      </scalac>
      <echo message="Compiling JavaColShouldContainNoneOfSpec.scala"/>
      <scalac srcdir="${build.generated.tests.src}" destdir="${build.generated.tests.bin}" target="jvm-1.5" classpathref="build.test.class.path" deprecation="yes" addparams="-no-specialization -feature" fork="true" jvmargs="${jvmargs} -XX:+UseConcMarkSweepGC">
         <include name="org/scalatest/contain/JavaColShouldContainNoneOfSpec.scala"/>
      </scalac>
      <echo message="Compiling JavaColShouldContainOneOfLogicalAndSpec.scala"/>
      <scalac srcdir="${build.generated.tests.src}" destdir="${build.generated.tests.bin}" target="jvm-1.5" classpathref="build.test.class.path" deprecation="yes" addparams="-no-specialization -feature" fork="true" jvmargs="${jvmargs} -XX:+UseConcMarkSweepGC">
         <include name="org/scalatest/contain/JavaColShouldContainOneOfLogicalAndSpec.scala"/>
      </scalac>
      <echo message="Compiling JavaColShouldContainOneOfLogicalOrSpec.scala"/>
      <scalac srcdir="${build.generated.tests.src}" destdir="${build.generated.tests.bin}" target="jvm-1.5" classpathref="build.test.class.path" deprecation="yes" addparams="-no-specialization -feature" fork="true" jvmargs="${jvmargs} -XX:+UseConcMarkSweepGC">
         <include name="org/scalatest/contain/JavaColShouldContainOneOfLogicalOrSpec.scala"/>
      </scalac>
      <echo message="Compiling JavaColShouldContainOneOfSpec.scala"/>
      <scalac srcdir="${build.generated.tests.src}" destdir="${build.generated.tests.bin}" target="jvm-1.5" classpathref="build.test.class.path" deprecation="yes" addparams="-no-specialization -feature" fork="true" jvmargs="${jvmargs} -XX:+UseConcMarkSweepGC">
         <include name="org/scalatest/contain/JavaColShouldContainOneOfSpec.scala"/>
      </scalac>
      <echo message="Compiling JavaColShouldContainOnlyLogicalAndSpec.scala"/>
      <scalac srcdir="${build.generated.tests.src}" destdir="${build.generated.tests.bin}" target="jvm-1.5" classpathref="build.test.class.path" deprecation="yes" addparams="-no-specialization -feature" fork="true" jvmargs="${jvmargs} -XX:+UseConcMarkSweepGC">
         <include name="org/scalatest/contain/JavaColShouldContainOnlyLogicalAndSpec.scala"/>
      </scalac>
      <echo message="Compiling JavaColShouldContainOnlyLogicalOrSpec.scala"/>
      <scalac srcdir="${build.generated.tests.src}" destdir="${build.generated.tests.bin}" target="jvm-1.5" classpathref="build.test.class.path" deprecation="yes" addparams="-no-specialization -feature" fork="true" jvmargs="${jvmargs} -XX:+UseConcMarkSweepGC">
         <include name="org/scalatest/contain/JavaColShouldContainOnlyLogicalOrSpec.scala"/>
      </scalac>
      <echo message="Compiling JavaColShouldContainOnlySpec.scala"/>
      <scalac srcdir="${build.generated.tests.src}" destdir="${build.generated.tests.bin}" target="jvm-1.5" classpathref="build.test.class.path" deprecation="yes" addparams="-no-specialization -feature" fork="true" jvmargs="${jvmargs} -XX:+UseConcMarkSweepGC">
         <include name="org/scalatest/contain/JavaColShouldContainOnlySpec.scala"/>
      </scalac>
      <echo message="Compiling JavaColShouldContainTheSameElementsAsLogicalAndSpec.scala"/>
      <scalac srcdir="${build.generated.tests.src}" destdir="${build.generated.tests.bin}" target="jvm-1.5" classpathref="build.test.class.path" deprecation="yes" addparams="-no-specialization -feature" fork="true" jvmargs="${jvmargs} -XX:+UseConcMarkSweepGC">
         <include name="org/scalatest/contain/JavaColShouldContainTheSameElementsAsLogicalAndSpec.scala"/>
      </scalac>
      <echo message="Compiling JavaColShouldContainTheSameElementsAsLogicalOrSpec.scala"/>
      <scalac srcdir="${build.generated.tests.src}" destdir="${build.generated.tests.bin}" target="jvm-1.5" classpathref="build.test.class.path" deprecation="yes" addparams="-no-specialization -feature" fork="true" jvmargs="${jvmargs} -XX:+UseConcMarkSweepGC">
         <include name="org/scalatest/contain/JavaColShouldContainTheSameElementsAsLogicalOrSpec.scala"/>
      </scalac>
      <echo message="Compiling JavaColShouldContainTheSameElementsAsSpec.scala"/>
      <scalac srcdir="${build.generated.tests.src}" destdir="${build.generated.tests.bin}" target="jvm-1.5" classpathref="build.test.class.path" deprecation="yes" addparams="-no-specialization -feature" fork="true" jvmargs="${jvmargs} -XX:+UseConcMarkSweepGC">
         <include name="org/scalatest/contain/JavaColShouldContainTheSameElementsAsSpec.scala"/>
      </scalac>
      <echo message="Compiling JavaColShouldContainTheSameElementsInOrderAsLogicalAndSpec.scala"/>
      <scalac srcdir="${build.generated.tests.src}" destdir="${build.generated.tests.bin}" target="jvm-1.5" classpathref="build.test.class.path" deprecation="yes" addparams="-no-specialization -feature" fork="true" jvmargs="${jvmargs} -XX:+UseConcMarkSweepGC">
         <include name="org/scalatest/contain/JavaColShouldContainTheSameElementsInOrderAsLogicalAndSpec.scala"/>
      </scalac>
      <echo message="Compiling JavaColShouldContainTheSameElementsInOrderAsLogicalOrSpec.scala"/>
      <scalac srcdir="${build.generated.tests.src}" destdir="${build.generated.tests.bin}" target="jvm-1.5" classpathref="build.test.class.path" deprecation="yes" addparams="-no-specialization -feature" fork="true" jvmargs="${jvmargs} -XX:+UseConcMarkSweepGC">
         <include name="org/scalatest/contain/JavaColShouldContainTheSameElementsInOrderAsLogicalOrSpec.scala"/>
      </scalac>
      <echo message="Compiling JavaColShouldContainTheSameElementsInOrderAsSpec.scala"/>
      <scalac srcdir="${build.generated.tests.src}" destdir="${build.generated.tests.bin}" target="jvm-1.5" classpathref="build.test.class.path" deprecation="yes" addparams="-no-specialization -feature" fork="true" jvmargs="${jvmargs} -XX:+UseConcMarkSweepGC">
         <include name="org/scalatest/contain/JavaColShouldContainTheSameElementsInOrderAsSpec.scala"/>
      </scalac>
      <echo message="Compiling JavaMapShouldContainAllOfLogicalAndSpec.scala"/>
      <scalac srcdir="${build.generated.tests.src}" destdir="${build.generated.tests.bin}" target="jvm-1.5" classpathref="build.test.class.path" deprecation="yes" addparams="-no-specialization -feature" fork="true" jvmargs="${jvmargs} -XX:+UseConcMarkSweepGC">
         <include name="org/scalatest/contain/JavaMapShouldContainAllOfLogicalAndSpec.scala"/>
      </scalac>
      <echo message="Compiling JavaMapShouldContainAllOfLogicalOrSpec.scala"/>
      <scalac srcdir="${build.generated.tests.src}" destdir="${build.generated.tests.bin}" target="jvm-1.5" classpathref="build.test.class.path" deprecation="yes" addparams="-no-specialization -feature" fork="true" jvmargs="${jvmargs} -XX:+UseConcMarkSweepGC">
         <include name="org/scalatest/contain/JavaMapShouldContainAllOfLogicalOrSpec.scala"/>
      </scalac>
      <echo message="Compiling JavaMapShouldContainAllOfSpec.scala"/>
      <scalac srcdir="${build.generated.tests.src}" destdir="${build.generated.tests.bin}" target="jvm-1.5" classpathref="build.test.class.path" deprecation="yes" addparams="-no-specialization -feature" fork="true" jvmargs="${jvmargs} -XX:+UseConcMarkSweepGC">
         <include name="org/scalatest/contain/JavaMapShouldContainAllOfSpec.scala"/>
      </scalac>
      <echo message="Compiling JavaMapShouldContainAtLeastOneOfLogicalAndSpec.scala"/>
      <scalac srcdir="${build.generated.tests.src}" destdir="${build.generated.tests.bin}" target="jvm-1.5" classpathref="build.test.class.path" deprecation="yes" addparams="-no-specialization -feature" fork="true" jvmargs="${jvmargs} -XX:+UseConcMarkSweepGC">
         <include name="org/scalatest/contain/JavaMapShouldContainAtLeastOneOfLogicalAndSpec.scala"/>
      </scalac>
      <echo message="Compiling JavaMapShouldContainAtLeastOneOfLogicalOrSpec.scala"/>
      <scalac srcdir="${build.generated.tests.src}" destdir="${build.generated.tests.bin}" target="jvm-1.5" classpathref="build.test.class.path" deprecation="yes" addparams="-no-specialization -feature" fork="true" jvmargs="${jvmargs} -XX:+UseConcMarkSweepGC">
         <include name="org/scalatest/contain/JavaMapShouldContainAtLeastOneOfLogicalOrSpec.scala"/>
      </scalac>
      <echo message="Compiling JavaMapShouldContainAtLeastOneOfSpec.scala"/>
      <scalac srcdir="${build.generated.tests.src}" destdir="${build.generated.tests.bin}" target="jvm-1.5" classpathref="build.test.class.path" deprecation="yes" addparams="-no-specialization -feature" fork="true" jvmargs="${jvmargs} -XX:+UseConcMarkSweepGC">
         <include name="org/scalatest/contain/JavaMapShouldContainAtLeastOneOfSpec.scala"/>
      </scalac>
      <echo message="Compiling JavaMapShouldContainInOrderLogicalAndSpec.scala"/>
      <scalac srcdir="${build.generated.tests.src}" destdir="${build.generated.tests.bin}" target="jvm-1.5" classpathref="build.test.class.path" deprecation="yes" addparams="-no-specialization -feature" fork="true" jvmargs="${jvmargs} -XX:+UseConcMarkSweepGC">
         <include name="org/scalatest/contain/JavaMapShouldContainInOrderLogicalAndSpec.scala"/>
      </scalac>
      <echo message="Compiling JavaMapShouldContainInOrderLogicalOrSpec.scala"/>
      <scalac srcdir="${build.generated.tests.src}" destdir="${build.generated.tests.bin}" target="jvm-1.5" classpathref="build.test.class.path" deprecation="yes" addparams="-no-specialization -feature" fork="true" jvmargs="${jvmargs} -XX:+UseConcMarkSweepGC">
         <include name="org/scalatest/contain/JavaMapShouldContainInOrderLogicalOrSpec.scala"/>
      </scalac>
      <echo message="Compiling JavaMapShouldContainInOrderOnlyLogicalAndSpec.scala"/>
      <scalac srcdir="${build.generated.tests.src}" destdir="${build.generated.tests.bin}" target="jvm-1.5" classpathref="build.test.class.path" deprecation="yes" addparams="-no-specialization -feature" fork="true" jvmargs="${jvmargs} -XX:+UseConcMarkSweepGC">
         <include name="org/scalatest/contain/JavaMapShouldContainInOrderOnlyLogicalAndSpec.scala"/>
      </scalac>
      <echo message="Compiling JavaMapShouldContainInOrderOnlyLogicalOrSpec.scala"/>
      <scalac srcdir="${build.generated.tests.src}" destdir="${build.generated.tests.bin}" target="jvm-1.5" classpathref="build.test.class.path" deprecation="yes" addparams="-no-specialization -feature" fork="true" jvmargs="${jvmargs} -XX:+UseConcMarkSweepGC">
         <include name="org/scalatest/contain/JavaMapShouldContainInOrderOnlyLogicalOrSpec.scala"/>
      </scalac>
      <echo message="Compiling JavaMapShouldContainInOrderOnlySpec.scala"/>
      <scalac srcdir="${build.generated.tests.src}" destdir="${build.generated.tests.bin}" target="jvm-1.5" classpathref="build.test.class.path" deprecation="yes" addparams="-no-specialization -feature" fork="true" jvmargs="${jvmargs} -XX:+UseConcMarkSweepGC">
         <include name="org/scalatest/contain/JavaMapShouldContainInOrderOnlySpec.scala"/>
      </scalac>
      <echo message="Compiling JavaMapShouldContainInOrderSpec.scala"/>
      <scalac srcdir="${build.generated.tests.src}" destdir="${build.generated.tests.bin}" target="jvm-1.5" classpathref="build.test.class.path" deprecation="yes" addparams="-no-specialization -feature" fork="true" jvmargs="${jvmargs} -XX:+UseConcMarkSweepGC">
         <include name="org/scalatest/contain/JavaMapShouldContainInOrderSpec.scala"/>
      </scalac>
      <echo message="Compiling JavaMapShouldContainNoneOfLogicalAndSpec.scala"/>
      <scalac srcdir="${build.generated.tests.src}" destdir="${build.generated.tests.bin}" target="jvm-1.5" classpathref="build.test.class.path" deprecation="yes" addparams="-no-specialization -feature" fork="true" jvmargs="${jvmargs} -XX:+UseConcMarkSweepGC">
         <include name="org/scalatest/contain/JavaMapShouldContainNoneOfLogicalAndSpec.scala"/>
      </scalac>
      <echo message="Compiling JavaMapShouldContainNoneOfLogicalOrSpec.scala"/>
      <scalac srcdir="${build.generated.tests.src}" destdir="${build.generated.tests.bin}" target="jvm-1.5" classpathref="build.test.class.path" deprecation="yes" addparams="-no-specialization -feature" fork="true" jvmargs="${jvmargs} -XX:+UseConcMarkSweepGC">
         <include name="org/scalatest/contain/JavaMapShouldContainNoneOfLogicalOrSpec.scala"/>
      </scalac>
      <echo message="Compiling JavaMapShouldContainNoneOfSpec.scala"/>
      <scalac srcdir="${build.generated.tests.src}" destdir="${build.generated.tests.bin}" target="jvm-1.5" classpathref="build.test.class.path" deprecation="yes" addparams="-no-specialization -feature" fork="true" jvmargs="${jvmargs} -XX:+UseConcMarkSweepGC">
         <include name="org/scalatest/contain/JavaMapShouldContainNoneOfSpec.scala"/>
      </scalac>
      <echo message="Compiling JavaMapShouldContainOneOfLogicalAndSpec.scala"/>
      <scalac srcdir="${build.generated.tests.src}" destdir="${build.generated.tests.bin}" target="jvm-1.5" classpathref="build.test.class.path" deprecation="yes" addparams="-no-specialization -feature" fork="true" jvmargs="${jvmargs} -XX:+UseConcMarkSweepGC">
         <include name="org/scalatest/contain/JavaMapShouldContainOneOfLogicalAndSpec.scala"/>
      </scalac>
      <echo message="Compiling JavaMapShouldContainOneOfLogicalOrSpec.scala"/>
      <scalac srcdir="${build.generated.tests.src}" destdir="${build.generated.tests.bin}" target="jvm-1.5" classpathref="build.test.class.path" deprecation="yes" addparams="-no-specialization -feature" fork="true" jvmargs="${jvmargs} -XX:+UseConcMarkSweepGC">
         <include name="org/scalatest/contain/JavaMapShouldContainOneOfLogicalOrSpec.scala"/>
      </scalac>
      <echo message="Compiling JavaMapShouldContainOneOfSpec.scala"/>
      <scalac srcdir="${build.generated.tests.src}" destdir="${build.generated.tests.bin}" target="jvm-1.5" classpathref="build.test.class.path" deprecation="yes" addparams="-no-specialization -feature" fork="true" jvmargs="${jvmargs} -XX:+UseConcMarkSweepGC">
         <include name="org/scalatest/contain/JavaMapShouldContainOneOfSpec.scala"/>
      </scalac>
      <echo message="Compiling JavaMapShouldContainOnlyLogicalAndSpec.scala"/>
      <scalac srcdir="${build.generated.tests.src}" destdir="${build.generated.tests.bin}" target="jvm-1.5" classpathref="build.test.class.path" deprecation="yes" addparams="-no-specialization -feature" fork="true" jvmargs="${jvmargs} -XX:+UseConcMarkSweepGC">
         <include name="org/scalatest/contain/JavaMapShouldContainOnlyLogicalAndSpec.scala"/>
      </scalac>
      <echo message="Compiling JavaMapShouldContainOnlyLogicalOrSpec.scala"/>
      <scalac srcdir="${build.generated.tests.src}" destdir="${build.generated.tests.bin}" target="jvm-1.5" classpathref="build.test.class.path" deprecation="yes" addparams="-no-specialization -feature" fork="true" jvmargs="${jvmargs} -XX:+UseConcMarkSweepGC">
         <include name="org/scalatest/contain/JavaMapShouldContainOnlyLogicalOrSpec.scala"/>
      </scalac>
      <echo message="Compiling JavaMapShouldContainOnlySpec.scala"/>
      <scalac srcdir="${build.generated.tests.src}" destdir="${build.generated.tests.bin}" target="jvm-1.5" classpathref="build.test.class.path" deprecation="yes" addparams="-no-specialization -feature" fork="true" jvmargs="${jvmargs} -XX:+UseConcMarkSweepGC">
         <include name="org/scalatest/contain/JavaMapShouldContainOnlySpec.scala"/>
      </scalac>
      <echo message="Compiling JavaMapShouldContainTheSameElementsAsLogicalAndSpec.scala"/>
      <scalac srcdir="${build.generated.tests.src}" destdir="${build.generated.tests.bin}" target="jvm-1.5" classpathref="build.test.class.path" deprecation="yes" addparams="-no-specialization -feature" fork="true" jvmargs="${jvmargs} -XX:+UseConcMarkSweepGC">
         <include name="org/scalatest/contain/JavaMapShouldContainTheSameElementsAsLogicalAndSpec.scala"/>
      </scalac>
      <echo message="Compiling JavaMapShouldContainTheSameElementsAsLogicalOrSpec.scala"/>
      <scalac srcdir="${build.generated.tests.src}" destdir="${build.generated.tests.bin}" target="jvm-1.5" classpathref="build.test.class.path" deprecation="yes" addparams="-no-specialization -feature" fork="true" jvmargs="${jvmargs} -XX:+UseConcMarkSweepGC">
         <include name="org/scalatest/contain/JavaMapShouldContainTheSameElementsAsLogicalOrSpec.scala"/>
      </scalac>
      <echo message="Compiling JavaMapShouldContainTheSameElementsAsSpec.scala"/>
      <scalac srcdir="${build.generated.tests.src}" destdir="${build.generated.tests.bin}" target="jvm-1.5" classpathref="build.test.class.path" deprecation="yes" addparams="-no-specialization -feature" fork="true" jvmargs="${jvmargs} -XX:+UseConcMarkSweepGC">
         <include name="org/scalatest/contain/JavaMapShouldContainTheSameElementsAsSpec.scala"/>
      </scalac>
      <echo message="Compiling JavaMapShouldContainTheSameElementsInOrderAsLogicalAndSpec.scala"/>
      <scalac srcdir="${build.generated.tests.src}" destdir="${build.generated.tests.bin}" target="jvm-1.5" classpathref="build.test.class.path" deprecation="yes" addparams="-no-specialization -feature" fork="true" jvmargs="${jvmargs} -XX:+UseConcMarkSweepGC">
         <include name="org/scalatest/contain/JavaMapShouldContainTheSameElementsInOrderAsLogicalAndSpec.scala"/>
      </scalac>
      <echo message="Compiling JavaMapShouldContainTheSameElementsInOrderAsLogicalOrSpec.scala"/>
      <scalac srcdir="${build.generated.tests.src}" destdir="${build.generated.tests.bin}" target="jvm-1.5" classpathref="build.test.class.path" deprecation="yes" addparams="-no-specialization -feature" fork="true" jvmargs="${jvmargs} -XX:+UseConcMarkSweepGC">
         <include name="org/scalatest/contain/JavaMapShouldContainTheSameElementsInOrderAsLogicalOrSpec.scala"/>
      </scalac>
      <echo message="Compiling JavaMapShouldContainTheSameElementsInOrderAsSpec.scala"/>
      <scalac srcdir="${build.generated.tests.src}" destdir="${build.generated.tests.bin}" target="jvm-1.5" classpathref="build.test.class.path" deprecation="yes" addparams="-no-specialization -feature" fork="true" jvmargs="${jvmargs} -XX:+UseConcMarkSweepGC">
         <include name="org/scalatest/contain/JavaMapShouldContainTheSameElementsInOrderAsSpec.scala"/>
      </scalac>
      <echo message="Compiling MapShouldContainAllOfLogicalAndSpec.scala"/>
      <scalac srcdir="${build.generated.tests.src}" destdir="${build.generated.tests.bin}" target="jvm-1.5" classpathref="build.test.class.path" deprecation="yes" addparams="-no-specialization -feature" fork="true" jvmargs="${jvmargs} -XX:+UseConcMarkSweepGC">
         <include name="org/scalatest/contain/MapShouldContainAllOfLogicalAndSpec.scala"/>
      </scalac>
      <echo message="Compiling MapShouldContainAllOfLogicalOrSpec.scala"/>
      <scalac srcdir="${build.generated.tests.src}" destdir="${build.generated.tests.bin}" target="jvm-1.5" classpathref="build.test.class.path" deprecation="yes" addparams="-no-specialization -feature" fork="true" jvmargs="${jvmargs} -XX:+UseConcMarkSweepGC">
         <include name="org/scalatest/contain/MapShouldContainAllOfLogicalOrSpec.scala"/>
      </scalac>
      <echo message="Compiling MapShouldContainAllOfSpec.scala"/>
      <scalac srcdir="${build.generated.tests.src}" destdir="${build.generated.tests.bin}" target="jvm-1.5" classpathref="build.test.class.path" deprecation="yes" addparams="-no-specialization -feature" fork="true" jvmargs="${jvmargs} -XX:+UseConcMarkSweepGC">
         <include name="org/scalatest/contain/MapShouldContainAllOfSpec.scala"/>
      </scalac>
      <echo message="Compiling MapShouldContainAtLeastOneOfLogicalAndSpec.scala"/>
      <scalac srcdir="${build.generated.tests.src}" destdir="${build.generated.tests.bin}" target="jvm-1.5" classpathref="build.test.class.path" deprecation="yes" addparams="-no-specialization -feature" fork="true" jvmargs="${jvmargs} -XX:+UseConcMarkSweepGC">
         <include name="org/scalatest/contain/MapShouldContainAtLeastOneOfLogicalAndSpec.scala"/>
      </scalac>
      <echo message="Compiling MapShouldContainAtLeastOneOfLogicalOrSpec.scala"/>
      <scalac srcdir="${build.generated.tests.src}" destdir="${build.generated.tests.bin}" target="jvm-1.5" classpathref="build.test.class.path" deprecation="yes" addparams="-no-specialization -feature" fork="true" jvmargs="${jvmargs} -XX:+UseConcMarkSweepGC">
         <include name="org/scalatest/contain/MapShouldContainAtLeastOneOfLogicalOrSpec.scala"/>
      </scalac>
      <echo message="Compiling MapShouldContainAtLeastOneOfSpec.scala"/>
      <scalac srcdir="${build.generated.tests.src}" destdir="${build.generated.tests.bin}" target="jvm-1.5" classpathref="build.test.class.path" deprecation="yes" addparams="-no-specialization -feature" fork="true" jvmargs="${jvmargs} -XX:+UseConcMarkSweepGC">
         <include name="org/scalatest/contain/MapShouldContainAtLeastOneOfSpec.scala"/>
      </scalac>
      <echo message="Compiling MapShouldContainInOrderLogicalAndSpec.scala"/>
      <scalac srcdir="${build.generated.tests.src}" destdir="${build.generated.tests.bin}" target="jvm-1.5" classpathref="build.test.class.path" deprecation="yes" addparams="-no-specialization -feature" fork="true" jvmargs="${jvmargs} -XX:+UseConcMarkSweepGC">
         <include name="org/scalatest/contain/MapShouldContainInOrderLogicalAndSpec.scala"/>
      </scalac>
      <echo message="Compiling MapShouldContainInOrderLogicalOrSpec.scala"/>
      <scalac srcdir="${build.generated.tests.src}" destdir="${build.generated.tests.bin}" target="jvm-1.5" classpathref="build.test.class.path" deprecation="yes" addparams="-no-specialization -feature" fork="true" jvmargs="${jvmargs} -XX:+UseConcMarkSweepGC">
         <include name="org/scalatest/contain/MapShouldContainInOrderLogicalOrSpec.scala"/>
      </scalac>
      <echo message="Compiling MapShouldContainInOrderOnlyLogicalAndSpec.scala"/>
      <scalac srcdir="${build.generated.tests.src}" destdir="${build.generated.tests.bin}" target="jvm-1.5" classpathref="build.test.class.path" deprecation="yes" addparams="-no-specialization -feature" fork="true" jvmargs="${jvmargs} -XX:+UseConcMarkSweepGC">
         <include name="org/scalatest/contain/MapShouldContainInOrderOnlyLogicalAndSpec.scala"/>
      </scalac>
      <echo message="Compiling MapShouldContainInOrderOnlyLogicalOrSpec.scala"/>
      <scalac srcdir="${build.generated.tests.src}" destdir="${build.generated.tests.bin}" target="jvm-1.5" classpathref="build.test.class.path" deprecation="yes" addparams="-no-specialization -feature" fork="true" jvmargs="${jvmargs} -XX:+UseConcMarkSweepGC">
         <include name="org/scalatest/contain/MapShouldContainInOrderOnlyLogicalOrSpec.scala"/>
      </scalac>
      <echo message="Compiling MapShouldContainInOrderOnlySpec.scala"/>
      <scalac srcdir="${build.generated.tests.src}" destdir="${build.generated.tests.bin}" target="jvm-1.5" classpathref="build.test.class.path" deprecation="yes" addparams="-no-specialization -feature" fork="true" jvmargs="${jvmargs} -XX:+UseConcMarkSweepGC">
         <include name="org/scalatest/contain/MapShouldContainInOrderOnlySpec.scala"/>
      </scalac>
      <echo message="Compiling MapShouldContainInOrderSpec.scala"/>
      <scalac srcdir="${build.generated.tests.src}" destdir="${build.generated.tests.bin}" target="jvm-1.5" classpathref="build.test.class.path" deprecation="yes" addparams="-no-specialization -feature" fork="true" jvmargs="${jvmargs} -XX:+UseConcMarkSweepGC">
         <include name="org/scalatest/contain/MapShouldContainInOrderSpec.scala"/>
      </scalac>
      <echo message="Compiling MapShouldContainNoneOfLogicalAndSpec.scala"/>
      <scalac srcdir="${build.generated.tests.src}" destdir="${build.generated.tests.bin}" target="jvm-1.5" classpathref="build.test.class.path" deprecation="yes" addparams="-no-specialization -feature" fork="true" jvmargs="${jvmargs} -XX:+UseConcMarkSweepGC">
         <include name="org/scalatest/contain/MapShouldContainNoneOfLogicalAndSpec.scala"/>
      </scalac>
      <echo message="Compiling MapShouldContainNoneOfLogicalOrSpec.scala"/>
      <scalac srcdir="${build.generated.tests.src}" destdir="${build.generated.tests.bin}" target="jvm-1.5" classpathref="build.test.class.path" deprecation="yes" addparams="-no-specialization -feature" fork="true" jvmargs="${jvmargs} -XX:+UseConcMarkSweepGC">
         <include name="org/scalatest/contain/MapShouldContainNoneOfLogicalOrSpec.scala"/>
      </scalac>
      <echo message="Compiling MapShouldContainNoneOfSpec.scala"/>
      <scalac srcdir="${build.generated.tests.src}" destdir="${build.generated.tests.bin}" target="jvm-1.5" classpathref="build.test.class.path" deprecation="yes" addparams="-no-specialization -feature" fork="true" jvmargs="${jvmargs} -XX:+UseConcMarkSweepGC">
         <include name="org/scalatest/contain/MapShouldContainNoneOfSpec.scala"/>
      </scalac>
      <echo message="Compiling MapShouldContainOneOfLogicalAndSpec.scala"/>
      <scalac srcdir="${build.generated.tests.src}" destdir="${build.generated.tests.bin}" target="jvm-1.5" classpathref="build.test.class.path" deprecation="yes" addparams="-no-specialization -feature" fork="true" jvmargs="${jvmargs} -XX:+UseConcMarkSweepGC">
         <include name="org/scalatest/contain/MapShouldContainOneOfLogicalAndSpec.scala"/>
      </scalac>
      <echo message="Compiling MapShouldContainOneOfLogicalOrSpec.scala"/>
      <scalac srcdir="${build.generated.tests.src}" destdir="${build.generated.tests.bin}" target="jvm-1.5" classpathref="build.test.class.path" deprecation="yes" addparams="-no-specialization -feature" fork="true" jvmargs="${jvmargs} -XX:+UseConcMarkSweepGC">
         <include name="org/scalatest/contain/MapShouldContainOneOfLogicalOrSpec.scala"/>
      </scalac>
      <echo message="Compiling MapShouldContainOneOfSpec.scala"/>
      <scalac srcdir="${build.generated.tests.src}" destdir="${build.generated.tests.bin}" target="jvm-1.5" classpathref="build.test.class.path" deprecation="yes" addparams="-no-specialization -feature" fork="true" jvmargs="${jvmargs} -XX:+UseConcMarkSweepGC">
         <include name="org/scalatest/contain/MapShouldContainOneOfSpec.scala"/>
      </scalac>
      <echo message="Compiling MapShouldContainOnlyLogicalAndSpec.scala"/>
      <scalac srcdir="${build.generated.tests.src}" destdir="${build.generated.tests.bin}" target="jvm-1.5" classpathref="build.test.class.path" deprecation="yes" addparams="-no-specialization -feature" fork="true" jvmargs="${jvmargs} -XX:+UseConcMarkSweepGC">
         <include name="org/scalatest/contain/MapShouldContainOnlyLogicalAndSpec.scala"/>
      </scalac>
      <echo message="Compiling MapShouldContainOnlyLogicalOrSpec.scala"/>
      <scalac srcdir="${build.generated.tests.src}" destdir="${build.generated.tests.bin}" target="jvm-1.5" classpathref="build.test.class.path" deprecation="yes" addparams="-no-specialization -feature" fork="true" jvmargs="${jvmargs} -XX:+UseConcMarkSweepGC">
         <include name="org/scalatest/contain/MapShouldContainOnlyLogicalOrSpec.scala"/>
      </scalac>
      <echo message="Compiling MapShouldContainOnlySpec.scala"/>
      <scalac srcdir="${build.generated.tests.src}" destdir="${build.generated.tests.bin}" target="jvm-1.5" classpathref="build.test.class.path" deprecation="yes" addparams="-no-specialization -feature" fork="true" jvmargs="${jvmargs} -XX:+UseConcMarkSweepGC">
         <include name="org/scalatest/contain/MapShouldContainOnlySpec.scala"/>
      </scalac>
      <echo message="Compiling MapShouldContainTheSameElementsAsLogicalAndSpec.scala"/>
      <scalac srcdir="${build.generated.tests.src}" destdir="${build.generated.tests.bin}" target="jvm-1.5" classpathref="build.test.class.path" deprecation="yes" addparams="-no-specialization -feature" fork="true" jvmargs="${jvmargs} -XX:+UseConcMarkSweepGC">
         <include name="org/scalatest/contain/MapShouldContainTheSameElementsAsLogicalAndSpec.scala"/>
      </scalac>
      <echo message="Compiling MapShouldContainTheSameElementsAsLogicalOrSpec.scala"/>
      <scalac srcdir="${build.generated.tests.src}" destdir="${build.generated.tests.bin}" target="jvm-1.5" classpathref="build.test.class.path" deprecation="yes" addparams="-no-specialization -feature" fork="true" jvmargs="${jvmargs} -XX:+UseConcMarkSweepGC">
         <include name="org/scalatest/contain/MapShouldContainTheSameElementsAsLogicalOrSpec.scala"/>
      </scalac>
      <echo message="Compiling MapShouldContainTheSameElementsAsSpec.scala"/>
      <scalac srcdir="${build.generated.tests.src}" destdir="${build.generated.tests.bin}" target="jvm-1.5" classpathref="build.test.class.path" deprecation="yes" addparams="-no-specialization -feature" fork="true" jvmargs="${jvmargs} -XX:+UseConcMarkSweepGC">
         <include name="org/scalatest/contain/MapShouldContainTheSameElementsAsSpec.scala"/>
      </scalac>
      <echo message="Compiling MapShouldContainTheSameElementsInOrderAsLogicalAndSpec.scala"/>
      <scalac srcdir="${build.generated.tests.src}" destdir="${build.generated.tests.bin}" target="jvm-1.5" classpathref="build.test.class.path" deprecation="yes" addparams="-no-specialization -feature" fork="true" jvmargs="${jvmargs} -XX:+UseConcMarkSweepGC">
         <include name="org/scalatest/contain/MapShouldContainTheSameElementsInOrderAsLogicalAndSpec.scala"/>
      </scalac>
      <echo message="Compiling MapShouldContainTheSameElementsInOrderAsLogicalOrSpec.scala"/>
      <scalac srcdir="${build.generated.tests.src}" destdir="${build.generated.tests.bin}" target="jvm-1.5" classpathref="build.test.class.path" deprecation="yes" addparams="-no-specialization -feature" fork="true" jvmargs="${jvmargs} -XX:+UseConcMarkSweepGC">
         <include name="org/scalatest/contain/MapShouldContainTheSameElementsInOrderAsLogicalOrSpec.scala"/>
      </scalac>
      <echo message="Compiling MapShouldContainTheSameElementsInOrderAsSpec.scala"/>
      <scalac srcdir="${build.generated.tests.src}" destdir="${build.generated.tests.bin}" target="jvm-1.5" classpathref="build.test.class.path" deprecation="yes" addparams="-no-specialization -feature" fork="true" jvmargs="${jvmargs} -XX:+UseConcMarkSweepGC">
         <include name="org/scalatest/contain/MapShouldContainTheSameElementsInOrderAsSpec.scala"/>
      </scalac>
      <echo message="Compiling OptionShouldContainNoneOfLogicalAndSpec.scala"/>
      <scalac srcdir="${build.generated.tests.src}" destdir="${build.generated.tests.bin}" target="jvm-1.5" classpathref="build.test.class.path" deprecation="yes" addparams="-no-specialization -feature" fork="true" jvmargs="${jvmargs} -XX:+UseConcMarkSweepGC">
         <include name="org/scalatest/contain/OptionShouldContainNoneOfLogicalAndSpec.scala"/>
      </scalac>
      <echo message="Compiling OptionShouldContainNoneOfLogicalOrSpec.scala"/>
      <scalac srcdir="${build.generated.tests.src}" destdir="${build.generated.tests.bin}" target="jvm-1.5" classpathref="build.test.class.path" deprecation="yes" addparams="-no-specialization -feature" fork="true" jvmargs="${jvmargs} -XX:+UseConcMarkSweepGC">
         <include name="org/scalatest/contain/OptionShouldContainNoneOfLogicalOrSpec.scala"/>
      </scalac>
      <echo message="Compiling OptionShouldContainNoneOfSpec.scala"/>
      <scalac srcdir="${build.generated.tests.src}" destdir="${build.generated.tests.bin}" target="jvm-1.5" classpathref="build.test.class.path" deprecation="yes" addparams="-no-specialization -feature" fork="true" jvmargs="${jvmargs} -XX:+UseConcMarkSweepGC">
         <include name="org/scalatest/contain/OptionShouldContainNoneOfSpec.scala"/>
      </scalac>
      <echo message="Compiling StringShouldContainAllOfLogicalAndSpec.scala"/>
      <scalac srcdir="${build.generated.tests.src}" destdir="${build.generated.tests.bin}" target="jvm-1.5" classpathref="build.test.class.path" deprecation="yes" addparams="-no-specialization -feature" fork="true" jvmargs="${jvmargs} -XX:+UseConcMarkSweepGC">
         <include name="org/scalatest/contain/StringShouldContainAllOfLogicalAndSpec.scala"/>
      </scalac>
      <echo message="Compiling StringShouldContainAllOfLogicalOrSpec.scala"/>
      <scalac srcdir="${build.generated.tests.src}" destdir="${build.generated.tests.bin}" target="jvm-1.5" classpathref="build.test.class.path" deprecation="yes" addparams="-no-specialization -feature" fork="true" jvmargs="${jvmargs} -XX:+UseConcMarkSweepGC">
         <include name="org/scalatest/contain/StringShouldContainAllOfLogicalOrSpec.scala"/>
      </scalac>
      <echo message="Compiling StringShouldContainAllOfSpec.scala"/>
      <scalac srcdir="${build.generated.tests.src}" destdir="${build.generated.tests.bin}" target="jvm-1.5" classpathref="build.test.class.path" deprecation="yes" addparams="-no-specialization -feature" fork="true" jvmargs="${jvmargs} -XX:+UseConcMarkSweepGC">
         <include name="org/scalatest/contain/StringShouldContainAllOfSpec.scala"/>
      </scalac>
      <echo message="Compiling StringShouldContainAtLeastOneOfLogicalAndSpec.scala"/>
      <scalac srcdir="${build.generated.tests.src}" destdir="${build.generated.tests.bin}" target="jvm-1.5" classpathref="build.test.class.path" deprecation="yes" addparams="-no-specialization -feature" fork="true" jvmargs="${jvmargs} -XX:+UseConcMarkSweepGC">
         <include name="org/scalatest/contain/StringShouldContainAtLeastOneOfLogicalAndSpec.scala"/>
      </scalac>
      <echo message="Compiling StringShouldContainAtLeastOneOfLogicalOrSpec.scala"/>
      <scalac srcdir="${build.generated.tests.src}" destdir="${build.generated.tests.bin}" target="jvm-1.5" classpathref="build.test.class.path" deprecation="yes" addparams="-no-specialization -feature" fork="true" jvmargs="${jvmargs} -XX:+UseConcMarkSweepGC">
         <include name="org/scalatest/contain/StringShouldContainAtLeastOneOfLogicalOrSpec.scala"/>
      </scalac>
      <echo message="Compiling StringShouldContainAtLeastOneOfSpec.scala"/>
      <scalac srcdir="${build.generated.tests.src}" destdir="${build.generated.tests.bin}" target="jvm-1.5" classpathref="build.test.class.path" deprecation="yes" addparams="-no-specialization -feature" fork="true" jvmargs="${jvmargs} -XX:+UseConcMarkSweepGC">
         <include name="org/scalatest/contain/StringShouldContainAtLeastOneOfSpec.scala"/>
      </scalac>
      <echo message="Compiling StringShouldContainInOrderLogicalAndSpec.scala"/>
      <scalac srcdir="${build.generated.tests.src}" destdir="${build.generated.tests.bin}" target="jvm-1.5" classpathref="build.test.class.path" deprecation="yes" addparams="-no-specialization -feature" fork="true" jvmargs="${jvmargs} -XX:+UseConcMarkSweepGC">
         <include name="org/scalatest/contain/StringShouldContainInOrderLogicalAndSpec.scala"/>
      </scalac>
      <echo message="Compiling StringShouldContainInOrderLogicalOrSpec.scala"/>
      <scalac srcdir="${build.generated.tests.src}" destdir="${build.generated.tests.bin}" target="jvm-1.5" classpathref="build.test.class.path" deprecation="yes" addparams="-no-specialization -feature" fork="true" jvmargs="${jvmargs} -XX:+UseConcMarkSweepGC">
         <include name="org/scalatest/contain/StringShouldContainInOrderLogicalOrSpec.scala"/>
      </scalac>
      <echo message="Compiling StringShouldContainInOrderOnlyLogicalAndSpec.scala"/>
      <scalac srcdir="${build.generated.tests.src}" destdir="${build.generated.tests.bin}" target="jvm-1.5" classpathref="build.test.class.path" deprecation="yes" addparams="-no-specialization -feature" fork="true" jvmargs="${jvmargs} -XX:+UseConcMarkSweepGC">
         <include name="org/scalatest/contain/StringShouldContainInOrderOnlyLogicalAndSpec.scala"/>
      </scalac>
      <echo message="Compiling StringShouldContainInOrderOnlyLogicalOrSpec.scala"/>
      <scalac srcdir="${build.generated.tests.src}" destdir="${build.generated.tests.bin}" target="jvm-1.5" classpathref="build.test.class.path" deprecation="yes" addparams="-no-specialization -feature" fork="true" jvmargs="${jvmargs} -XX:+UseConcMarkSweepGC">
         <include name="org/scalatest/contain/StringShouldContainInOrderOnlyLogicalOrSpec.scala"/>
      </scalac>
      <echo message="Compiling StringShouldContainInOrderOnlySpec.scala"/>
      <scalac srcdir="${build.generated.tests.src}" destdir="${build.generated.tests.bin}" target="jvm-1.5" classpathref="build.test.class.path" deprecation="yes" addparams="-no-specialization -feature" fork="true" jvmargs="${jvmargs} -XX:+UseConcMarkSweepGC">
         <include name="org/scalatest/contain/StringShouldContainInOrderOnlySpec.scala"/>
      </scalac>
      <echo message="Compiling StringShouldContainInOrderSpec.scala"/>
      <scalac srcdir="${build.generated.tests.src}" destdir="${build.generated.tests.bin}" target="jvm-1.5" classpathref="build.test.class.path" deprecation="yes" addparams="-no-specialization -feature" fork="true" jvmargs="${jvmargs} -XX:+UseConcMarkSweepGC">
         <include name="org/scalatest/contain/StringShouldContainInOrderSpec.scala"/>
      </scalac>
      <echo message="Compiling StringShouldContainNoneOfLogicalAndSpec.scala"/>
      <scalac srcdir="${build.generated.tests.src}" destdir="${build.generated.tests.bin}" target="jvm-1.5" classpathref="build.test.class.path" deprecation="yes" addparams="-no-specialization -feature" fork="true" jvmargs="${jvmargs} -XX:+UseConcMarkSweepGC">
         <include name="org/scalatest/contain/StringShouldContainNoneOfLogicalAndSpec.scala"/>
      </scalac>
      <echo message="Compiling StringShouldContainNoneOfLogicalOrSpec.scala"/>
      <scalac srcdir="${build.generated.tests.src}" destdir="${build.generated.tests.bin}" target="jvm-1.5" classpathref="build.test.class.path" deprecation="yes" addparams="-no-specialization -feature" fork="true" jvmargs="${jvmargs} -XX:+UseConcMarkSweepGC">
         <include name="org/scalatest/contain/StringShouldContainNoneOfLogicalOrSpec.scala"/>
      </scalac>
      <echo message="Compiling StringShouldContainNoneOfSpec.scala"/>
      <scalac srcdir="${build.generated.tests.src}" destdir="${build.generated.tests.bin}" target="jvm-1.5" classpathref="build.test.class.path" deprecation="yes" addparams="-no-specialization -feature" fork="true" jvmargs="${jvmargs} -XX:+UseConcMarkSweepGC">
         <include name="org/scalatest/contain/StringShouldContainNoneOfSpec.scala"/>
      </scalac>
      <echo message="Compiling StringShouldContainOneOfLogicalAndSpec.scala"/>
      <scalac srcdir="${build.generated.tests.src}" destdir="${build.generated.tests.bin}" target="jvm-1.5" classpathref="build.test.class.path" deprecation="yes" addparams="-no-specialization -feature" fork="true" jvmargs="${jvmargs} -XX:+UseConcMarkSweepGC">
         <include name="org/scalatest/contain/StringShouldContainOneOfLogicalAndSpec.scala"/>
      </scalac>
      <echo message="Compiling StringShouldContainOneOfLogicalOrSpec.scala"/>
      <scalac srcdir="${build.generated.tests.src}" destdir="${build.generated.tests.bin}" target="jvm-1.5" classpathref="build.test.class.path" deprecation="yes" addparams="-no-specialization -feature" fork="true" jvmargs="${jvmargs} -XX:+UseConcMarkSweepGC">
         <include name="org/scalatest/contain/StringShouldContainOneOfLogicalOrSpec.scala"/>
      </scalac>
      <echo message="Compiling StringShouldContainOneOfSpec.scala"/>
      <scalac srcdir="${build.generated.tests.src}" destdir="${build.generated.tests.bin}" target="jvm-1.5" classpathref="build.test.class.path" deprecation="yes" addparams="-no-specialization -feature" fork="true" jvmargs="${jvmargs} -XX:+UseConcMarkSweepGC">
         <include name="org/scalatest/contain/StringShouldContainOneOfSpec.scala"/>
      </scalac>
      <echo message="Compiling StringShouldContainOnlyLogicalAndSpec.scala"/>
      <scalac srcdir="${build.generated.tests.src}" destdir="${build.generated.tests.bin}" target="jvm-1.5" classpathref="build.test.class.path" deprecation="yes" addparams="-no-specialization -feature" fork="true" jvmargs="${jvmargs} -XX:+UseConcMarkSweepGC">
         <include name="org/scalatest/contain/StringShouldContainOnlyLogicalAndSpec.scala"/>
      </scalac>
      <echo message="Compiling StringShouldContainOnlyLogicalOrSpec.scala"/>
      <scalac srcdir="${build.generated.tests.src}" destdir="${build.generated.tests.bin}" target="jvm-1.5" classpathref="build.test.class.path" deprecation="yes" addparams="-no-specialization -feature" fork="true" jvmargs="${jvmargs} -XX:+UseConcMarkSweepGC">
         <include name="org/scalatest/contain/StringShouldContainOnlyLogicalOrSpec.scala"/>
      </scalac>
      <echo message="Compiling StringShouldContainOnlySpec.scala"/>
      <scalac srcdir="${build.generated.tests.src}" destdir="${build.generated.tests.bin}" target="jvm-1.5" classpathref="build.test.class.path" deprecation="yes" addparams="-no-specialization -feature" fork="true" jvmargs="${jvmargs} -XX:+UseConcMarkSweepGC">
         <include name="org/scalatest/contain/StringShouldContainOnlySpec.scala"/>
      </scalac>
      <echo message="Compiling StringShouldContainTheSameElementsAsLogicalAndSpec.scala"/>
      <scalac srcdir="${build.generated.tests.src}" destdir="${build.generated.tests.bin}" target="jvm-1.5" classpathref="build.test.class.path" deprecation="yes" addparams="-no-specialization -feature" fork="true" jvmargs="${jvmargs} -XX:+UseConcMarkSweepGC">
         <include name="org/scalatest/contain/StringShouldContainTheSameElementsAsLogicalAndSpec.scala"/>
      </scalac>
      <echo message="Compiling StringShouldContainTheSameElementsAsLogicalOrSpec.scala"/>
      <scalac srcdir="${build.generated.tests.src}" destdir="${build.generated.tests.bin}" target="jvm-1.5" classpathref="build.test.class.path" deprecation="yes" addparams="-no-specialization -feature" fork="true" jvmargs="${jvmargs} -XX:+UseConcMarkSweepGC">
         <include name="org/scalatest/contain/StringShouldContainTheSameElementsAsLogicalOrSpec.scala"/>
      </scalac>
      <echo message="Compiling StringShouldContainTheSameElementsAsSpec.scala"/>
      <scalac srcdir="${build.generated.tests.src}" destdir="${build.generated.tests.bin}" target="jvm-1.5" classpathref="build.test.class.path" deprecation="yes" addparams="-no-specialization -feature" fork="true" jvmargs="${jvmargs} -XX:+UseConcMarkSweepGC">
         <include name="org/scalatest/contain/StringShouldContainTheSameElementsAsSpec.scala"/>
      </scalac>
      <echo message="Compiling StringShouldContainTheSameElementsInOrderAsLogicalAndSpec.scala"/>
      <scalac srcdir="${build.generated.tests.src}" destdir="${build.generated.tests.bin}" target="jvm-1.5" classpathref="build.test.class.path" deprecation="yes" addparams="-no-specialization -feature" fork="true" jvmargs="${jvmargs} -XX:+UseConcMarkSweepGC">
         <include name="org/scalatest/contain/StringShouldContainTheSameElementsInOrderAsLogicalAndSpec.scala"/>
      </scalac>
      <echo message="Compiling StringShouldContainTheSameElementsInOrderAsLogicalOrSpec.scala"/>
      <scalac srcdir="${build.generated.tests.src}" destdir="${build.generated.tests.bin}" target="jvm-1.5" classpathref="build.test.class.path" deprecation="yes" addparams="-no-specialization -feature" fork="true" jvmargs="${jvmargs} -XX:+UseConcMarkSweepGC">
         <include name="org/scalatest/contain/StringShouldContainTheSameElementsInOrderAsLogicalOrSpec.scala"/>
      </scalac>
      <echo message="Compiling StringShouldContainTheSameElementsInOrderAsSpec.scala"/>
      <scalac srcdir="${build.generated.tests.src}" destdir="${build.generated.tests.bin}" target="jvm-1.5" classpathref="build.test.class.path" deprecation="yes" addparams="-no-specialization -feature" fork="true" jvmargs="${jvmargs} -XX:+UseConcMarkSweepGC">
         <include name="org/scalatest/contain/StringShouldContainTheSameElementsInOrderAsSpec.scala"/>
      </scalac>
-->
    </target>

    <target name="jartests" depends="compile">
      <jar jarfile="${build.tests.jar}" basedir="${build.tests}" includes="org/scalatest/**/*.class" />
    </target>

    <target name="doc" depends="compile-main">
      <javadoc sourcepath="${javasrc}" destdir="${jdoc}" packagenames="org.scalatest,org.scalatest.tools" classpathref="build.class.path" windowtitle="ScalaTest ${release}" doctitle="ScalaTest ${release}" bottom="Copyright (C) 2001-2012 Artima, Inc. All rights reserved." />
      <delete dir="${build}/doc" />
      <mkdir  dir="${build}/doc" />

      <delete dir="${build}/docsrc" />
      <mkdir  dir="${build}/docsrc" />

      <copy todir="${build}/docsrc">
        <fileset dir="src/main/scala" />
        <fileset dir="${build.generated.src}" />
      </copy>

      <replaceregexp match="@Finders(.*)" replace="">
        <fileset dir="target/docsrc">
          <include name="**/*.scala" />
        </fileset>
      </replaceregexp>

      <exec executable="support/docjavatags.scala"/>

      <scaladoc addparams="-no-specialization"
                srcdir="${build}/docsrc"
                sourcepath="${build}/docsrc"
                docsourceurl="https://github.com/scalatest/scalatest/tree/${github.tag}/src/main/scala€{FILE_PATH}.scala"
                destdir="${doc}"
                classpathref="lib.path"
                doctitle="ScalaTest ${release}">
        <include name="**/*.scala" />
      </scaladoc>

      <antcall target="append-addl-css">
        <param name="docdir" value="${doc}"/>
      </antcall>

      <!--
       - Copies additional images used by style trait Scaladoc.
       -->
      <copy file="${html}/flatSpec.gif" todir="${doc}/lib" />
      <copy file="${html}/featureSpec.gif" todir="${doc}/lib" />
      <copy file="${html}/freeSpec.gif" todir="${doc}/lib" />
      <copy file="${html}/funSpec.gif" todir="${doc}/lib" />
      <copy file="${html}/funSuite.gif" todir="${doc}/lib" />
      <copy file="${html}/propSpec.gif" todir="${doc}/lib" />
      <copy file="${html}/spec.gif" todir="${doc}/lib" />
      <copy file="${html}/wordSpec.gif" todir="${doc}/lib" />
    </target>

    <!--
     - Appends additional css settings to the template.css file provided
     - by scaladoc.  Uses parameter ${docdir} to locate the template.css
     - file.
     -->
    <target name="append-addl-css">
      <copy file="${docdir}/lib/template.css" todir="${build}" />
      <copy file="${html}/addl.css" todir="${build}" />

      <concat destfile="${docdir}/lib/template.css" force="yes">
        <filelist dir="${build}" files="template.css, addl.css"/>
      </concat>

      <delete file="${build}/template.css" />
      <delete file="${build}/addl.css" />
    </target>


    <target name="docutils" depends="compile-main">
      <delete dir="${build}/utilsdoc" />
      <mkdir  dir="${build}/utilsdoc" />

      <delete dir="${build}/docsrc" />
      <mkdir  dir="${build}/docsrc" />

      <copy todir="${build}/docsrc">
        <fileset dir="src/main/scala" includes="org/scalautils/**"/>
      </copy>

      <replaceregexp match="@Finders(.*)" replace="">
        <fileset dir="target/docsrc">
          <include name="**/*.scala" />
        </fileset>
      </replaceregexp>

      <scaladoc addparams="-no-specialization"
                srcdir="${build}/docsrc"
                sourcepath="${build}/docsrc"
                docsourceurl="https://github.com/scalatest/scalatest/tree/${github.tag}/src/main/scala€{FILE_PATH}.scala"
                destdir="${build}/utilsdoc"
                classpathref="lib.path"
                doctitle="ScalaUtils ${release}">
        <include name="**/*.scala" />
      </scaladoc>

      <antcall target="append-addl-css">
        <param name="docdir" value="${build}/utilsdoc"/>
      </antcall>
    </target>

     <!-- Put everything in ${jar.contents} into the scalatest.jar file -->
    <target name="dist" depends="compile">
        <!-- Create the distribution directory -->
        <mkdir dir="${dist}/lib" />
        <delete file="${dist}/lib/scalatest.jar" />

        <taskdef resource="aQute/bnd/ant/taskdef.properties"
                 classpath="ant-lib/biz.aQute.bnd.jar"/>

        <!-- Create jar, including OSGi metadata -->
        <bnd classpath="${jar.contents}" sourcepath="${jar.contents}"
             eclipse="false" failok="false" exceptions="true" files="osgi.bnd"
             output="${dist}/lib/scalatest.jar" /> 

        <!-- Create scalautils jar, including OSGi metadata -->
        <bnd classpath="${jar.contents}" sourcepath="${jar.contents}"
             eclipse="false" failok="false" exceptions="true"
             files="scalautils-osgi.bnd" output="${dist}/lib/scalautils.jar" /> 

        <jar jarfile="${dist}/lib/scalatest-wbt.jar" basedir="${build.tests}" includes="org/scalatest/*.class" />

        <echo message="All finished building ${project.name}!" />
    </target>

    <target name="zipper" depends="allfiles">
        <delete dir="${zipper}" />
        <mkdir dir="${zipper}" />

        <copy file="${dist}/lib/scalatest.jar" tofile="${zipper}/scalatest-${release}/scalatest-${release}.jar" />
        <copy file="${dist}/lib/scalatest-wbt.jar" tofile="${zipper}/scalatest-${release}/scalatest-${release}-tests.jar" />

        <copy file="README.txt" tofile="${zipper}/scalatest-${release}/README.txt" />
        <copy file="LICENSE" tofile="${zipper}/scalatest-${release}/LICENSE" />
        <copy file="NOTICE" tofile="${zipper}/scalatest-${release}/NOTICE" />

        <copy todir="${zipper}/scalatest-${release}/doc">
            <fileset dir="${doc}/" />
        </copy>

        <copy todir="${zipper}/scalatest-${release}/src">
            <fileset dir="src/" />
        </copy>

        <!--
    <zip zipfile="${zipper}/scalatest-${release}/scalatest-${release}-src.zip" basedir="${src}"/>
    <zip zipfile="${zipper}/scalatest-${release}/scalatest-${release}-tests-src.zip" basedir="${tests}"/>
-->

        <zip zipfile="scalatest-${release}-for-scala-${for.scala}.zip" basedir="${zipper}" />
    </target>

    <target name="copyprops">
        <copy file="${resources}/org/scalatest/ScalaTestBundle.properties" todir="${jar.contents}/org/scalatest" overwrite="true">
            <filterset>
                <filter token="RELEASE" value="${release}" />
                <filter token="SCALAVERSION" value="${for.scala}" />
            </filterset>
        </copy>
        <copy file="${resources}/org/scalautils/ScalaUtilsBundle.properties" todir="${jar.contents}/org/scalautils" />
        <copy todir="${jar.contents}/images">
            <fileset dir="${images}" />
        </copy>
    </target>

    <!--
      - These two targets control whether or not tests tagged 'Slow' are run.
      - They are excluded by default. To have them included, specify target
      - 'runslow' on the command line when running tests, e.g.:
      -    ant runslow test
      -->
    <target name="runslow"
            description="include tests tagged Slow when running tests">
      <echo message="including tests tagged Slow"/>
      <property name="tags.to.exclude" value=""/>
    </target>
    <target name="slowtags" unless="tags.to.exclude">
      <property name="tags.to.exclude"
                value="org.scalatest.tags.Slow"/>
      <echo message="excluding tests with tags: ${tags.to.exclude}"/>
    </target>

    <!--
      - Called from 'test' and 'testfromjar' targets.
      -->
    <target name="runtest"
            depends="compile,copyprops,taskdefscalatest,slowtags">
        <mkdir dir="target/dash" />
    	<mkdir dir="target/html" />
        <scalatest fork="true" runpath="${test.runpath}" parallel="true"
                   haltonfailure="true" tagsToExclude="${tags.to.exclude}">
            <jvmarg value="-XX:MaxPermSize=512m"/>
            <reporter type="graphic"/>
            <!--<reporter type="dashboard" directory="target/dash" numfiles="3" />-->
            <reporter type="junitxml" directory="target"/>
            <reporter type="stdout" config="DI"/>
            <reporter type="html" directory="target/html" config="D" />
            <membersonly package="org.scalatest" />
            <membersonly package="org.scalautils" />
            <membersonly package="org.scalatest.fixture" />
            <membersonly package="org.scalatest.concurrent" />
            <membersonly package="org.scalatest.testng" />
            <membersonly package="org.scalatest.junit" />
            <membersonly package="org.scalatest.events" />
            <membersonly package="org.scalatest.prop" />
            <membersonly package="org.scalatest.tools" />
            <membersonly package="org.scalatest.matchers" />
            <membersonly package="org.scalatest.suiteprop" />
            <membersonly package="org.scalatest.mock" />
            <membersonly package="org.scalatest.path" />
            <membersonly package="org.scalatest.selenium" />
            <membersonly package="org.scalatest.exceptions" />
            <membersonly package="org.scalatest.time" />
            <membersonly package="org.scalatest.words" />
        	<membersonly package="org.scalatest.enablers" />
            <config name="dbname" value="testdb" />
        </scalatest>
    </target>
	
	<target name="run-gentests" depends="compile-gentests,taskdefscalatest">
      <scalatest fork="true" runpath="${build.generated.tests.bin}" parallel="true" haltonfailure="true">
        <jvmarg value="-XX:MaxPermSize=512m"/>
        <jvmarg value="-Xmx4000M"/>
        <jvmarg value="-Xss10M"/>
	<reporter type="graphic"/>
        <reporter type="stdout" config="DF"/>
        <wildcard package="org.scalatest" />
      </scalatest>
	</target>

    <target name="testfromjar" depends="jartests"
            description="test from test.jar after jarring test class files">
      <property name="test.runpath" value="${build.tests.jar}"/>
      <antcall target="runtest"/>
    </target>

    <target name="test"
            description="test using test class files stored in directory tree">
      <property name="test.runpath" value="${build.tests}"/>
      <antcall target="runtest"/>
    </target>

    <target name="shouldmatcherstest" depends="compile,copyprops,jartests,taskdefscalatest">
        <scalatest runpath="${build.tests.jar}" concurrent="false" haltonfailure="true">
            <reporter type="stdout" config="D"/>
                <suite classname="org.scalatest.matchers.ShouldBeASymbolSpec"/>
                <suite classname="org.scalatest.matchers.ShouldBeAnSymbolSpec"/>
                <suite classname="org.scalatest.matchers.ShouldBeMatcherSpec"/>
                <suite classname="org.scalatest.matchers.ShouldBeNullSpec"/>
                <suite classname="org.scalatest.matchers.ShouldBePropertyMatcherSpec"/>
                <suite classname="org.scalatest.matchers.ShouldBeSymbolSpec"/>
                <suite classname="org.scalatest.matchers.ShouldBehaveLikeSpec"/>
                <suite classname="org.scalatest.matchers.ShouldContainElementSpec"/>
                <suite classname="org.scalatest.matchers.ShouldContainKeySpec"/>
                <suite classname="org.scalatest.matchers.ShouldContainValueSpec"/>
                <suite classname="org.scalatest.matchers.ShouldEndWithRegexSpec"/>
                <suite classname="org.scalatest.matchers.ShouldEndWithSubstringSpec"/>
                <suite classname="org.scalatest.matchers.ShouldEqualSpec"/>
                <suite classname="org.scalatest.matchers.ShouldFullyMatchSpec"/>
                <suite classname="org.scalatest.matchers.ShouldHavePropertiesSpec"/>
                <suite classname="org.scalatest.matchers.ShouldIncludeRegexSpec"/>
                <suite classname="org.scalatest.matchers.ShouldIncludeSubstringSpec"/>
                <suite classname="org.scalatest.matchers.ShouldLengthSpec"/>
                <suite classname="org.scalatest.matchers.ShouldLogicalMatcherExprSpec"/>
                <suite classname="org.scalatest.matchers.ShouldMatcherSpec"/>
                <suite classname="org.scalatest.matchers.ShouldOrderedSpec"/>
                <suite classname="org.scalatest.matchers.ShouldPlusOrMinusSpec"/>
                <suite classname="org.scalatest.matchers.ShouldSameInstanceAsSpec"/>
                <suite classname="org.scalatest.matchers.ShouldSizeSpec"/>
                <suite classname="org.scalatest.matchers.ShouldStartWithRegexSpec"/>
                <suite classname="org.scalatest.matchers.ShouldStartWithSubstringSpec"/>
        </scalatest>
    </target>
    <target name="mustmatcherstest" depends="compile,copyprops,jartests,taskdefscalatest">
        <scalatest runpath="${build.tests.jar}" concurrent="false" haltonfailure="true">
            <reporter type="stdout" config="D"/>
                <suite classname="org.scalatest.matchers.MustBeASymbolSpec"/>
                <suite classname="org.scalatest.matchers.MustBeAnSymbolSpec"/>
                <suite classname="org.scalatest.matchers.MustBeMatcherSpec"/>
                <suite classname="org.scalatest.matchers.MustBeNullSpec"/>
                <suite classname="org.scalatest.matchers.MustBePropertyMatcherSpec"/>
                <suite classname="org.scalatest.matchers.MustBeSymbolSpec"/>
                <suite classname="org.scalatest.matchers.MustBehaveLikeSpec"/>
                <suite classname="org.scalatest.matchers.MustContainElementSpec"/>
                <suite classname="org.scalatest.matchers.MustContainKeySpec"/>
                <suite classname="org.scalatest.matchers.MustContainValueSpec"/>
                <suite classname="org.scalatest.matchers.MustEndWithRegexSpec"/>
                <suite classname="org.scalatest.matchers.MustEndWithSubstringSpec"/>
                <suite classname="org.scalatest.matchers.MustEqualSpec"/>
                <suite classname="org.scalatest.matchers.MustFullyMatchSpec"/>
                <suite classname="org.scalatest.matchers.MustHavePropertiesSpec"/>
                <suite classname="org.scalatest.matchers.MustIncludeRegexSpec"/>
                <suite classname="org.scalatest.matchers.MustIncludeSubstringSpec"/>
                <suite classname="org.scalatest.matchers.MustLengthSpec"/>
                <suite classname="org.scalatest.matchers.MustLogicalMatcherExprSpec"/>
                <suite classname="org.scalatest.matchers.MustMatcherSpec"/>
                <suite classname="org.scalatest.matchers.MustOrderedSpec"/>
                <suite classname="org.scalatest.matchers.MustPlusOrMinusSpec"/>
                <suite classname="org.scalatest.matchers.MustSameInstanceAsSpec"/>
                <suite classname="org.scalatest.matchers.MustSizeSpec"/>
                <suite classname="org.scalatest.matchers.MustStartWithRegexSpec"/>
                <suite classname="org.scalatest.matchers.MustStartWithSubstringSpec"/>
        </scalatest>
    </target>

    <target name="coverage" depends="compile,copyprops,instrument,jartests">
        <java classname="org.scalatest.tools.Runner" classpathref="coverage.class.path" fork="true">

            <arg value="-p" />
            <arg value="${build.tests.jar} ${classes}" />

            <arg value="-o" />

            <arg value="-m" />
            <arg value="org.scalatest" />

            <arg value="-m" />
            <arg value="org.scalatest.fixture" />

            <arg value="-m" />
            <arg value="org.scalatest.concurrent" />

            <arg value="-m" />
            <arg value="org.scalatest.matchers" />

            <arg value="-m" />
            <arg value="org.scalatest.testng" />

            <arg value="-m" />
            <arg value="org.scalatest.junit" />

            <arg value="-m" />
            <arg value="org.scalatest.events" />

            <arg value="-m" />
            <arg value="org.scalatest.prop" />

            <arg value="-m" />
            <arg value="org.scalatest.tools" />

            <arg value="-m" />
            <arg value="org.scalatest.mock" />
<!--
            <arg value="-s" />
            <arg value="org.scalatest.concurrent.ConductorSuite" />
-->
        </java>
        <echo message="starting cobertura-report..." />
        <cobertura-report srcdir="${scalasrc}" destdir="${build.coverage}"/>
        <echo message="... finished cobertura-report" />
    </target>

    <target name="bvtest" depends="compile-main,compile-tests,copyprops,taskdefscalatest">
        <scalatest runpath="${build.tests};${classes}" haltonfailure="true">
            <reporter type="graphic"/>
            <reporter type="stdout" config="NF"/>

            <suite classname="org.scalatest.SuiteSuite7" />
<!--
            <suite classname="org.scalatest.FunSuiteSuite" />

            <suite classname="org.scalatest.SuiteSpec" />
            <suite classname="org.scalatest.FunSuiteSpec" />
            <suite classname="org.scalatest.SpecSpec" />
            <suite classname="org.scalatest.FlatSpecSpec" />
            <suite classname="org.scalatest.WordSpecSpec" />
            <suite classname="org.scalatest.FeatureSpecSpec" />

            <suite classname="org.scalatest.fixture.FixtureSuiteSpec" />
            <suite classname="org.scalatest.fixture.FixtureFunSuiteSpec" />
            <suite classname="org.scalatest.fixture.FixtureSpecSpec" />
            <suite classname="org.scalatest.fixture.FixtureFlatSpecSpec" />
            <suite classname="org.scalatest.fixture.FixtureWordSpecSpec" />
            <suite classname="org.scalatest.fixture.FixtureFeatureSpecSpec" /> 
            <membersonly package="org.scalatest.concurrent" />
            <suite classname="org.scalatest.concurrent.ConductorSuite" />
            <suite classname="org.scalatest.fixture.FixtureFlatSpecSuite" />
            <suite classname="org.scalatest.FlatSpecSpec" />
            <suite classname="org.scalatest.verb.CanVerbSuite" />
            <suite classname="org.scalatest.fixture.FixtureFeatureSpecSuite" />
            <suite classname="org.scalatest.fixture.FixtureSpecSuite" />
            <suite classname="org.scalatest.fixture.FixtureWordSpecSuite" />
            <suite classname="org.scalatest.fixture.FixtureFunSuiteSpec" />
            <suite classname="org.scalatest.fixture.FixtureSuiteSpec" />
            <suite classname="org.scalatest.fixture.GoodiesSuiteSpec" />
            <suite classname="org.scalatest.StackFlatSpec" />
            <suite classname="org.scalatest.StackWordSpec" />
            <suite classname="org.scalatest.WordSpecSpec" />
            <suite classname="org.scalatestexamples.TVFeatureSpec" />
            <suite classname="org.scalatest.AmpersandWordSpec" />
            <suite classname="org.scalatest.LoginUiWordSpec" />
            <suite classname="org.scalatest.StackFlatSpec" />
            <suite classname="org.scalatest.SpecSpec" />
            <suite classname="org.scalatest.FlatSpecSpec" />
            <suite classname="org.scalatest.fixture.GoodiesSuiteSpec" />
            <suite classname="org.scalatest.fixture.FixtureSuiteSpec" />
            <suite classname="org.scalatest.SpecSpec" />
            <suite classname="org.scalatest.FunSuiteSpec" />
            <suite classname="org.scalatest.SuiteSpec" />
-->
        </scalatest>
<!--
        <scalatest runpath="${build.tests};${classes}" haltonfailure="true">
            <reporter type="stdout" />
            <suite classname="org.scalatest.CatchReporterSuite" />
        </scalatest>
-->
    </target>

    <target name="runsuite" depends="compile,copyprops,taskdefscalatest"
            description="run a specified suite (use -Dclass=classname)">

        <fail message="class not defined (use -Dclass=classname)"
              unless="class" />

        <scalatest runpath="${build.tests};${classes}" haltonfailure="true">
            <reporter type="graphic"/>
            <!--<reporter type="file" filename="test.out" config="ND"/>-->
            <reporter type="stdout" config="NI"/>
            <suite classname="${class}"/>
        </scalatest>
    </target>

    <path id="example.class.path">
        <pathelement location="${dist}/lib/scalatest.jar" />
        <pathelement location="${classes}" />
        <pathelement location="${build.tests}" />
        <path refid="lib.path"></path>
    </path>


    <target name="testng-example" depends="dist">
        <run-example package="org.scalatest.testng.example" />
    </target>

    <target name="junit-example" depends="dist">
        <run-example package="org.scalatest.junit.example" />
    </target>

    <macrodef name="run-example">
        <attribute name="package" />
        <sequential>
            <java classname="org.scalatest.tools.Runner" classpathref="example.class.path" fork="true">

                <arg value="-p" />
                <arg value="${build.tests} ${classes}" />

                <arg value="-g" />
                <arg value="-o" />

                <arg value="-m" />
                <arg value="@{package}" />
            </java>
        </sequential>
    </macrodef>

    <target name="allfiles" depends="dist, doc" />

    <target name="instrument" depends="compile">
      <taskdef classpathref="cobertura.class.path" resource="tasks.properties"/>
      <!--
        Remove the coverage data file and any old instrumentation.
      -->
      <delete file="cobertura.ser"/>
      <delete dir="${instrumented}" />

      <!--
        Instrument the application classes, writing the
        instrumented classes into ${build.instrumented.dir}.
      -->
      <cobertura-instrument todir="${instrumented}">
        <!--
          The following line causes instrument to ignore any
          source line containing a reference to log4j, for the
          purposes of coverage reporting.
        -->
        <ignore regex="org.apache.log4j.*" />

        <fileset dir="${jar.contents}">
          <include name="**/*.class" />
        </fileset>
      </cobertura-instrument>
    </target>


    <target name="ant-task-test" depends="compile,taskdefscalatest">
        <scalatest runpath="${build.tests};${classes}" haltonfailure="true">
            <runpath>
                <pathelement location="dist" />
            </runpath>
            <runpathurl url="http://foo.com/bar.jar" />

            <suite classname="org.scalatest.SuiteSuite" />
            
            <reporter type="stdout" />
            <reporter type="graphic" />
        </scalatest>
    </target>

    <target name="osgi.compile" depends="compile">
        <scalac srcdir="${osgi-test-src}" destdir="${build.osgi-tests}" target="jvm-1.5" classpathref="build.test.class.path" deprecation="yes" addparams="-no-specialization" fork="true" jvmargs="${jvmargs} -XX:+UseConcMarkSweepGC"/>
    </target>

    <target name="osgi.test" depends="osgi.compile,taskdefscalatest,dist">
        <scalatest runpath="${build.osgi-tests};${classes}" haltonfailure="true" fork="true">
            <jvmarg value="-Dscala.version=${scala.version}" />
            <reporter type="stdout"/>
            <suite classname="org.scalatest.osgi.OsgiSuite" />
        </scalatest>
    </target>

    <target name="jar" depends="dist,osgi.test"></target>

    <!-- creates jars of scalatest and scalautils source files -->
    <target name="jarsrc">
      <jar jarfile="${build}/scalatest-sources.jar">
        <fileset dir="src/main/scala"/>
        <fileset dir="src/main/java"/>
        <fileset dir="src/main/resources" includes="org/**"/>
        <fileset dir="${build.generated.src}"/>
      </jar>

      <jar jarfile="${build}/scalautils-sources.jar">
        <fileset dir="src/main/scala"     includes="org/scalautils/**"/>
        <fileset dir="src/main/resources" includes="org/scalautils/**"/>
      </jar>
    </target>

    <!-- creates jar of scalatest test source files -->
    <target name="jartestsrc">
      <jar jarfile="${build}/scalatest-test-sources.jar">
        <fileset dir="src/test/scala"/>
        <fileset dir="src/test/java"/>
        <fileset dir="${build.generated.tests.src}"/>
      </jar>
    </target>

    <!--
      - Creates jars of scaladoc and javadoc files for scalatest and
      - scalautils.
      -->
    <target name="jardoc" depends="doc,docutils">
      <mkdir dir="${build}/dummydoc" />

      <echo file="${build}/dummydoc/index.html">
         We don't have any java in this project to document, but
         Sonatype requires a javadoc jar so we just jar this text file.

         Move along, move along.  Nothing to see here.
      </echo>

      <jar jarfile="${build}/scalatest-scaladoc.jar" basedir="${doc}"/>
      <jar jarfile="${build}/scalatest-javadoc.jar"  basedir="${jdoc}"/>
      <jar jarfile="${build}/scalautils-scaladoc.jar"
           basedir="${build}/utilsdoc"/>
      <jar jarfile="${build}/scalautils-javadoc.jar"
           basedir="${build}/dummydoc"/>
    </target>

    <!--
      - Deploys jars to remote repository.  Deploys both scalatest and
      - scalautils jars.
      -
      - Requires username and password for repositories to be defined in your
      - ~/.m2/settings.xml file, e.g.:
      -
      -   <servers>
      -     <server>
      -       <id>sonatype-nexus-staging</id>
      -       <username>username</username>
      -       <password>password</password>
      -     </server>
      -
      -     <server>
      -       <id>sonatype-nexus-snapshots</id>
      -       <username>username</username>
      -       <password>password</password>
      -     </server>
      -   </servers>
      - 
      -->
    <target name="deploy.init" depends="jar,jartests,jarsrc,jartestsrc,jardoc">
      <property name="deploy.main"
                value="${dist}/lib/scalatest.jar"/>
      <property name="deploy.tests"
                value="${build.tests.jar}"/>
      <property name="deploy.sources"
                value="${build}/scalatest-sources.jar"/>
      <property name="deploy.test-sources"
                value="${build}/scalatest-test-sources.jar"/>
      <property name="deploy.scaladoc"
                value="${build}/scalatest-scaladoc.jar"/>
      <property name="deploy.javadoc"
                value="${build}/scalatest-javadoc.jar"/>
      <property name="deploy.release"
                value="${release}"/>
    </target>

    <target name="deploy" depends="deploy.init">
      <antcall target="deploy-jars"/>
      <antcall target="deploy-utils"/>
    </target>

    <!--
      - Deploys a single jar based on properties:
      -   deploy.pomfile
      -   deploy.release
      -   deploy.file
      -   deploy.classifier
      -->
    <target name="deploy-jar">
      <artifact:pom id="pom" file="${deploy.pomfile}" />

      <property name="snapshot.repository"
                value="${pom.distributionManagement.snapshotRepository.url}" />
      <property name="release.repository"
                value="${pom.distributionManagement.repository.url}" />
      <property name="snapshot.repository.id"
                value="${pom.distributionManagement.snapshotRepository.id}" />
      <property name="release.repository.id"
                value="${pom.distributionManagement.repository.id}" />

      <condition property="maven.repository.url" value="${snapshot.repository}"
                 else="${release.repository}">
        <contains string="${deploy.release}" substring="-SNAPSHOT"/>
      </condition>

      <condition property="repository.id" value="${snapshot.repository.id}"
                 else="${release.repository.id}">
        <contains string="${deploy.release}" substring="-SNAPSHOT"/>
      </condition>

      <artifact:mvn>
        <arg value="${mvn.deploy.plugin}" />
        <arg value="-Dfile=${deploy.file}" />
        <arg value="-Dclassifier=${deploy.classifier}" />
        <arg value="-Durl=${maven.repository.url}" />
        <arg value="-DpomFile=${deploy.pomfile}" />
        <arg value="-DrepositoryId=${repository.id}" />
        <arg value="-DuniqueVersion=false" />
        <arg value="-Pgpg" />
      </artifact:mvn>
    </target>

    <!--
      - Deploys scalautils jars.
      -
      - The deploy-utils target depends on jar, jardoc, and jarsrc
      - being run previously, either on the command line or by the
      - task that calls deploy-utils using antcall.
      -
      - (It doesn't use the depends attribute since it is intended to
      - be run using <antcall>, which causes it to run in its own project.
      - If it had its own depends attribute those prereqs would get run
      - even if they had already been run in the calling project.)
      -->
    <target name="deploy-utils">
      <copy file="scalautils-pom_template.xml" tofile="${build}/pom.xml"
            overwrite="true">
        <filterset>
          <filter token="RELEASE" value="${release}" />
          <filter token="SCALA_VERSION" value="${scala.version}" />
          <filter token="SCALA_VERSION_RANGE" value="${scala.version.range}" />
          <filter token="DEPLOY_SCALA_VERSION"
                  value="${deploy.scala.version}" />
        </filterset>
      </copy>

      <antcall target="deploy-utils-jars">
        <param name="deploy.pomfile"
               value="${build}/pom.xml"/>
        <param name="deploy.main"
               value="${dist}/lib/scalautils.jar"/>
        <param name="deploy.sources" 
               value="${build}/scalautils-sources.jar"/>
        <param name="deploy.scaladoc" 
               value="${build}/scalautils-scaladoc.jar"/>
        <param name="deploy.javadoc" 
               value="${build}/scalautils-javadoc.jar"/>
        <param name="deploy.release"
               value="${release}"/>
      </antcall>

    </target>

    <!--
      - Deploys scalautils jars identified by properties:
      -  deploy.pomfile
      -  deploy.main
      -  deploy.scaladoc
      -  deploy.javadoc
      -  deploy.sources
      -->
    <target name="deploy-utils-jars">
      <antcall target="deploy-jar">
        <param name="deploy.classifier" value=""/>
        <param name="deploy.file"       value="${deploy.main}"/>
      </antcall>

      <antcall target="deploy-jar">
        <param name="deploy.classifier" value="scaladoc"/>
        <param name="deploy.file"       value="${deploy.scaladoc}"/>
      </antcall>

      <antcall target="deploy-jar">
        <param name="deploy.classifier" value="javadoc"/>
        <param name="deploy.file"       value="${deploy.javadoc}"/>
      </antcall>

      <antcall target="deploy-jar">
        <param name="deploy.classifier" value="sources"/>
        <param name="deploy.file"       value="${deploy.sources}"/>
      </antcall>
    </target>

    <!--
      - Redeploys an already-deployed release, naming it with a different
      - scala version.  E.g., if you have a release based on artifact:
      -
      -    scalatest_2.9.0
      -
      - then this target could be used to redeploy it to an artifact named,
      - e.g.:
      -
      -    scalatest_2.9.0-1
      -
      - Requires four properties, old.scala.version, new.scala.version,
      - new.deploy.scala.version, and scalatest.version to be defined on
      - the command line, e.g.:
      -
      -   ant redeploy -Dold.scala.version='2.9.0'
      -                -Dnew.scala.version='2.9.0-1'
      -                -Dnew.deploy.scala.version='2.9-1'
      -                -Dscalatest.version=1.6.1
      -
      - Retrieves the specified jars from the maven repo, in this case
      - for artifact scalatest_2.9.0, version 1.6.1, and redeploys them
      - using the new artifact name, in this case scalatest_2.9.0-1.
      -->
    <target name="redeploy"
          description="redeploy a release using a different scala version tag">

      <fail message="Missing old.scala.version definition."
            unless="old.scala.version" />
      <fail message="Missing new.scala.version definition." 
            unless="new.scala.version" />
      <fail message="Missing new.deploy.scala.version definition." 
            unless="new.deploy.scala.version" />
      <fail message="Missing scalatest.version definition." 
            unless="scalatest.version"  />

      <antcall target="redeploy-scalatest"/>
      <antcall target="redeploy-utils"/>
    </target>

    <target name="redeploy-scalatest">
      <artifact:dependencies filesetId="old.scala.fileset"
                             versionsId="dependency.versions">
        <dependency groupId="org.scalatest"
                    artifactId="scalatest_${old.scala.version}"
                    version="${scalatest.version}" />
        <dependency groupId="org.scalatest"
                    artifactId="scalatest_${old.scala.version}"
                    version="${scalatest.version}"
                    classifier="tests"/>
        <dependency groupId="org.scalatest"
                    artifactId="scalatest_${old.scala.version}"
                    version="${scalatest.version}"
                    classifier="sources"/>
        <dependency groupId="org.scalatest"
                    artifactId="scalatest_${old.scala.version}"
                    version="${scalatest.version}"
                    classifier="test-sources"/>
        <dependency groupId="org.scalatest"
                    artifactId="scalatest_${old.scala.version}"
                    version="${scalatest.version}"
                    classifier="scaladoc"/>
        <dependency groupId="org.scalatest"
                    artifactId="scalatest_${old.scala.version}"
                    version="${scalatest.version}"
                    classifier="javadoc"/>
      </artifact:dependencies>

      <copy file="pom_template.xml" tofile="${build}/pom.xml" overwrite="true">
        <filterset>
          <filter token="RELEASE" value="${scalatest.version}" />
          <filter token="SCALA_VERSION" value="${new.scala.version}" />
          <filter token="SCALA_VERSION_RANGE" value="${new.scala.version}" />
          <filter token="DEPLOY_SCALA_VERSION"
                  value="${new.deploy.scala.version}" />
        </filterset>
      </copy>

      <delete dir="target/redeploy" />
      <mkdir dir="target/redeploy" />
      <copy todir="target/redeploy" verbose="true">
        <fileset refid="old.scala.fileset" />
        <mapper classpathref="maven-ant-tasks.classpath"
                classname="org.apache.maven.artifact.ant.VersionMapper"
                from="${scalatest.version}" to="flatten" />
      </copy>

      <move todir="target/redeploy" verbose="true">
        <fileset dir="target/redeploy" includes="scalatest_*.jar"/>
        <globmapper from="scalatest_${old.scala.version}*" to="scalatest*"/>
      </move>

      <property name="deploy.main"
                value="target/redeploy/scalatest.jar"/>
      <property name="deploy.tests" 
                value="target/redeploy/scalatest-tests.jar"/>
      <property name="deploy.sources" 
                value="target/redeploy/scalatest-sources.jar"/>
      <property name="deploy.test-sources" 
                value="target/redeploy/scalatest-test-sources.jar"/>
      <property name="deploy.scaladoc" 
                value="target/redeploy/scalatest-scaladoc.jar"/>
      <property name="deploy.javadoc" 
                value="target/redeploy/scalatest-javadoc.jar"/>
      <property name="deploy.release"
                value="${scalatest.version}"/>

      <antcall target="deploy-jars"/>
    </target>

    <target name="redeploy-utils">
      <artifact:dependencies filesetId="old.scala.fileset"
                             versionsId="dependency.versions">
        <dependency groupId="org.scalautils"
                    artifactId="scalautils_${old.scala.version}"
                    version="${scalatest.version}" />
        <dependency groupId="org.scalautils"
                    artifactId="scalautils_${old.scala.version}"
                    version="${scalatest.version}"
                    classifier="sources"/>
        <dependency groupId="org.scalautils"
                    artifactId="scalautils_${old.scala.version}"
                    version="${scalatest.version}"
                    classifier="scaladoc"/>
        <dependency groupId="org.scalautils"
                    artifactId="scalautils_${old.scala.version}"
                    version="${scalatest.version}"
                    classifier="javadoc"/>
      </artifact:dependencies>

      <copy file="scalautils-pom_template.xml" tofile="${build}/pom.xml"
            overwrite="true">
        <filterset>
          <filter token="RELEASE" value="${scalatest.version}" />
          <filter token="SCALA_VERSION" value="${new.scala.version}" />
          <filter token="SCALA_VERSION" value="${new.deploy.scala.version}" />
        </filterset>
      </copy>

      <delete dir="target/redeploy" />
      <mkdir dir="target/redeploy" />
      <copy todir="target/redeploy" verbose="true">
        <fileset refid="old.scala.fileset" />
        <mapper classpathref="maven-ant-tasks.classpath"
                classname="org.apache.maven.artifact.ant.VersionMapper"
                from="${scalatest.version}" to="flatten" />
      </copy>

      <move todir="target/redeploy" verbose="true">
        <fileset dir="target/redeploy" includes="scalautils_*.jar"/>
        <globmapper from="scalautils_${old.scala.version}*" to="scalautils*"/>
      </move>

      <antcall target="deploy-utils-jars">
        <param name="deploy.pomfile"
               value="${build}/pom.xml"/>
        <param name="deploy.main"
               value="target/redeploy/scalautils.jar"/>
        <param name="deploy.sources" 
               value="target/redeploy/scalautils-sources.jar"/>
        <param name="deploy.scaladoc" 
               value="target/redeploy/scalautils-scaladoc.jar"/>
        <param name="deploy.javadoc" 
               value="target/redeploy/scalautils-javadoc.jar"/>
        <param name="deploy.release"
               value="${scalatest.version}"/>
      </antcall>

    </target>

    <!--
      - For internal use by targets 'deploy' and 'redeploy'.  Deploys jars
      - specified by following properties:
      -   
      -    deploy.main
      -    deploy.tests
      -    deploy.sources
      -    deploy.test-sources
      -    deploy.scaladoc
      -    deploy.javadoc
      -
      -->
    <target name="deploy-jars">
      <artifact:pom id="pom" file="${build}/pom.xml" />

      <antcall target="deploy-jar">
        <param name="deploy.pomfile"    value="${build}/pom.xml"/>
        <param name="deploy.classifier" value=""/>
        <param name="deploy.file"       value="${deploy.main}"/>
      </antcall>

      <antcall target="deploy-jar">
        <param name="deploy.pomfile"    value="${build}/pom.xml"/>
        <param name="deploy.classifier" value="tests"/>
        <param name="deploy.file"       value="${deploy.tests}"/>
      </antcall>

      <antcall target="deploy-jar">
        <param name="deploy.pomfile"    value="${build}/pom.xml"/>
        <param name="deploy.classifier" value="sources"/>
        <param name="deploy.file"       value="${deploy.sources}"/>
      </antcall>

      <antcall target="deploy-jar">
        <param name="deploy.pomfile"    value="${build}/pom.xml"/>
        <param name="deploy.classifier" value="test-sources"/>
        <param name="deploy.file"       value="${deploy.test-sources}"/>
      </antcall>

      <antcall target="deploy-jar">
        <param name="deploy.pomfile"    value="${build}/pom.xml"/>
        <param name="deploy.classifier" value="scaladoc"/>
        <param name="deploy.file"       value="${deploy.scaladoc}"/>
      </antcall>

      <antcall target="deploy-jar">
        <param name="deploy.pomfile"    value="${build}/pom.xml"/>
        <param name="deploy.classifier" value="javadoc"/>
        <param name="deploy.file"       value="${deploy.javadoc}"/>
      </antcall>
    </target>

    <target name="deploy-local" depends="deploy.init">
      <artifact:pom id="pom" file="${build}/pom.xml" />

      <artifact:install file="${deploy.main}">
        <artifact:localRepository path="${user.home}/.m2/repository"/>
        <artifact:pom refid="pom" />
        <artifact:attach type="jar" file="${deploy.javadoc}" classifier="javadoc" />
        <artifact:attach type="jar" file="${deploy.scaladoc}" classifier="scaladoc" />
        <artifact:attach type="jar" file="${deploy.test-sources}" classifier="test-sources" />
        <artifact:attach type="jar" file="${deploy.sources}" classifier="sources" />
      </artifact:install>
    </target>

    <!--
      - Allows build to succeed when using a JVM other than 1.5.
      -->
    <target name="java6">
        <property name="java6" value="true" />
    </target>

    <!--
      - Sets property jvm.ok if JVM version 1.5 is being used.
      -->
    <target name="get-jvm">
        <condition property="jvm.ok">
            <or>
                <equals arg1="${java6}" arg2="true"/>
                <equals arg1="${ant.java.version}" arg2="1.5"/>
            </or>
        </condition>
    </target>

  <target name="compile-examples" depends="init">
    <mkdir dir="${build}/examples"/>
    <scalac destdir="${build}/examples" target="jvm-1.5" deprecation="no"
            classpathref="build.class.path" addparams="-no-specialization -feature"
            fork="true" jvmargs="${jvmargs}" >
      <src path="examples/src/main/java:examples/src/main/scala"/>
    </scalac>
  </target>
    <target name="runexample" depends="compile,copyprops,taskdefscalatest,compile-examples"
            description="run a specified example suite (use -Dclass=classname)">

        <fail message="class not defined (use -Dclass=classname)"
              unless="class" />

        <scalatest runpath="${build}/examples;${classes}" haltonfailure="true">
            <reporter type="graphic"/>
            <!--<reporter type="file" filename="test.out" config="ND"/>-->
            <reporter type="stdout" config="NI"/>
            <reporter type="html" directory="target/html" config="D" />
            <suite classname="${class}"/>
        </scalatest>
    </target>
</project>
<|MERGE_RESOLUTION|>--- conflicted
+++ resolved
@@ -17,12 +17,8 @@
     <property name="deploy.scala.version" value="2.11.0-M4" />
 	<property name="for.scala" value="2.11.0" />
 -->
-<<<<<<< HEAD
     <property name="release" value="2.0.1-SNAP6" />
-=======
-    <property name="release" value="2.0.1-SNAP4" />
     <property name="github.tag" value="release-2.0-for-scala-2.10" /> <!-- for scaladoc source urls -->
->>>>>>> 7e60c9cf
 
     <property name="scalasrc" value="src/main/scala" />
     <property name="javasrc" value="src/main/java" />
