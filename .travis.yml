addons:
  apt:
    packages:
      - openjdk-6-jdk

language: scala
scala:
  - 2.10.6
  - 2.11.11
  - 2.12.4
  - 2.13.0-M2
addons:
  apt:
    packages:
      - openjdk-6-jdk

jdk:
<<<<<<< HEAD
  - openjdk7
=======
>>>>>>> 69c9e025
  - openjdk6
  - oraclejdk8

dist: trusty
sudo: false

env:
  #see https://github.com/scalatest/scalatest/pull/245
  #global values should be replaced using http://docs.travis-ci.com/user/encryption-keys/ with valid values
  global:
    - SCALATEST_NEXUS_LOGIN=tbd
    - SCALATEST_NEXUS_PASSWORD=tbd
    - SCALATEST_GPG_FILE=tbd
    - SCALATEST_GPG_PASSPHASE=tbd

  matrix:
    - MODE=RegularTests1
    - MODE=RegularTests2
    - MODE=RegularTests3
    - MODE=RegularTests4
    - MODE=RegularTests5
    - MODE=ScalacticTests
    - MODE=genMustMatchersTests1
    - MODE=genMustMatchersTests2
    - MODE=genMustMatchersTests3
    - MODE=genMustMatchersTests4
    - MODE=genGenTests
    - MODE=genTablesTests
    - MODE=genInspectorsTests
    - MODE=genInspectorsShorthandsTests1
    - MODE=genInspectorsShorthandsTests2
    - MODE=genTheyTests
    - MODE=genContainTests1
    - MODE=genContainTests2
    - MODE=genSortedTests
    - MODE=genLoneElementTests
    - MODE=genEmptyTests
    - MODE=examples
    - MODE=examplesJS

matrix:
  exclude:
<<<<<<< HEAD
    - scala: 2.12.0
      jdk: openjdk7
    - scala: 2.12.0
=======
    - scala: "2.13.0-M2"
      jdk: openjdk6
    - scala: "2.12.4"
>>>>>>> 69c9e025
      jdk: openjdk6
    - scala: "2.11.11"
      jdk: oraclejdk8
    - scala: "2.10.6"
      jdk: oraclejdk8

branches:
  only:
    - 3.0.x

#before_script: ./travis_build.sh Compile
script: ./travis_build.sh $MODE

notifications:
  email:
    - bill@artima.com
    - cheeseng@amaseng.com

cache:
  directories:
    - $HOME/.ivy2

#after_success:
#  # only 'scalatest/scalatest' 'master' branch is published from the first node
#  - |
#      echo "Succeded on: ${TRAVIS_REPO_SLUG}/${TRAVIS_BRANCH}"
#      if [ "${TRAVIS_REPO_SLUG}/${TRAVIS_BRANCH}" = "scalatest/scalatest/master" ]; then
#        # temporary for convinience taken outside, todo: grab in repo, also some of steps may be hidden in inside of travis_build
#        curl -o travis_after_all.py https://raw.github.com/dmakhno/travis_after_all/master/travis_after_all.py
#        python travis_after_all.py
#        export $(cat .to_export_back)
#        if [ "$BUILD_LEADER" = "YES" ]; then
#          if [ "$BUILD_AGGREGATE_STATUS" = "others_succeeded" ]; then
#            ./travis_build.sh Publish
#          fi
#        fi
#      fi<|MERGE_RESOLUTION|>--- conflicted
+++ resolved
@@ -15,10 +15,6 @@
       - openjdk-6-jdk
 
 jdk:
-<<<<<<< HEAD
-  - openjdk7
-=======
->>>>>>> 69c9e025
   - openjdk6
   - oraclejdk8
 
@@ -61,15 +57,9 @@
 
 matrix:
   exclude:
-<<<<<<< HEAD
-    - scala: 2.12.0
-      jdk: openjdk7
-    - scala: 2.12.0
-=======
     - scala: "2.13.0-M2"
       jdk: openjdk6
     - scala: "2.12.4"
->>>>>>> 69c9e025
       jdk: openjdk6
     - scala: "2.11.11"
       jdk: oraclejdk8
