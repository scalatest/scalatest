import java.io.{File, BufferedWriter, FileWriter}
import scala.io.Source

object GenModulesDotty {

  /*private def uncommentJsExport(line: String): String =
    if (line.trim.startsWith("//DOTTY-ONLY "))
      line.substring(line.indexOf("//DOTTY-ONLY ") + 13)
    else if (line.trim.startsWith("//DOTTY-ONLY "))
      line.substring(line.indexOf("//DOTTY-ONLY ") + 13)
    else
      line

  private def transformLine(line: String): String =
    uncommentJsExport(line)

  private def copyFile(sourceFile: File, destFile: File): File = {
    val destWriter = new BufferedWriter(new FileWriter(destFile))
    try {
      val lines = Source.fromFile(sourceFile).getLines.toList
      var skipMode = false
      for (line <- lines) {
        if (line.trim == "// SKIP-DOTTY-START" || line.trim == "// SKIP-DOTTY-START")
          skipMode = true
        else if (line.trim == "// SKIP-DOTTY-END" || line.trim == "// SKIP-DOTTY-END")
          skipMode = false
        else if (!skipMode) {
          destWriter.write(transformLine(line))
          destWriter.newLine()
        }
      }
      destFile
    }
    finally {
      destWriter.flush()
      destWriter.close()
      println("Copied " + destFile.getAbsolutePath)
    }
  }

  def copyDir(sourceDirName: String, packageDirName: String, targetDir: File, skipList: List[String]): Seq[File] = {
    val packageDir = new File(targetDir, packageDirName)
    packageDir.mkdirs()
    val sourceDir = new File(sourceDirName)
    sourceDir.listFiles.toList.filter(f => f.isFile && !skipList.contains(f.getName) && (f.getName.endsWith(".scala") || f.getName.endsWith(".java"))).map { sourceFile =>
      val destFile = new File(packageDir, sourceFile.getName)
      if (!destFile.exists || sourceFile.lastModified > destFile.lastModified)
        copyFile(sourceFile, destFile)

      destFile
    }
  }*/
  
  /** (targetDir, version, scalaVersion) => generated files */
  type GenFn = (File, String, String) => Seq[File]

  def genModuleFiles(moduleName: String, targetDir: File, version: String, scalaVersion: String, scalaJS: Boolean): Seq[File] = 
    moduleName match {
      case "featurespec" => GenSafeStyles.genFeatureSpec(new File(targetDir.getAbsolutePath + "/org/scalatest/" + moduleName), version, scalaVersion, scalaJS)
      case "flatspec" => GenSafeStyles.genFlatSpec(new File(targetDir.getAbsolutePath + "/org/scalatest/" + moduleName), version, scalaVersion, scalaJS)
      case "freespec" => GenSafeStyles.genFreeSpec(new File(targetDir.getAbsolutePath + "/org/scalatest/" + moduleName), version, scalaVersion, scalaJS)
      case "funsuite" => GenSafeStyles.genFunSuite(new File(targetDir.getAbsolutePath + "/org/scalatest/" + moduleName), version, scalaVersion, scalaJS)
      case "funspec" => GenSafeStyles.genFunSpec(new File(targetDir.getAbsolutePath + "/org/scalatest/" + moduleName), version, scalaVersion, scalaJS)
      case "propspec" => GenSafeStyles.genPropSpec(new File(targetDir.getAbsolutePath + "/org/scalatest/" + moduleName), version, scalaVersion, scalaJS)
      case "wordspec" => GenSafeStyles.genWordSpec(new File(targetDir.getAbsolutePath + "/org/scalatest/" + moduleName), version, scalaVersion, scalaJS)
      case _ => Seq.empty[File]
    }
  
  def apply(moduleDirName: String, packagePaths: Seq[String]): GenFn = (targetDir, version, scalaVersion) => {
    GenScalaTestDotty.genScalaPackages
      .filter { case (packagePath, _) => packagePaths.contains(packagePath) }
      .flatMap { case (packagePath, skipList) =>
<<<<<<< HEAD
        GenScalaTestDotty.copyDir(s"jvm/$moduleDirName/src/main/scala/" + packagePath, packagePath, targetDir, skipList)
=======
        GenScalaTestDotty.copyDir(s"jvm/$moduleDirName/src/main/scala/" + packagePath, packagePath, targetDir, skipList) ++ 
        genModuleFiles(moduleDirName, targetDir, version, scalaVersion, false)
>>>>>>> 401917da
      }.toList
  }
  
  def apply(style: String): GenFn = apply(style, Seq(s"org/scalatest/$style"))

  val genScalaTestCore: GenFn = apply(
    "core",
    Seq(
      "org/scalatest",
      "org/scalatest/compatible",
      "org/scalatest/concurrent",
      "org/scalatest/enablers",
      "org/scalatest/exceptions",
      "org/scalatest/events",
      "org/scalatest/fixture",
      "org/scalatest/prop",
      "org/scalatest/tagobjects",
      "org/scalatest/tags",
      "org/scalatest/time",
      "org/scalatest/tools",
      "org/scalatest/verbs",
    )
  )

  def applyJS(moduleDirName: String, packagePaths: Seq[String]): GenFn = (targetDir, version, scalaVersion) => {
    GenScalaTestDotty.genScalaPackagesJS
      .filter { case (packagePath, _) => packagePaths.contains(packagePath) }
      .flatMap { case (packagePath, skipList) =>
<<<<<<< HEAD
        GenScalaTestDotty.copyDirJS(s"jvm/$moduleDirName/src/main/scala/" + packagePath, packagePath, targetDir, skipList)
=======
        GenScalaTestDotty.copyDirJS(s"jvm/$moduleDirName/src/main/scala/" + packagePath, packagePath, targetDir, skipList) ++ 
        genModuleFiles(moduleDirName, targetDir, version, scalaVersion, true)
>>>>>>> 401917da
      }.toList
  }
  
  def applyJS(style: String): GenFn = applyJS(style, Seq(s"org/scalatest/$style"))

  val genScalaTestCoreJS: GenFn = applyJS(
    "core",
    Seq(
      "org/scalatest",
      "org/scalatest/compatible",
      "org/scalatest/concurrent",
      "org/scalatest/enablers",
      "org/scalatest/exceptions",
      "org/scalatest/events",
      "org/scalatest/fixture",
      "org/scalatest/prop",
      "org/scalatest/tagobjects",
      "org/scalatest/tags",
      "org/scalatest/time",
      "org/scalatest/verbs",
    )
  )

  val genScalaTestMatchersCore: GenFn = apply(
    "matchers-core",
    Seq(
      "org/scalatest/matchers",
      "org/scalatest/matchers/dsl"
    )
  )

  val genScalaTestMatchersCoreJS: GenFn = applyJS(
    "matchers-core",
    Seq(
      "org/scalatest/matchers",
      "org/scalatest/matchers/dsl"
    )
  )

  val genScalaTestShouldMatchers: GenFn = apply("shouldmatchers", Seq("org/scalatest/matchers/should"))

  val genScalaTestShouldMatchersJS: GenFn = applyJS("shouldmatchers", Seq("org/scalatest/matchers/should"))
}<|MERGE_RESOLUTION|>--- conflicted
+++ resolved
@@ -70,12 +70,8 @@
     GenScalaTestDotty.genScalaPackages
       .filter { case (packagePath, _) => packagePaths.contains(packagePath) }
       .flatMap { case (packagePath, skipList) =>
-<<<<<<< HEAD
-        GenScalaTestDotty.copyDir(s"jvm/$moduleDirName/src/main/scala/" + packagePath, packagePath, targetDir, skipList)
-=======
         GenScalaTestDotty.copyDir(s"jvm/$moduleDirName/src/main/scala/" + packagePath, packagePath, targetDir, skipList) ++ 
         genModuleFiles(moduleDirName, targetDir, version, scalaVersion, false)
->>>>>>> 401917da
       }.toList
   }
   
@@ -104,12 +100,8 @@
     GenScalaTestDotty.genScalaPackagesJS
       .filter { case (packagePath, _) => packagePaths.contains(packagePath) }
       .flatMap { case (packagePath, skipList) =>
-<<<<<<< HEAD
-        GenScalaTestDotty.copyDirJS(s"jvm/$moduleDirName/src/main/scala/" + packagePath, packagePath, targetDir, skipList)
-=======
         GenScalaTestDotty.copyDirJS(s"jvm/$moduleDirName/src/main/scala/" + packagePath, packagePath, targetDir, skipList) ++ 
         genModuleFiles(moduleDirName, targetDir, version, scalaVersion, true)
->>>>>>> 401917da
       }.toList
   }
   
