--- conflicted
+++ resolved
@@ -3699,7 +3699,7 @@
     nestedInspectorsSpecFile
   }
 
-  def genExpectationNestedInspectorsSpecFile(targetDir: File) {
+  def genExpectationNestedInspectorsSpecFile(targetDir: File): File = {
     val nestedInspectorsSpecFile = new File(targetDir, "ExpectationNestedInspectorsSpec.scala")
     genFile(
       nestedInspectorsSpecFile,
@@ -3813,25 +3813,6 @@
     targetDir
   }
 
-<<<<<<< HEAD
-  def genTest(targetBaseDir: File, version: String, scalaVersion: String) {
-    genForAllSpecFile(targetDir(targetBaseDir, "forall"))
-    genAsyncForAllSpecFile(targetDir(targetBaseDir, "forall"))
-    genForAtLeastSpecFile(targetDir(targetBaseDir, "foratleast"))
-    genAsyncForAtLeastSpecFile(targetDir(targetBaseDir, "foratleast"))
-    genForAtMostSpecFile(targetDir(targetBaseDir, "foratmost"))
-    genAsyncForAtMostSpecFile(targetDir(targetBaseDir, "foratmost"))
-    genForExactlySpecFile(targetDir(targetBaseDir, "forexactly"))
-    genAsyncForExactlySpecFile(targetDir(targetBaseDir, "forexactly"))
-    genForNoSpecFile(targetDir(targetBaseDir, "forno"))
-    genAsyncForNoSpecFile(targetDir(targetBaseDir, "forno"))
-    genForBetweenSpecFile(targetDir(targetBaseDir, "forbetween"))
-    genAsyncForBetweenSpecFile(targetDir(targetBaseDir, "forbetween"))
-    genForEverySpecFile(targetDir(targetBaseDir, "forevery"))
-    genAsyncForEverySpecFile(targetDir(targetBaseDir, "forevery"))
-    genNestedInspectorsSpecFile(targetDir(targetBaseDir, "nested"))
-    genExpectationNestedInspectorsSpecFile(targetDir(targetBaseDir, "nested"))
-=======
   def genTest(targetBaseDir: File, version: String, scalaVersion: String): Seq[File] =  {
     Seq(
       genForAllSpecFile(targetDir(targetBaseDir, "forall")),
@@ -3848,9 +3829,9 @@
       genAsyncForBetweenSpecFile(targetDir(targetBaseDir, "forbetween")),
       genForEverySpecFile(targetDir(targetBaseDir, "forevery")),
       genAsyncForEverySpecFile(targetDir(targetBaseDir, "forevery")),
-      genNestedInspectorsSpecFile(targetDir(targetBaseDir, "nested"))
+      genNestedInspectorsSpecFile(targetDir(targetBaseDir, "nested")),
+      genExpectationNestedInspectorsSpecFile(targetDir(targetBaseDir, "nested"))
     )
->>>>>>> d461f18d
   }
   
   def main(args: Array[String]) {
