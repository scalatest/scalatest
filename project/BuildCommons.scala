--- conflicted
+++ resolved
@@ -10,19 +10,13 @@
     scalaVersion := crossScalaVersions.value.head,
   )
 
-<<<<<<< HEAD
   val releaseVersion = "3.3.0-SNAP3"
 
-  val previousReleaseVersion = "3.2.3"
-=======
-  val releaseVersion = "3.2.6"
+  val previousReleaseVersion = "3.2.6"
 
-  val previousReleaseVersion = "3.2.5"
-
-  val plusJUnitVersion = "3.2.5.0"
-  val plusTestNGVersion = "3.2.5.0"
+  val plusJUnitVersion = "3.2.6.0"
+  val plusTestNGVersion = "3.2.6.0"
   val flexmarkVersion = "0.36.8"
->>>>>>> 720043b6
 
   def rootProject: Project
 
