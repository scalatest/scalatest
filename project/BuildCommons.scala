import sbt._
import Keys._
import java.io.PrintWriter
import scala.io.Source

trait BuildCommons {

  lazy val scalaVersionsSettings: Seq[Setting[_]] = Seq(
    crossScalaVersions := Seq("2.13.6", "2.12.15", "2.11.12"),
    scalaVersion := crossScalaVersions.value.head,
  )

  val runFlickerTests = Option(System.getenv("SCALATEST_RUN_FLICKER_TESTS")).getOrElse("FALSE").toUpperCase == "TRUE"

  val scalaJSVersion = Option(System.getenv("SCALAJS_VERSION")).getOrElse("1.6.0")
  def scalatestJSLibraryDependencies =
    Seq(
      "org.scala-js" %% "scalajs-test-interface" % scalaJSVersion
    )

<<<<<<< HEAD
  val releaseVersion = "3.3.0-SNAP3"
=======
  val releaseVersion = "3.2.11"
>>>>>>> 2840dca3

  val previousReleaseVersion = "3.2.10"

  val plusJUnitVersion = "3.2.10.0"
  val plusTestNGVersion = "3.2.10.0"
  val flexmarkVersion = "0.62.2"

  def rootProject: Project

  def scalatestCompatible: Project

  def scalaXmlDependency(theScalaVersion: String): Seq[ModuleID]

  def scalatestLibraryDependencies: Seq[ModuleID]

  def scalaLibraries(theScalaVersion: String): Seq[ModuleID]

  def sharedSettings: Seq[Setting[_]]

  def scalacticDocSettings: Seq[Setting[_]]

  def scalatestDocSettings: Seq[Setting[_]]

  def scalatestJSDocTaskSetting: Setting[_]

  def crossBuildTestLibraryDependencies: sbt.Def.Initialize[Seq[sbt.ModuleID]]

  lazy val projectTitle = settingKey[String]("Name of project to display in doc titles")

  val javaSourceManaged: SettingKey[java.io.File] = sbt.SettingKey[java.io.File]("javaSourceManaged")  

  //
  // Prepares source files for running scaladoc.
  //
  def genDocSources(srcFiles: Seq[File],
                    srcDirs: Seq[File],
                    docsrcDir: File): Seq[File] =
  {
    val scalaFiles =
      for {
        srcFile <- srcFiles
        if srcFile.name.endsWith(".scala")
      } yield {
        val srcPath = srcFile.getPath
        val maybeSourceFile = srcDirs.flatMap(srcFile.relativeTo).headOption
        maybeSourceFile match {
          case Some(docsrcFile) => copyDocFile(srcFile, new File(docsrcDir.asFile, docsrcFile.getPath))
          case None             =>
             throw new RuntimeException("unexpected source path ["+ srcPath +"] not relative to " + srcDirs.mkString("[", ", ", "]"))
        }
      }

    val javaSources = srcFiles.filter(_.name.endsWith(".java")).toSet
    val javaTagFiles = JavaTagDocumenter.docJavaTags(javaSources)

    scalaFiles ++ javaTagFiles
  }

  //
  // Copies a file, doing a little filtering along the way to make
  // destination file suitable for use in generating scaladocs.
  //
  // Returns destination file.
  //
  private def copyDocFile(srcFile: File, destFile: File): File = {
    if (!destFile.exists || (destFile.lastModified < srcFile.lastModified)) {
      IO.createDirectory(file(destFile.getParent))

      val writer = new PrintWriter(destFile)

      try {
        for (line <- Source.fromFile(srcFile).getLines)
          writer.println(line.replaceFirst("@Finders(.*)", ""))
      }
      finally { writer.close }
    }
    destFile
  }

  //
  // Adds customization to scaladocs.
  //
  // Appends additional css to template.css file and copies
  // additional gifs into lib directory.
  //
  // Note: found that adding new gifs into lib directory causes
  // doc task to rebuild scaladocs from scratch each time.
  // Without that it only rebuilds if needed.
  //
  def docTask(docDir: File, resDir: File, projectName: String): File = {
    val docLibDir = docDir / "lib"
    val htmlSrcDir = resDir / "html"
    val cssFile = docLibDir / "template.css"
    val addlCssFile = htmlSrcDir / "addl.css"

    val css = Source.fromFile(cssFile).mkString
    val addlCss = Source.fromFile(addlCssFile).mkString

    if (!css.contains("pre.stHighlighted")) {
      val writer = new PrintWriter(cssFile)

      try {
        writer.println(css)
        writer.println(addlCss)
      }
      finally { writer.close }
    }

    if (projectName.contains("scalatest")) {
      (htmlSrcDir * "*.gif").get.foreach { gif =>
        IO.copyFile(gif, docLibDir / gif.name)
      }
    }
    docDir
  }

  lazy val docsrcDir =
    settingKey[File](
      "Directory to hold processed source files for generating scaladocs")

  val docsrcDirSetting =
     docsrcDir := target.value / "docsrc"

  val docTaskSetting =
    doc in Compile := docTask((doc in Compile).value,
                              (sourceDirectory in Compile).value,
                              name.value)

  def scalatestTestOptions =
    Seq(
      Tests.Argument(TestFrameworks.ScalaTest,
        (
          Seq(
            "-l", "org.scalatest.tags.Slow",
            "-m", "org.scalatest",
            "-m", "org.scalactic",
            "-m", "org.scalactic.anyvals",
            "-m", "org.scalactic.algebra",
            "-m", "org.scalactic.enablers",
            "-m", "org.scalatest.fixture",
            "-m", "org.scalatest.concurrent",
            "-m", "org.scalatest.deprecated",
            "-m", "org.scalatest.events",
            "-m", "org.scalatest.prop",
            "-m", "org.scalatest.tools",
            "-m", "org.scalatest.matchers",
            "-m", "org.scalatest.matchers.should",
            "-m", "org.scalatest.matchers.must",
            "-m", "org.scalatest.matchers.dsl",
            "-m", "org.scalatest.verbs",
            "-m", "org.scalatest.suiteprop",
            "-m", "org.scalatest.path",
            "-m", "org.scalatest.exceptions",
            "-m", "org.scalatest.time",
            "-m", "org.scalatest.words",
            "-m", "org.scalatest.enablers",
            "-m", "org.scalatest.expectations",
            "-m", "org.scalatest.diagrams",
            "-m", "org.scalatest.featurespec",
            "-m", "org.scalatest.flatspec",
            "-m", "org.scalatest.freespec",
            "-m", "org.scalatest.funspec",
            "-m", "org.scalatest.funsuite",
            "-m", "org.scalatest.propspec",
            "-m", "org.scalatest.wordspec",
            "-oDIF",
            "-W", "120", "60",
            "-h", "target/html",
            "-u", "target/junit",
            "-fW", "target/result.txt"
          ) ++ 
          (if (runFlickerTests) Seq.empty[String] else Seq("-l", "org.scalatest.tags.Flicker")) 
        ): _*
      )
    )

  def scalatestTestJSNativeOptions =
    Seq(
      Tests.Argument(TestFrameworks.ScalaTest,
        (
          Seq(
            "-l", "org.scalatest.tags.Slow",
            "-m", "org.scalatest",
            "-m", "org.scalactic",
            "-m", "org.scalactic.anyvals",
            "-m", "org.scalactic.algebra",
            "-m", "org.scalactic.enablers",
            "-m", "org.scalatest.fixture",
            "-m", "org.scalatest.concurrent",
            "-m", "org.scalatest.events",
            "-m", "org.scalatest.prop",
            "-m", "org.scalatest.tools",
            "-m", "org.scalatest.matchers",
            "-m", "org.scalatest.matchers",
            "-m", "org.scalatest.matchers.should",
            "-m", "org.scalatest.matchers.must",
            "-m", "org.scalatest.matchers.dsl",
            "-m", "org.scalatest.verbs",
            "-m", "org.scalatest.suiteprop",
            "-m", "org.scalatest.path",
            "-m", "org.scalatest.exceptions",
            "-m", "org.scalatest.time",
            "-m", "org.scalatest.words",
            "-m", "org.scalatest.enablers",
            "-m", "org.scalatest.expectations",
            "-m", "org.scalatest.diagrams",
            "-m", "org.scalatest.featurespec",
            "-m", "org.scalatest.flatspec",
            "-m", "org.scalatest.freespec",
            "-m", "org.scalatest.funspec",
            "-m", "org.scalatest.funsuite",
            "-m", "org.scalatest.propspec",
            "-m", "org.scalatest.wordspec",
            "-oDIF"
          ) ++ 
          (if (runFlickerTests) Seq.empty[String] else Seq("-l", "org.scalatest.tags.Flicker")) 
        ): _*
      )
    )                                
}<|MERGE_RESOLUTION|>--- conflicted
+++ resolved
@@ -18,11 +18,7 @@
       "org.scala-js" %% "scalajs-test-interface" % scalaJSVersion
     )
 
-<<<<<<< HEAD
   val releaseVersion = "3.3.0-SNAP3"
-=======
-  val releaseVersion = "3.2.11"
->>>>>>> 2840dca3
 
   val previousReleaseVersion = "3.2.10"
 
