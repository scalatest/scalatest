--- conflicted
+++ resolved
@@ -21,16 +21,11 @@
       ("org.scala-js" %% "scalajs-test-interface" % scalaJSVersion).cross(CrossVersion.for3Use2_13)
     )
 
-<<<<<<< HEAD
   val releaseVersion = "3.3.0-SNAP3"
-=======
-  val releaseVersion = "3.2.14"
->>>>>>> d053bf68
-
-  val previousReleaseVersion = "3.2.13"
-
-  val plusJUnitVersion = "3.2.10.0"
-  val plusTestNGVersion = "3.2.10.0"
+  val previousReleaseVersion = "3.2.14"
+
+  val plusJUnitVersion = "3.2.14.0"
+  val plusTestNGVersion = "3.2.14.0"
   val commonmarkVersion = "0.19.0"
 
   def rootProject: Project
