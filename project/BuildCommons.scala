import sbt._
import Keys._
import java.io.PrintWriter
import scala.io.Source

trait BuildCommons {

  lazy val scalaVersionsSettings: Seq[Setting[_]] = Seq(
    crossScalaVersions := Seq("2.13.4", "2.12.13", "2.11.12", "2.10.7"),
    scalaVersion := crossScalaVersions.value.head,
  )

  val scalaJSVersion = Option(System.getenv("SCALAJS_VERSION")).getOrElse("1.5.0")
  def scalatestJSLibraryDependencies =
    Seq(
      "org.scala-js" %% "scalajs-test-interface" % scalaJSVersion
    )

<<<<<<< HEAD
  val releaseVersion = "3.3.0-SNAP3"

  val previousReleaseVersion = "3.2.7"

  val plusJUnitVersion = "3.2.7.0"
  val plusTestNGVersion = "3.2.7.0"

=======
  val releaseVersion = "3.2.8"

  val previousReleaseVersion = "3.2.7"

  val plusJUnitVersion = "3.2.8.0"
  val plusTestNGVersion = "3.2.8.0"
>>>>>>> 6ff88d23
  val flexmarkVersion = "0.36.8"

  def rootProject: Project

  def scalatestCompatible: Project

  def scalaXmlDependency(theScalaVersion: String): Seq[ModuleID]

  def scalatestLibraryDependencies: Seq[ModuleID]

  def scalaLibraries(theScalaVersion: String): Seq[ModuleID]

  def sharedSettings: Seq[Setting[_]]

  def scalacticDocSettings: Seq[Setting[_]]

  def scalatestDocSettings: Seq[Setting[_]]

  def scalatestJSDocTaskSetting: Setting[_]

  def crossBuildTestLibraryDependencies: sbt.Def.Initialize[Seq[sbt.ModuleID]]

  def scalatestTestOptions: Seq[sbt.TestOption]

  lazy val projectTitle = settingKey[String]("Name of project to display in doc titles")

  val javaSourceManaged: SettingKey[java.io.File] = sbt.SettingKey[java.io.File]("javaSourceManaged")  

  //
  // Prepares source files for running scaladoc.
  //
  def genDocSources(srcFiles: Seq[File],
                    srcDirs: Seq[File],
                    docsrcDir: File): Seq[File] =
  {
    val scalaFiles =
      for {
        srcFile <- srcFiles
        if srcFile.name.endsWith(".scala")
      } yield {
        val srcPath = srcFile.getPath
        val maybeSourceFile = srcDirs.flatMap(srcFile.relativeTo).headOption
        maybeSourceFile match {
          case Some(docsrcFile) => copyDocFile(srcFile, new File(docsrcDir.asFile, docsrcFile.getPath))
          case None             =>
             throw new RuntimeException("unexpected source path ["+ srcPath +"] not relative to " + srcDirs.mkString("[", ", ", "]"))
        }
      }

    val javaSources = srcFiles.filter(_.name.endsWith(".java")).toSet
    val javaTagFiles = JavaTagDocumenter.docJavaTags(javaSources)

    scalaFiles ++ javaTagFiles
  }

  //
  // Copies a file, doing a little filtering along the way to make
  // destination file suitable for use in generating scaladocs.
  //
  // Returns destination file.
  //
  private def copyDocFile(srcFile: File, destFile: File): File = {
    if (!destFile.exists || (destFile.lastModified < srcFile.lastModified)) {
      IO.createDirectory(file(destFile.getParent))

      val writer = new PrintWriter(destFile)

      try {
        for (line <- Source.fromFile(srcFile).getLines)
          writer.println(line.replaceFirst("@Finders(.*)", ""))
      }
      finally { writer.close }
    }
    destFile
  }

  //
  // Adds customization to scaladocs.
  //
  // Appends additional css to template.css file and copies
  // additional gifs into lib directory.
  //
  // Note: found that adding new gifs into lib directory causes
  // doc task to rebuild scaladocs from scratch each time.
  // Without that it only rebuilds if needed.
  //
  def docTask(docDir: File, resDir: File, projectName: String): File = {
    val docLibDir = docDir / "lib"
    val htmlSrcDir = resDir / "html"
    val cssFile = docLibDir / "template.css"
    val addlCssFile = htmlSrcDir / "addl.css"

    val css = Source.fromFile(cssFile).mkString
    val addlCss = Source.fromFile(addlCssFile).mkString

    if (!css.contains("pre.stHighlighted")) {
      val writer = new PrintWriter(cssFile)

      try {
        writer.println(css)
        writer.println(addlCss)
      }
      finally { writer.close }
    }

    if (projectName.contains("scalatest")) {
      (htmlSrcDir * "*.gif").get.foreach { gif =>
        IO.copyFile(gif, docLibDir / gif.name)
      }
    }
    docDir
  }

  lazy val docsrcDir =
    settingKey[File](
      "Directory to hold processed source files for generating scaladocs")

  val docsrcDirSetting =
     docsrcDir := target.value / "docsrc"

  val docTaskSetting =
    doc in Compile := docTask((doc in Compile).value,
                              (sourceDirectory in Compile).value,
                              name.value)
}<|MERGE_RESOLUTION|>--- conflicted
+++ resolved
@@ -16,22 +16,13 @@
       "org.scala-js" %% "scalajs-test-interface" % scalaJSVersion
     )
 
-<<<<<<< HEAD
   val releaseVersion = "3.3.0-SNAP3"
-
-  val previousReleaseVersion = "3.2.7"
-
-  val plusJUnitVersion = "3.2.7.0"
-  val plusTestNGVersion = "3.2.7.0"
-
-=======
-  val releaseVersion = "3.2.8"
 
   val previousReleaseVersion = "3.2.7"
 
   val plusJUnitVersion = "3.2.8.0"
   val plusTestNGVersion = "3.2.8.0"
->>>>>>> 6ff88d23
+
   val flexmarkVersion = "0.36.8"
 
   def rootProject: Project
