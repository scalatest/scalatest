--- conflicted
+++ resolved
@@ -25,14 +25,8 @@
     )
   }    
     
-
-<<<<<<< HEAD
   val releaseVersion = "3.3.0-SNAP4"
-  val previousReleaseVersion = "3.2.14"
-=======
-  val releaseVersion = "3.3.0-SNAP3"
   val previousReleaseVersion = "3.2.17"
->>>>>>> 972b4d39
 
   val plusJUnitVersion = "3.2.14.0"
   val plusTestNGVersion = "3.2.14.0"
