--- conflicted
+++ resolved
@@ -62,14 +62,9 @@
       Compile / sourceGenerators += {
         Def.task {
           GenScalacticNative.genScala((Compile / sourceManaged).value / "scala", version.value, scalaVersion.value) ++
-<<<<<<< HEAD
-          ScalacticGenResourcesJSVM.genFailureMessages((Compile / sourceManaged).value / "scala", version.value, scalaVersion.value) ++
-          GenArrayHelper.genMain((Compile / sourceManaged).value / "org" / "scalactic", version.value, scalaVersion.value) ++ 
-          GenCompatibleClasses.genScalacticMain((Compile / sourceManaged).value / "org" / "scalactic", version.value, scalaVersion.value)
-=======
           ScalacticGenResourcesJSVM.genFailureMessages((Compile / sourceManaged).value / "scala" / "org" / "scalactic", version.value, scalaVersion.value) ++
-          GenArrayHelper.genMain((Compile / sourceManaged).value / "scala" / "org" / "scalactic", version.value, scalaVersion.value)
->>>>>>> 8d7c88da
+          GenArrayHelper.genMain((Compile / sourceManaged).value / "scala" / "org" / "scalactic", version.value, scalaVersion.value) ++ 
+          GenCompatibleClasses.genScalacticMain((Compile / sourceManaged).value / "scala" / "org" / "scalactic", version.value, scalaVersion.value)
         }.taskValue
       },
       Compile / resourceGenerators += {
