import sbt._
import Keys._
import scalanativecrossproject.ScalaNativeCrossPlugin.autoImport._

import scalanative.sbtplugin.ScalaNativePlugin
import ScalaNativePlugin.autoImport._

import com.typesafe.sbt.osgi.SbtOsgi
import com.typesafe.sbt.osgi.OsgiKeys
import com.typesafe.sbt.osgi.SbtOsgi
import com.typesafe.sbt.osgi.SbtOsgi.autoImport._

import org.portablescala.sbtplatformdeps.PlatformDepsPlugin.autoImport._

trait NativeBuild { this: BuildCommons =>

<<<<<<< HEAD
  lazy val nativeCrossBuildLibraryDependencies = Def.setting {
    CrossVersion.partialVersion(scalaVersion.value) match {
      case Some((2, 10)) => Seq.empty
      case Some((2, 11)) => Seq(("org.scala-lang.modules" %% "scala-xml" % "1.3.0"))
      case Some((scalaEpoch, scalaMajor)) if (scalaEpoch == 2 && scalaMajor >= 12) || scalaEpoch == 3 =>
        Seq(("org.scala-lang.modules" %% "scala-xml" % "2.0.1"))
    }
  }

=======
>>>>>>> ce218d9f
  private lazy val sharedNativeSettings = Seq(
    // This hack calls class directory as "resource" that forces to add all NIRs that was generated
    // by scala-native for classes that has `EnableReflectiveInstantiation` annotation
    // it requires because otherway all this NIRs is ignored by OSGI
    // and enduser will has a error like
    // [info] Linking (2152 ms)
    // [error] missing symbols:
    // [error] * M89org.scalatest.tools.FrameworkL29org.scalatest.tools.Framework$SN$ReflectivelyInstantiate$RE
    // [error]   - from M29org.scalatest.tools.FrameworkIE
    // [error] * T89org.scalatest.tools.FrameworkL29org.scalatest.tools.Framework$SN$ReflectivelyInstantiate$
    //
    // Details: https://github.com/scala-native/scala-native/issues/1930
    Compile / resourceDirectories += (Compile / classDirectory).value
  )

  lazy val scalacticMacroNative = project.in(file("native/scalactic-macro"))
    .settings(sharedSettings ++ sharedNativeSettings)
    .settings(
      projectTitle := "Scalactic Macro.native",
      organization := "org.scalactic",
      Compile / sourceGenerators += {
        Def.task{
          GenScalacticNative.genMacroScala((Compile / sourceManaged).value / "scala", version.value, scalaVersion.value) ++
          ScalacticGenResourcesJSVM.genResources((Compile / sourceManaged).value / "scala" / "org" / "scalactic", version.value, scalaVersion.value) ++
          GenAnyVals.genMain((Compile / sourceManaged).value / "scala" / "org" / "scalactic" / "anyvals", version.value, scalaVersion.value, false) ++
          GenEvery.genMain((Compile / sourceManaged).value / "org" / "scalactic", version.value, scalaVersion.value) ++
          GenColCompatHelper.genMain((Compile / sourceManaged).value / "org" / "scalactic", version.value, scalaVersion.value) ++
          GenMacroContext.genMain((Compile / sourceManaged).value / "org" / "scalactic", version.value, scalaVersion.value)
        }.taskValue
      },
      // Disable publishing macros directly, included in scalactic main jar
      publishArtifact := false,
      publish := {},
      publishLocal := {},
      Compile / doc / scalacOptions := List.empty
    ).enablePlugins(ScalaNativePlugin)

  lazy val scalacticNative = project.in(file("native/scalactic"))
    .enablePlugins(SbtOsgi)
    .settings(sharedSettings ++ sharedNativeSettings)
    .settings(scalacticDocSettings: _*)
    .settings(
      projectTitle := "Scalactic.native",
      organization := "org.scalactic",
      moduleName := "scalactic",
      Compile / sourceGenerators += {
        Def.task {
          GenScalacticNative.genScala((Compile / sourceManaged).value / "scala", version.value, scalaVersion.value) ++
          ScalacticGenResourcesJSVM.genFailureMessages((Compile / sourceManaged).value / "scala", version.value, scalaVersion.value) ++
          GenArrayHelper.genMain((Compile / sourceManaged).value / "org" / "scalactic", version.value, scalaVersion.value)
        }.taskValue
      },
      Compile / resourceGenerators += {
        Def.task {
          GenScalacticJS.genResource((Compile / sourceManaged).value / "scala", version.value, scalaVersion.value)
        }.taskValue
      }
    ).settings(osgiSettings: _*).settings(
    OsgiKeys.exportPackage := Seq(
      "org.scalactic",
      "org.scalactic.anyvals",
      "org.scalactic.exceptions",
      "org.scalactic.source"
    ),
    OsgiKeys.importPackage := Seq(
      "org.scalatest.*",
      "org.scalactic.*",
      "scala.util.parsing.*;version=\"$<range;[==,=+);$<replace;1.0.4;-;.>>\"",
      "scala.xml.*;version=\"$<range;[==,=+);$<replace;1.0.4;-;.>>\"",
      "scala.*;version=\"$<range;[==,=+);$<replace;"+scalaBinaryVersion.value+";-;.>>\"",
      "*;resolution:=optional"
    ),
    OsgiKeys.additionalHeaders:= Map(
      "Bundle-Name" -> "Scalactic",
      "Bundle-Description" -> "Scalactic.js is an open-source library for Scala-js projects.",
      "Bundle-DocURL" -> "http://www.scalactic.org/",
      "Bundle-Vendor" -> "Artima, Inc."
    )
  ).dependsOn(scalacticMacroNative % "compile-internal, test-internal").enablePlugins(ScalaNativePlugin)

  lazy val scalatestNative = project.in(file("native/scalatest"))
    .enablePlugins(SbtOsgi)
    .settings(sharedSettings ++ sharedNativeSettings)
    .settings(scalatestDocSettings: _*)
    .settings(
      projectTitle := "ScalaTest Native",
      organization := "org.scalatest",
      moduleName := "scalatest",
      Compile / sourceGenerators += {
        // Little trick to get rid of bnd error when publish.
        Def.task{
          (new File(crossTarget.value, "classes")).mkdirs()
          Seq.empty[File]
        }.taskValue
      }
    ).settings(osgiSettings: _*).settings(
      OsgiKeys.additionalHeaders:= Map(
        "Bundle-Name" -> "ScalaTest FlatSpec Native",
        "Bundle-Description" -> "ScalaTest.js is an open-source test framework for the Javascript Platform designed to increase your productivity by letting you write fewer lines of test code that more clearly reveal your intent.",
        "Bundle-DocURL" -> "http://www.scalatest.org/",
        "Bundle-Vendor" -> "Artima, Inc."
      )
    ).dependsOn(
      scalatestCoreNative,
      scalatestFeatureSpecNative,
      scalatestFlatSpecNative,
      scalatestFreeSpecNative,
      scalatestFunSuiteNative,
      scalatestFunSpecNative,
      scalatestPropSpecNative,
      scalatestWordSpecNative,
      scalatestDiagramsNative,
      scalatestMatchersCoreNative,
      scalatestShouldMatchersNative,
      scalatestMustMatchersNative
    ).aggregate(
      scalatestCoreNative,
      scalatestFeatureSpecNative,
      scalatestFlatSpecNative,
      scalatestFreeSpecNative,
      scalatestFunSuiteNative,
      scalatestFunSpecNative,
      scalatestPropSpecNative,
      scalatestWordSpecNative,
      scalatestDiagramsNative,
      scalatestMatchersCoreNative,
      scalatestShouldMatchersNative,
      scalatestMustMatchersNative
    ).enablePlugins(ScalaNativePlugin)

  lazy val scalatestAppNative = project.in(file("scalatest-app.native"))
      .enablePlugins(SbtOsgi)
      .settings(sharedSettings ++ sharedNativeSettings)
      .settings(
        projectTitle := "ScalaTest App",
        name := "scalatest-app",
        organization := "org.scalatest",
        moduleName := "scalatest-app",
        libraryDependencies ++= nativeCrossBuildLibraryDependencies.value,
        libraryDependencies += "org.scala-native" %%% "test-interface" % nativeVersion,
        // include the scalactic classes and resources in the jar
        Compile / packageBin / mappings ++= (scalacticNative / Compile / packageBin / mappings).value,
        // include the scalactic sources in the source jar
        Compile / packageSrc / mappings ++= (scalacticNative / Compile / packageSrc / mappings).value,
        // include the scalatest classes and resources in the jar
        Compile / packageBin / mappings ++= (scalacticNative / Compile / packageBin / mappings).value,
        // include the scalatest sources in the source jar
        Compile / packageSrc / mappings ++= (scalacticNative / Compile / packageSrc / mappings).value,
        Compile / sourceGenerators += {
          // Little trick to get rid of bnd error when publish.
          Def.task{
            (new File(crossTarget.value, "classes")).mkdirs()
            Seq.empty[File]
          }.taskValue
        }
      ).settings(osgiSettings: _*).settings(
        OsgiKeys.exportPackage := Seq(
          "org.scalatest",
          "org.scalatest.compatible",
          "org.scalatest.concurrent",
          "org.scalatest.diagrams",
          "org.scalatest.enablers",
          "org.scalatest.events",
          "org.scalatest.exceptions",
          "org.scalatest.expectations",
          "org.scalatest.fixture",
          "org.scalatest.funsuite",
          "org.scalatest.featurespec",
          "org.scalatest.funspec",
          "org.scalatest.freespec",
          "org.scalatest.flatspec",
          "org.scalatest.matchers",
          "org.scalatest.matchers.should",
          "org.scalatest.matchers.must",
          "org.scalatest.matchers.dsl",
          "org.scalatest.verbs",
          "org.scalatest.path",
          "org.scalatest.prop",
          "org.scalatest.propspec",
          "org.scalatest.tags",
          "org.scalatest.tagobjects",
          "org.scalatest.time",
          "org.scalatest.tools",
          "org.scalatest.verb",
          "org.scalatest.words",
          "org.scalatest.wordspec",
          "org.scalactic",
          "org.scalactic.anyvals",
          "org.scalactic.exceptions",
          "org.scalactic.source"
        ),
        OsgiKeys.importPackage := Seq(
          "org.scalatest.*",
          "org.scalactic.*",
          "scala.util.parsing.*;version=\"$<range;[==,=+);$<replace;1.0.4;-;.>>\"",
          "scala.xml.*;version=\"$<range;[==,=+);$<replace;1.0.4;-;.>>\"",
          "scala.*;version=\"$<range;[==,=+);$<replace;"+scalaBinaryVersion.value+";-;.>>\"",
          "*;resolution:=optional"
        ),
        OsgiKeys.additionalHeaders:= Map(
          "Bundle-Name" -> "ScalaTest",
          "Bundle-Description" -> "ScalaTest is an open-source test framework for the Java Platform designed to increase your productivity by letting you write fewer lines of test code that more clearly reveal your intent.",
          "Bundle-DocURL" -> "http://www.scalatest.org/",
          "Bundle-Vendor" -> "Artima, Inc.",
          "Main-Class" -> "org.scalatest.tools.Runner"
        )
      ).dependsOn(
        scalacticMacroNative % "compile-internal, test-internal",
        scalacticNative % "compile-internal",
        scalatestCoreNative % "compile-internal",
        scalatestFeatureSpecNative % "compile-internal",
        scalatestFlatSpecNative % "compile-internal",
        scalatestFreeSpecNative % "compile-internal",
        scalatestFunSuiteNative % "compile-internal",
        scalatestFunSpecNative % "compile-internal",
        scalatestPropSpecNative % "compile-internal",
        scalatestWordSpecNative % "compile-internal",
        scalatestDiagramsNative % "compile-internal",
        scalatestMatchersCoreNative % "compile-internal",
        scalatestShouldMatchersNative % "compile-internal",
        scalatestMustMatchersNative % "compile-internal")
       .enablePlugins(ScalaNativePlugin)

  lazy val scalatestCoreNative = project.in(file("native/core"))
    .enablePlugins(SbtOsgi)
    .settings(sharedSettings ++ sharedNativeSettings)
    .settings(scalatestDocSettings: _*)
    .settings(
      projectTitle := "ScalaTest Core Native",
      organization := "org.scalatest",
      moduleName := "scalatest-core",
      libraryDependencies ++= nativeCrossBuildLibraryDependencies.value,
      libraryDependencies += "org.scala-native" %%% "test-interface" % nativeVersion,
      Compile / sourceGenerators += {
        Def.task {
          GenScalaTestNative.genHtml((Compile / resourceManaged).value, version.value, scalaVersion.value)

          GenModulesNative.genScalaTestCore((Compile / sourceManaged).value / "scala", version.value, scalaVersion.value) ++
          GenVersions.genScalaTestVersions((Compile / sourceManaged).value / "scala" / "org" / "scalatest", version.value, scalaVersion.value) ++
          ScalaTestGenResourcesJSVM.genResources((Compile / sourceManaged).value / "scala" / "org" / "scalatest", version.value, scalaVersion.value) ++
          ScalaTestGenResourcesJSVM.genFailureMessages((Compile / sourceManaged).value / "scala" / "org" / "scalatest", version.value, scalaVersion.value) ++
          GenGen.genMain((Compile / sourceManaged).value / "scala" / "org" / "scalatest" / "prop", version.value, scalaVersion.value) ++
          GenConfigMap.genMain((Compile / sourceManaged).value / "org" / "scalatest", version.value, scalaVersion.value) ++  
          GenSafeStyles.genCore((Compile / sourceManaged).value / "org" / "scalatest", version.value, scalaVersion.value, true)
        }.taskValue
      },
      javaSourceManaged := target.value / "java",
      Compile / managedSourceDirectories += javaSourceManaged.value,
      Compile / sourceGenerators += {
        Def.task{
          GenScalaTestNative.genJava((Compile / javaSourceManaged).value / "java", version.value, scalaVersion.value)
        }.taskValue
      },
      Compile / resourceGenerators += {
        Def.task {
          GenScalaTestNative.genHtml((Compile / resourceManaged).value, version.value, scalaVersion.value)
        }.taskValue
      },
      Compile / sourceGenerators += {
        Def.task{
          GenTable.genMainForScalaJS((Compile / sourceManaged).value / "org" / "scalatest", version.value, scalaVersion.value)
          //GenSafeStyles.genMainForScalaJS((Compile / sourceManaged).value / "org" / "scalatest", version.value, scalaVersion.value)
        }.taskValue
      },
      scalatestJSDocTaskSetting
    ).settings(osgiSettings: _*).settings(
    OsgiKeys.exportPackage := Seq(
      "org.scalatest",
      "org.scalatest.compatible",
      "org.scalatest.concurrent",
      "org.scalatest.enablers",
      "org.scalatest.events",
      "org.scalatest.exceptions",
      "org.scalatest.fixture",
      "org.scalatest.verbs",
      "org.scalatest.prop",
      "org.scalatest.tags",
      "org.scalatest.tagobjects",
      "org.scalatest.time",
      "org.scalatest.tools"
    ),
    OsgiKeys.importPackage := Seq(
      "org.scalatest.*",
      "org.scalactic.*",
      "scala.util.parsing.*;version=\"$<range;[==,=+);$<replace;1.0.4;-;.>>\"",
      "scala.xml.*;version=\"$<range;[==,=+);$<replace;1.0.4;-;.>>\"",
      "scala.*;version=\"$<range;[==,=+);$<replace;"+scalaBinaryVersion.value+";-;.>>\"",
      "*;resolution:=optional"
    ),
    OsgiKeys.additionalHeaders:= Map(
      "Bundle-Name" -> "ScalaTest Core Native",
      "Bundle-Description" -> "ScalaTest.js is an open-source test framework for the Javascript Platform designed to increase your productivity by letting you write fewer lines of test code that more clearly reveal your intent.",
      "Bundle-DocURL" -> "http://www.scalatest.org/",
      "Bundle-Vendor" -> "Artima, Inc.",
      "Main-Class" -> "org.scalatest.tools.Runner"
    )
  ).dependsOn(scalacticMacroNative % "compile-internal, test-internal", scalacticNative).enablePlugins(ScalaNativePlugin)

  lazy val scalatestFeatureSpecNative = project.in(file("native/featurespec"))
    .enablePlugins(SbtOsgi)
    .settings(sharedSettings ++ sharedNativeSettings)
    .settings(scalatestDocSettings: _*)
    .settings(
      projectTitle := "ScalaTest FeatureSpec Native",
      organization := "org.scalatest",
      moduleName := "scalatest-featurespec",
      Compile / sourceGenerators += {
        Def.task {
          GenModulesNative.genScalaTestFeatureSpec((Compile / sourceManaged).value / "scala", version.value, scalaVersion.value) ++ 
          GenSafeStyles.genFeatureSpec((Compile / sourceManaged).value / "org" / "scalatest" / "featurespec", version.value, scalaVersion.value, true)
        }.taskValue
      }
    ).settings(osgiSettings: _*).settings(
    OsgiKeys.exportPackage := Seq(
      "org.scalatest.featurespec"
    ),
    OsgiKeys.importPackage := Seq(
      "org.scalatest.*",
      "*;resolution:=optional"
    ),
    OsgiKeys.additionalHeaders:= Map(
      "Bundle-Name" -> "ScalaTest FeatureSpec Native",
      "Bundle-Description" -> "ScalaTest.js is an open-source test framework for the Javascript Platform designed to increase your productivity by letting you write fewer lines of test code that more clearly reveal your intent.",
      "Bundle-DocURL" -> "http://www.scalatest.org/",
      "Bundle-Vendor" -> "Artima, Inc."
    )
  ).dependsOn(scalatestCoreNative, scalacticMacroNative % "compile-internal, test-internal").enablePlugins(ScalaNativePlugin)

  lazy val scalatestFlatSpecNative = project.in(file("native/flatspec"))
    .enablePlugins(SbtOsgi)
    .settings(sharedSettings ++ sharedNativeSettings)
    .settings(scalatestDocSettings: _*)
    .settings(
      projectTitle := "ScalaTest FlatSpec Native",
      organization := "org.scalatest",
      moduleName := "scalatest-flatspec",
      Compile / sourceGenerators += {
        Def.task {
          GenModulesNative.genScalaTestFlatSpec((Compile / sourceManaged).value / "scala", version.value, scalaVersion.value) ++ 
          GenSafeStyles.genFlatSpec((Compile / sourceManaged).value / "org" / "scalatest" / "flatspec", version.value, scalaVersion.value, true)
        }.taskValue
      }
    ).settings(osgiSettings: _*).settings(
    OsgiKeys.exportPackage := Seq(
      "org.scalatest.flatspec"
    ),
    OsgiKeys.importPackage := Seq(
      "org.scalatest.*",
      "*;resolution:=optional"
    ),
    OsgiKeys.additionalHeaders:= Map(
      "Bundle-Name" -> "ScalaTest FlatSpec Native",
      "Bundle-Description" -> "ScalaTest.js is an open-source test framework for the Javascript Platform designed to increase your productivity by letting you write fewer lines of test code that more clearly reveal your intent.",
      "Bundle-DocURL" -> "http://www.scalatest.org/",
      "Bundle-Vendor" -> "Artima, Inc."
    )
  ).dependsOn(scalatestCoreNative, scalacticMacroNative % "compile-internal, test-internal").enablePlugins(ScalaNativePlugin)

  lazy val scalatestFreeSpecNative = project.in(file("native/freespec"))
    .enablePlugins(SbtOsgi)
    .settings(sharedSettings ++ sharedNativeSettings)
    .settings(scalatestDocSettings: _*)
    .settings(
      projectTitle := "ScalaTest FreeSpec Native",
      organization := "org.scalatest",
      moduleName := "scalatest-freespec",
      Compile / sourceGenerators += {
        Def.task {
          GenModulesNative.genScalaTestFreeSpec((Compile / sourceManaged).value / "scala", version.value, scalaVersion.value) ++
          GenSafeStyles.genFreeSpec((Compile / sourceManaged).value / "org" / "scalatest" / "freespec", version.value, scalaVersion.value, true)
        }.taskValue
      }
    ).settings(osgiSettings: _*).settings(
    OsgiKeys.exportPackage := Seq(
      "org.scalatest.freespec"
    ),
    OsgiKeys.importPackage := Seq(
      "org.scalatest.*",
      "*;resolution:=optional"
    ),
    OsgiKeys.additionalHeaders:= Map(
      "Bundle-Name" -> "ScalaTest FreeSpec Native",
      "Bundle-Description" -> "ScalaTest.js is an open-source test framework for the Javascript Platform designed to increase your productivity by letting you write fewer lines of test code that more clearly reveal your intent.",
      "Bundle-DocURL" -> "http://www.scalatest.org/",
      "Bundle-Vendor" -> "Artima, Inc."
    )
  ).dependsOn(scalatestCoreNative, scalacticMacroNative % "compile-internal, test-internal").enablePlugins(ScalaNativePlugin)

  lazy val scalatestFunSuiteNative = project.in(file("native/funsuite"))
    .enablePlugins(SbtOsgi)
    .settings(sharedSettings ++ sharedNativeSettings)
    .settings(scalatestDocSettings: _*)
    .settings(
      projectTitle := "ScalaTest FunSuite Native",
      organization := "org.scalatest",
      moduleName := "scalatest-funsuite",
      Compile / sourceGenerators += {
        Def.task {
          GenModulesNative.genScalaTestFunSuite((Compile / sourceManaged).value / "scala", version.value, scalaVersion.value) ++
          GenSafeStyles.genFunSuite((Compile / sourceManaged).value / "org" / "scalatest" / "funsuite", version.value, scalaVersion.value, true)
        }.taskValue
      }
    ).settings(osgiSettings: _*).settings(
    OsgiKeys.exportPackage := Seq(
      "org.scalatest.funsuite"
    ),
    OsgiKeys.importPackage := Seq(
      "org.scalatest.*",
      "*;resolution:=optional"
    ),
    OsgiKeys.additionalHeaders:= Map(
      "Bundle-Name" -> "ScalaTest FunSuite Native",
      "Bundle-Description" -> "ScalaTest.js is an open-source test framework for the Javascript Platform designed to increase your productivity by letting you write fewer lines of test code that more clearly reveal your intent.",
      "Bundle-DocURL" -> "http://www.scalatest.org/",
      "Bundle-Vendor" -> "Artima, Inc."
    )
  ).dependsOn(scalatestCoreNative, scalacticMacroNative % "compile-internal, test-internal").enablePlugins(ScalaNativePlugin)

  lazy val scalatestFunSpecNative = project.in(file("native/funspec"))
    .enablePlugins(SbtOsgi)
    .settings(sharedSettings ++ sharedNativeSettings)
    .settings(scalatestDocSettings: _*)
    .settings(
      projectTitle := "ScalaTest FunSpec Native",
      organization := "org.scalatest",
      moduleName := "scalatest-funspec",
      Compile / sourceGenerators += {
        Def.task {
          GenModulesNative.genScalaTestFunSpec((Compile / sourceManaged).value / "scala", version.value, scalaVersion.value) ++ 
          GenSafeStyles.genFunSpec((Compile / sourceManaged).value / "org" / "scalatest" / "funspec", version.value, scalaVersion.value, true)
        }.taskValue
      }
    ).settings(osgiSettings: _*).settings(
    OsgiKeys.exportPackage := Seq(
      "org.scalatest.funspec"
    ),
    OsgiKeys.importPackage := Seq(
      "org.scalatest.*",
      "*;resolution:=optional"
    ),
    OsgiKeys.additionalHeaders:= Map(
      "Bundle-Name" -> "ScalaTest FunSpec Native",
      "Bundle-Description" -> "ScalaTest.js is an open-source test framework for the Javascript Platform designed to increase your productivity by letting you write fewer lines of test code that more clearly reveal your intent.",
      "Bundle-DocURL" -> "http://www.scalatest.org/",
      "Bundle-Vendor" -> "Artima, Inc."
    )
  ).dependsOn(scalatestCoreNative, scalacticMacroNative % "compile-internal, test-internal").enablePlugins(ScalaNativePlugin)

  lazy val scalatestPropSpecNative = project.in(file("native/propspec"))
    .enablePlugins(SbtOsgi)
    .settings(sharedSettings ++ sharedNativeSettings)
    .settings(scalatestDocSettings: _*)
    .settings(
      projectTitle := "ScalaTest PropSpec Native",
      organization := "org.scalatest",
      moduleName := "scalatest-propspec",
      Compile / sourceGenerators += {
        Def.task {
          GenModulesNative.genScalaTestPropSpec((Compile / sourceManaged).value / "scala", version.value, scalaVersion.value) ++ 
          GenSafeStyles.genPropSpec((Compile / sourceManaged).value / "org" / "scalatest" / "propspec", version.value, scalaVersion.value, true)
        }.taskValue
      }
    ).settings(osgiSettings: _*).settings(
    OsgiKeys.exportPackage := Seq(
      "org.scalatest.propspec"
    ),
    OsgiKeys.importPackage := Seq(
      "org.scalatest.*",
      "*;resolution:=optional"
    ),
    OsgiKeys.additionalHeaders:= Map(
      "Bundle-Name" -> "ScalaTest PropSpec Native",
      "Bundle-Description" -> "ScalaTest.js is an open-source test framework for the Javascript Platform designed to increase your productivity by letting you write fewer lines of test code that more clearly reveal your intent.",
      "Bundle-DocURL" -> "http://www.scalatest.org/",
      "Bundle-Vendor" -> "Artima, Inc."
    )
  ).dependsOn(scalatestCoreNative, scalacticMacroNative % "compile-internal, test-internal").enablePlugins(ScalaNativePlugin)

  lazy val scalatestWordSpecNative = project.in(file("native/wordspec"))
    .enablePlugins(SbtOsgi)
    .settings(sharedSettings ++ sharedNativeSettings)
    .settings(scalatestDocSettings: _*)
    .settings(
      projectTitle := "ScalaTest WordSpec Native",
      organization := "org.scalatest",
      moduleName := "scalatest-wordspec",
      Compile / sourceGenerators += {
        Def.task {
          GenModulesNative.genScalaTestWordSpec((Compile / sourceManaged).value / "scala", version.value, scalaVersion.value) ++ 
          GenSafeStyles.genWordSpec((Compile / sourceManaged).value / "org" / "scalatest" / "wordspec", version.value, scalaVersion.value, true)
        }.taskValue
      }
    ).settings(osgiSettings: _*).settings(
    OsgiKeys.exportPackage := Seq(
      "org.scalatest.wordspec"
    ),
    OsgiKeys.importPackage := Seq(
      "org.scalatest.*",
      "*;resolution:=optional"
    ),
    OsgiKeys.additionalHeaders:= Map(
      "Bundle-Name" -> "ScalaTest WordSpec Native",
      "Bundle-Description" -> "ScalaTest.js is an open-source test framework for the Javascript Platform designed to increase your productivity by letting you write fewer lines of test code that more clearly reveal your intent.",
      "Bundle-DocURL" -> "http://www.scalatest.org/",
      "Bundle-Vendor" -> "Artima, Inc."
    )
  ).dependsOn(scalatestCoreNative, scalacticMacroNative % "compile-internal, test-internal").enablePlugins(ScalaNativePlugin)

  lazy val scalatestDiagramsNative = project.in(file("native/diagrams"))
    .enablePlugins(SbtOsgi)
    .settings(sharedSettings ++ sharedNativeSettings)
    .settings(scalatestDocSettings: _*)
    .settings(
      projectTitle := "ScalaTest Diagrams Native",
      organization := "org.scalatest",
      moduleName := "scalatest-diagrams",
      Compile / sourceGenerators += {
        Def.task {
          GenModulesNative.genScalaTestDiagrams((Compile / sourceManaged).value / "scala", version.value, scalaVersion.value)
        }.taskValue
      }
    ).settings(osgiSettings: _*).settings(
    OsgiKeys.exportPackage := Seq(
      "org.scalatest.diagrams"
    ),
    OsgiKeys.importPackage := Seq(
      "org.scalatest.*",
      "*;resolution:=optional"
    ),
    OsgiKeys.additionalHeaders:= Map(
      "Bundle-Name" -> "ScalaTest Diagrams Native",
      "Bundle-Description" -> "ScalaTest.js is an open-source test framework for the Javascript Platform designed to increase your productivity by letting you write fewer lines of test code that more clearly reveal your intent.",
      "Bundle-DocURL" -> "http://www.scalatest.org/",
      "Bundle-Vendor" -> "Artima, Inc."
    )
  ).dependsOn(scalacticMacroNative % "compile-internal, test-internal", scalatestCoreNative).enablePlugins(ScalaNativePlugin)

  lazy val scalatestMatchersCoreNative = project.in(file("native/matchers-core"))
    .enablePlugins(SbtOsgi)
    .settings(sharedSettings ++ sharedNativeSettings)
    .settings(scalatestDocSettings: _*)
    .settings(
      projectTitle := "ScalaTest Matchers Core Native",
      organization := "org.scalatest",
      moduleName := "scalatest-matchers-core",
      Compile / sourceGenerators += {
        Def.task {
          GenModulesNative.genScalaTestMatchersCore((Compile / sourceManaged).value / "scala", version.value, scalaVersion.value) ++
          GenFactories.genMainJS((Compile / sourceManaged).value / "org" / "scalatest" / "matchers", version.value, scalaVersion.value)
        }.taskValue
      }
    ).settings(osgiSettings: _*).settings(
    OsgiKeys.exportPackage := Seq(
      "org.scalatest.matchers",
      "org.scalatest.matchers.dsl"
    ),
    OsgiKeys.importPackage := Seq(
      "org.scalatest.*",
      "*;resolution:=optional"
    ),
    OsgiKeys.additionalHeaders:= Map(
      "Bundle-Name" -> "ScalaTest Matchers Core Native",
      "Bundle-Description" -> "ScalaTest.js is an open-source test framework for the Javascript Platform designed to increase your productivity by letting you write fewer lines of test code that more clearly reveal your intent.",
      "Bundle-DocURL" -> "http://www.scalatest.org/",
      "Bundle-Vendor" -> "Artima, Inc."
    )
  ).dependsOn(scalacticMacroNative % "compile-internal, test-internal", scalatestCoreNative).enablePlugins(ScalaNativePlugin)

  lazy val scalatestShouldMatchersNative = project.in(file("native/shouldmatchers"))
    .enablePlugins(SbtOsgi)
    .settings(sharedSettings ++ sharedNativeSettings)
    .settings(scalatestDocSettings: _*)
    .settings(
      projectTitle := "ScalaTest Should Matchers Native",
      organization := "org.scalatest",
      moduleName := "scalatest-shouldmatchers",
      Compile / sourceGenerators += {
        Def.task {
          GenModulesNative.genScalaTestShouldMatchers((Compile / sourceManaged).value / "scala", version.value, scalaVersion.value)
        }.taskValue
      }
    ).settings(osgiSettings: _*).settings(
    OsgiKeys.exportPackage := Seq(
      "org.scalatest.matchers.should"
    ),
    OsgiKeys.importPackage := Seq(
      "org.scalatest.*",
      "*;resolution:=optional"
    ),
    OsgiKeys.additionalHeaders:= Map(
      "Bundle-Name" -> "ScalaTest Should Matchers Native",
      "Bundle-Description" -> "ScalaTest.js is an open-source test framework for the Javascript Platform designed to increase your productivity by letting you write fewer lines of test code that more clearly reveal your intent.",
      "Bundle-DocURL" -> "http://www.scalatest.org/",
      "Bundle-Vendor" -> "Artima, Inc."
    )
  ).dependsOn(scalacticMacroNative % "compile-internal, test-internal", scalatestMatchersCoreNative).enablePlugins(ScalaNativePlugin)

  lazy val scalatestMustMatchersNative = project.in(file("native/mustmatchers"))
    .enablePlugins(SbtOsgi)
    .settings(sharedSettings ++ sharedNativeSettings)
    .settings(scalatestDocSettings: _*)
    .settings(
      projectTitle := "ScalaTest Must Matchers Native",
      organization := "org.scalatest",
      moduleName := "scalatest-mustmatchers",
      Compile / sourceGenerators += {
        Def.task {
          GenMatchers.genMainForScalaJS((Compile / sourceManaged).value / "org" / "scalatest", version.value, scalaVersion.value)
        }.taskValue
      }
    ).settings(osgiSettings: _*).settings(
    OsgiKeys.exportPackage := Seq(
      "org.scalatest.matchers.must"
    ),
    OsgiKeys.importPackage := Seq(
      "org.scalatest.*",
      "*;resolution:=optional"
    ),
    OsgiKeys.additionalHeaders:= Map(
      "Bundle-Name" -> "ScalaTest Must Matchers Native",
      "Bundle-Description" -> "ScalaTest.js is an open-source test framework for the Javascript Platform designed to increase your productivity by letting you write fewer lines of test code that more clearly reveal your intent.",
      "Bundle-DocURL" -> "http://www.scalatest.org/",
      "Bundle-Vendor" -> "Artima, Inc."
    )
  ).dependsOn(scalacticMacroNative % "compile-internal, test-internal", scalatestMatchersCoreNative).enablePlugins(ScalaNativePlugin)

  lazy val commonTestNative = project.in(file("native/common-test"))
      .settings(sharedSettings ++ sharedNativeSettings)
      .settings(
        projectTitle := "Common test classes used by scalactic.native and scalatest.native",
        Compile / sourceGenerators += {
          Def.task{
            GenCommonTestNative.genMain((Compile / sourceManaged).value / "scala" / "org" / "scalatest", version.value, scalaVersion.value) ++
            GenCompatibleClasses.genTest((Compile / sourceManaged).value, version.value, scalaVersion.value)
          }.taskValue
        },
        publishArtifact := false,
        publish := {},
        publishLocal := {},
        Compile / doc / scalacOptions := List.empty
      ).dependsOn(scalacticMacroNative, LocalProject("scalatestNative")).enablePlugins(ScalaNativePlugin)

  lazy val scalacticTestNative = project.in(file("native/scalactic-test"))
    .settings(sharedSettings ++ sharedNativeSettings)
    .settings(
      projectTitle := "Scalactic Test.native",
      organization := "org.scalactic",
      Test / testOptions ++=
        Seq(Tests.Argument(TestFrameworks.ScalaTest, "-oDIF")),
      Test / nativeLinkStubs := true,
      Test / sourceGenerators += {
        Def.task {
          GenScalacticNative.genTest((Test / sourceManaged).value / "scala", version.value, scalaVersion.value)
        }.taskValue
      },
      publishArtifact := false,
      publish := {},
      publishLocal := {}
    ).dependsOn(scalacticNative, scalatestNative % "test", commonTestNative % "test").enablePlugins(ScalaNativePlugin)

  lazy val scalatestTestNative = project.in(file("native/scalatest-test"))
    .settings(sharedSettings ++ sharedNativeSettings)
    .settings(sharedTestSettingsNative: _*)
    .settings(
      projectTitle := "ScalaTest Test",
      Test / sourceGenerators += {
        Def.task {
          GenScalaTestNative.genTest((Test / sourceManaged).value / "scala", version.value, scalaVersion.value)
        }.taskValue
      },
      Test / sourceGenerators +=
        Def.task {
          GenGen.genTestForNative((Test / sourceManaged).value, version.value, scalaVersion.value)
        }/*,  // OOM even with 14gb heap size, will turn this one when 32gb machine is common or if newer scala-native use lesser memory.
      Test / sourceGenerators +=
        Def.task {
          GenMustMatchersTests.genTestForScalaNative((Test / sourceManaged).value, version.value, scalaVersion.value)
        }*/
    ).dependsOn(scalatestNative % "test", commonTestNative % "test")
     .enablePlugins(ScalaNativePlugin)
     .aggregate(
       scalatestDiagramsTestNative, 
       scalatestFeatureSpecTestNative, 
       scalatestFlatSpecTestNative, 
       scalatestFreeSpecTestNative, 
       scalatestFunSpecTestNative, 
       scalatestFunSuiteTestNative, 
       scalatestPropSpecTestNative, 
       scalatestWordSpecTestNative
    )

  lazy val scalatestDiagramsTestNative = project.in(file("native/diagrams-test"))
    .settings(sharedSettings ++ sharedNativeSettings)
    .settings(sharedTestSettingsNative: _*)
    .settings(
      projectTitle := "ScalaTest Diagrams Test",
      nativeLink := file("test.hnir"),
      Test / sourceGenerators += {
        Def.task {
          GenScalaTestNative.genDiagramsTest((Test / sourceManaged).value / "scala", version.value, scalaVersion.value)
        }.taskValue
      }
    ).dependsOn(commonTestNative % "test").enablePlugins(ScalaNativePlugin)

  lazy val scalatestFeatureSpecTestNative = project.in(file("native/featurespec-test"))
    .settings(sharedSettings ++ sharedNativeSettings)
    .settings(sharedTestSettingsNative: _*)
    .settings(
      projectTitle := "ScalaTest FeatureSpec Test",
      nativeLink := file("test2.hnir"),
      Test / sourceGenerators += {
        Def.task {
          GenScalaTestNative.genFeatureSpecTest((Test / sourceManaged).value / "scala", version.value, scalaVersion.value) ++
          GenSafeStyles.genFeatureSpecTest((Compile / sourceManaged).value / "org" / "scalatest" / "featurespec", version.value, scalaVersion.value, true)
        }.taskValue
      }
    ).dependsOn(commonTestNative % "test").enablePlugins(ScalaNativePlugin)

  lazy val scalatestFlatSpecTestNative = project.in(file("native/flatspec-test"))
    .settings(sharedSettings ++ sharedNativeSettings)
    .settings(sharedTestSettingsNative: _*)
    .settings(
      projectTitle := "ScalaTest FlatSpec Test",
      Test / sourceGenerators += {
        Def.task {
          GenScalaTestNative.genFlatSpecTest((Test / sourceManaged).value / "scala", version.value, scalaVersion.value) ++
          GenSafeStyles.genFlatSpecTest((Compile / sourceManaged).value / "org" / "scalatest" / "flatspec", version.value, scalaVersion.value, true)
        }.taskValue
      }
    ).dependsOn(commonTestNative % "test").enablePlugins(ScalaNativePlugin)

  lazy val scalatestFreeSpecTestNative = project.in(file("native/freespec-test"))
    .settings(sharedSettings ++ sharedNativeSettings)
    .settings(sharedTestSettingsNative: _*)
    .settings(
      projectTitle := "ScalaTest FreeSpec Test",
      Test / sourceGenerators += {
        Def.task {
          GenScalaTestNative.genFreeSpecTest((Test / sourceManaged).value / "scala", version.value, scalaVersion.value) ++
          GenSafeStyles.genFreeSpecTest((Compile / sourceManaged).value / "org" / "scalatest" / "freespec", version.value, scalaVersion.value, true)
        }.taskValue
      }
    ).dependsOn(commonTestNative % "test").enablePlugins(ScalaNativePlugin)

  lazy val scalatestFunSpecTestNative = project.in(file("native/funspec-test"))
    .settings(sharedSettings ++ sharedNativeSettings)
    .settings(sharedTestSettingsNative: _*)
    .settings(
      projectTitle := "ScalaTest FunSpec Test",
      Test / sourceGenerators += {
        Def.task {
          GenScalaTestNative.genFunSpecTest((Test / sourceManaged).value / "scala", version.value, scalaVersion.value) ++
          GenSafeStyles.genFunSpecTest((Compile / sourceManaged).value / "org" / "scalatest" / "funspec", version.value, scalaVersion.value, true)
        }.taskValue
      }
    ).dependsOn(commonTestNative % "test").enablePlugins(ScalaNativePlugin)

  lazy val scalatestFunSuiteTestNative = project.in(file("native/funsuite-test"))
    .settings(sharedSettings ++ sharedNativeSettings)
    .settings(sharedTestSettingsNative: _*)
    .settings(
      projectTitle := "ScalaTest FunSuite Test",
      Test / sourceGenerators += {
        Def.task {
          GenScalaTestNative.genFunSuiteTest((Test / sourceManaged).value / "scala", version.value, scalaVersion.value) ++
          GenSafeStyles.genFunSuiteTest((Test / sourceManaged).value / "org" / "scalatest" / "funsuite", version.value, scalaVersion.value, true)
        }.taskValue
      }
    ).dependsOn(commonTestNative % "test").enablePlugins(ScalaNativePlugin)

  lazy val scalatestPropSpecTestNative = project.in(file("native/propspec-test"))
    .settings(sharedSettings ++ sharedNativeSettings)
    .settings(sharedTestSettingsNative: _*)
    .settings(
      projectTitle := "ScalaTest PropSpec Test",
      Test / sourceGenerators += {
        Def.task {
          GenScalaTestNative.genPropSpecTest((Test / sourceManaged).value / "scala", version.value, scalaVersion.value) ++ 
          GenSafeStyles.genPropSpecTest((Compile / sourceManaged).value / "org" / "scalatest" / "propspec", version.value, scalaVersion.value, true)
        }.taskValue
      }
    ).dependsOn(commonTestNative % "test").enablePlugins(ScalaNativePlugin)

  lazy val scalatestWordSpecTestNative = project.in(file("native/wordspec-test"))
    .settings(sharedSettings ++ sharedNativeSettings)
    .settings(sharedTestSettingsNative: _*)
    .settings(
      projectTitle := "ScalaTest WordSpec Test",
      Test / sourceGenerators += {
        Def.task {
          GenScalaTestNative.genWordSpecTest((Test / sourceManaged).value / "scala", version.value, scalaVersion.value) ++ 
          GenSafeStyles.genWordSpecTest((Compile / sourceManaged).value / "org" / "scalatest" / "wordspec", version.value, scalaVersion.value, true)
        }.taskValue
      }
    ).dependsOn(commonTestNative % "test").enablePlugins(ScalaNativePlugin)  

  lazy val scalatestModulesNative = project.in(file("modules/native/modules-aggregation"))
    .settings(sharedSettings ++ sharedNativeSettings)
    .settings(
      publishArtifact := false,
      publish := {},
      publishLocal := {},
      Compile / doc / scalacOptions := List.empty
    ).aggregate(
      scalatestCoreNative, 
      scalatestFeatureSpecNative, 
      scalatestFlatSpecNative, 
      scalatestFreeSpecNative, 
      scalatestFunSuiteNative, 
      scalatestFunSpecNative, 
      scalatestPropSpecNative, 
      scalatestWordSpecNative, 
      scalatestDiagramsNative, 
      scalatestMatchersCoreNative, 
      scalatestShouldMatchersNative, 
      scalatestMustMatchersNative
    )    

}<|MERGE_RESOLUTION|>--- conflicted
+++ resolved
@@ -14,18 +14,6 @@
 
 trait NativeBuild { this: BuildCommons =>
 
-<<<<<<< HEAD
-  lazy val nativeCrossBuildLibraryDependencies = Def.setting {
-    CrossVersion.partialVersion(scalaVersion.value) match {
-      case Some((2, 10)) => Seq.empty
-      case Some((2, 11)) => Seq(("org.scala-lang.modules" %% "scala-xml" % "1.3.0"))
-      case Some((scalaEpoch, scalaMajor)) if (scalaEpoch == 2 && scalaMajor >= 12) || scalaEpoch == 3 =>
-        Seq(("org.scala-lang.modules" %% "scala-xml" % "2.0.1"))
-    }
-  }
-
-=======
->>>>>>> ce218d9f
   private lazy val sharedNativeSettings = Seq(
     // This hack calls class directory as "resource" that forces to add all NIRs that was generated
     // by scala-native for classes that has `EnableReflectiveInstantiation` annotation
