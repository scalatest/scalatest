import sbt._
import Keys._
import scalanativecrossproject.ScalaNativeCrossPlugin.autoImport._

import scalanative.sbtplugin.ScalaNativePlugin
import ScalaNativePlugin.autoImport._

import com.typesafe.sbt.osgi.SbtOsgi
import com.typesafe.sbt.osgi.OsgiKeys
import com.typesafe.sbt.osgi.SbtOsgi
import com.typesafe.sbt.osgi.SbtOsgi.autoImport._

import org.portablescala.sbtplatformdeps.PlatformDepsPlugin.autoImport._

trait NativeBuild { this: BuildCommons =>

<<<<<<< HEAD
=======
  val scalaNativeVersion = Option(System.getenv("SCALANATIVE_VERSION")).getOrElse("0.4.4")

  lazy val nativeCrossBuildLibraryDependencies = Def.setting {
    CrossVersion.partialVersion(scalaVersion.value) match {
      case Some((2, 10)) => Seq.empty
      case Some((2, 11)) => Seq(("org.scala-lang.modules" %% "scala-xml" % "1.3.0"))
      case Some((scalaEpoch, scalaMajor)) if (scalaEpoch == 2 && scalaMajor >= 12) || scalaEpoch == 3 =>
        Seq(("org.scala-lang.modules" %% "scala-xml" % "2.1.0"))
    }
  }

>>>>>>> 756a7fcf
  private lazy val sharedNativeSettings = Seq(
    // This hack calls class directory as "resource" that forces to add all NIRs that was generated
    // by scala-native for classes that has `EnableReflectiveInstantiation` annotation
    // it requires because otherway all this NIRs is ignored by OSGI
    // and enduser will has a error like
    // [info] Linking (2152 ms)
    // [error] missing symbols:
    // [error] * M89org.scalatest.tools.FrameworkL29org.scalatest.tools.Framework$SN$ReflectivelyInstantiate$RE
    // [error]   - from M29org.scalatest.tools.FrameworkIE
    // [error] * T89org.scalatest.tools.FrameworkL29org.scalatest.tools.Framework$SN$ReflectivelyInstantiate$
    //
    // Details: https://github.com/scala-native/scala-native/issues/1930
    resourceDirectories in Compile += (classDirectory in Compile).value
  )

  lazy val scalacticMacroNative = project.in(file("native/scalactic-macro"))
    .settings(sharedSettings ++ sharedNativeSettings)
    .settings(
      projectTitle := "Scalactic Macro.native",
      organization := "org.scalactic",
      sourceGenerators in Compile += {
        Def.task{
          GenScalacticNative.genMacroScala((sourceManaged in Compile).value / "scala", version.value, scalaVersion.value) ++
          ScalacticGenResourcesJSVM.genResources((sourceManaged in Compile).value / "scala" / "org" / "scalactic", version.value, scalaVersion.value) ++
          GenAnyVals.genMain((sourceManaged in Compile).value / "scala" / "org" / "scalactic" / "anyvals", version.value, scalaVersion.value, false) ++
          GenEvery.genMain((sourceManaged in Compile).value / "org" / "scalactic", version.value, scalaVersion.value) ++
          GenColCompatHelper.genMain((sourceManaged in Compile).value / "org" / "scalactic", version.value, scalaVersion.value) ++
          GenMacroContext.genMain((sourceManaged in Compile).value / "org" / "scalactic", version.value, scalaVersion.value)
        }.taskValue
      },
      // Disable publishing macros directly, included in scalactic main jar
      publishArtifact := false,
      publish := {},
      publishLocal := {},
      scalacOptions in (Compile, doc) := List.empty
    ).enablePlugins(ScalaNativePlugin)

  lazy val scalacticNative = project.in(file("native/scalactic"))
    .enablePlugins(SbtOsgi)
    .settings(sharedSettings ++ sharedNativeSettings)
    .settings(scalacticDocSettings: _*)
    .settings(
      projectTitle := "Scalactic.native",
      organization := "org.scalactic",
      moduleName := "scalactic",
      sourceGenerators in Compile += {
        Def.task {
          GenScalacticNative.genScala((sourceManaged in Compile).value / "scala", version.value, scalaVersion.value) ++
          ScalacticGenResourcesJSVM.genFailureMessages((sourceManaged in Compile).value / "scala", version.value, scalaVersion.value) ++
          GenArrayHelper.genMain((sourceManaged in Compile).value / "org" / "scalactic", version.value, scalaVersion.value)
        }.taskValue
      },
      resourceGenerators in Compile += {
        Def.task {
          GenScalacticJS.genResource((sourceManaged in Compile).value / "scala", version.value, scalaVersion.value)
        }.taskValue
      }
    ).settings(osgiSettings: _*).settings(
    OsgiKeys.exportPackage := Seq(
      "org.scalactic",
      "org.scalactic.anyvals",
      "org.scalactic.exceptions",
      "org.scalactic.source"
    ),
    OsgiKeys.importPackage := Seq(
      "org.scalatest.*",
      "org.scalactic.*",
      "scala.util.parsing.*;version=\"$<range;[==,=+);$<replace;1.0.4;-;.>>\"",
      "scala.xml.*;version=\"$<range;[==,=+);$<replace;1.0.4;-;.>>\"",
      "scala.*;version=\"$<range;[==,=+);$<replace;"+scalaBinaryVersion.value+";-;.>>\"",
      "*;resolution:=optional"
    ),
    OsgiKeys.additionalHeaders:= Map(
      "Bundle-Name" -> "Scalactic",
      "Bundle-Description" -> "Scalactic.js is an open-source library for Scala-js projects.",
      "Bundle-DocURL" -> "http://www.scalactic.org/",
      "Bundle-Vendor" -> "Artima, Inc."
    )
  ).dependsOn(scalacticMacroNative % "compile-internal, test-internal").enablePlugins(ScalaNativePlugin)

  lazy val scalatestNative = project.in(file("native/scalatest"))
    .enablePlugins(SbtOsgi)
    .settings(sharedSettings ++ sharedNativeSettings)
    .settings(scalatestDocSettings: _*)
    .settings(
      projectTitle := "ScalaTest Native",
      organization := "org.scalatest",
      moduleName := "scalatest",
      sourceGenerators in Compile += {
        // Little trick to get rid of bnd error when publish.
        Def.task{
          (new File(crossTarget.value, "classes")).mkdirs()
          Seq.empty[File]
        }.taskValue
      }
    ).settings(osgiSettings: _*).settings(
      OsgiKeys.additionalHeaders:= Map(
        "Bundle-Name" -> "ScalaTest FlatSpec Native",
        "Bundle-Description" -> "ScalaTest.js is an open-source test framework for the Javascript Platform designed to increase your productivity by letting you write fewer lines of test code that more clearly reveal your intent.",
        "Bundle-DocURL" -> "http://www.scalatest.org/",
        "Bundle-Vendor" -> "Artima, Inc."
      )
    ).dependsOn(
      scalatestCoreNative,
      scalatestFeatureSpecNative,
      scalatestFlatSpecNative,
      scalatestFreeSpecNative,
      scalatestFunSuiteNative,
      scalatestFunSpecNative,
      scalatestPropSpecNative,
      scalatestWordSpecNative,
      scalatestDiagramsNative,
      scalatestMatchersCoreNative,
      scalatestShouldMatchersNative,
      scalatestMustMatchersNative
    ).aggregate(
      scalatestCoreNative,
      scalatestFeatureSpecNative,
      scalatestFlatSpecNative,
      scalatestFreeSpecNative,
      scalatestFunSuiteNative,
      scalatestFunSpecNative,
      scalatestPropSpecNative,
      scalatestWordSpecNative,
      scalatestDiagramsNative,
      scalatestMatchersCoreNative,
      scalatestShouldMatchersNative,
      scalatestMustMatchersNative
    ).enablePlugins(ScalaNativePlugin)

  lazy val scalatestAppNative = project.in(file("scalatest-app.native"))
      .enablePlugins(SbtOsgi)
      .settings(sharedSettings ++ sharedNativeSettings)
      .settings(
        projectTitle := "ScalaTest App",
        name := "scalatest-app",
        organization := "org.scalatest",
        moduleName := "scalatest-app",
        libraryDependencies ++= nativeCrossBuildLibraryDependencies.value,
        libraryDependencies += "org.scala-native" %%% "test-interface" % scalaNativeVersion,
        // include the scalactic classes and resources in the jar
        mappings in (Compile, packageBin) ++= mappings.in(scalacticNative, Compile, packageBin).value,
        // include the scalactic sources in the source jar
        mappings in (Compile, packageSrc) ++= mappings.in(scalacticNative, Compile, packageSrc).value,
        // include the scalatest classes and resources in the jar
        mappings in (Compile, packageBin) ++= mappings.in(scalacticNative, Compile, packageBin).value,
        // include the scalatest sources in the source jar
        mappings in (Compile, packageSrc) ++= mappings.in(scalacticNative, Compile, packageSrc).value,
        sourceGenerators in Compile += {
          // Little trick to get rid of bnd error when publish.
          Def.task{
            (new File(crossTarget.value, "classes")).mkdirs()
            Seq.empty[File]
          }.taskValue
        }
      ).settings(osgiSettings: _*).settings(
        OsgiKeys.exportPackage := Seq(
          "org.scalatest",
          "org.scalatest.compatible",
          "org.scalatest.concurrent",
          "org.scalatest.diagrams",
          "org.scalatest.enablers",
          "org.scalatest.events",
          "org.scalatest.exceptions",
          "org.scalatest.expectations",
          "org.scalatest.fixture",
          "org.scalatest.funsuite",
          "org.scalatest.featurespec",
          "org.scalatest.funspec",
          "org.scalatest.freespec",
          "org.scalatest.flatspec",
          "org.scalatest.matchers",
          "org.scalatest.matchers.should",
          "org.scalatest.matchers.must",
          "org.scalatest.matchers.dsl",
          "org.scalatest.verbs",
          "org.scalatest.path",
          "org.scalatest.prop",
          "org.scalatest.propspec",
          "org.scalatest.tags",
          "org.scalatest.tagobjects",
          "org.scalatest.time",
          "org.scalatest.tools",
          "org.scalatest.verb",
          "org.scalatest.words",
          "org.scalatest.wordspec",
          "org.scalactic",
          "org.scalactic.anyvals",
          "org.scalactic.exceptions",
          "org.scalactic.source"
        ),
        OsgiKeys.importPackage := Seq(
          "org.scalatest.*",
          "org.scalactic.*",
          "scala.util.parsing.*;version=\"$<range;[==,=+);$<replace;1.0.4;-;.>>\"",
          "scala.xml.*;version=\"$<range;[==,=+);$<replace;1.0.4;-;.>>\"",
          "scala.*;version=\"$<range;[==,=+);$<replace;"+scalaBinaryVersion.value+";-;.>>\"",
          "*;resolution:=optional"
        ),
        OsgiKeys.additionalHeaders:= Map(
          "Bundle-Name" -> "ScalaTest",
          "Bundle-Description" -> "ScalaTest is an open-source test framework for the Java Platform designed to increase your productivity by letting you write fewer lines of test code that more clearly reveal your intent.",
          "Bundle-DocURL" -> "http://www.scalatest.org/",
          "Bundle-Vendor" -> "Artima, Inc.",
          "Main-Class" -> "org.scalatest.tools.Runner"
        )
      ).dependsOn(
        scalacticMacroNative % "compile-internal, test-internal",
        scalacticNative % "compile-internal",
        scalatestCoreNative % "compile-internal",
        scalatestFeatureSpecNative % "compile-internal",
        scalatestFlatSpecNative % "compile-internal",
        scalatestFreeSpecNative % "compile-internal",
        scalatestFunSuiteNative % "compile-internal",
        scalatestFunSpecNative % "compile-internal",
        scalatestPropSpecNative % "compile-internal",
        scalatestWordSpecNative % "compile-internal",
        scalatestDiagramsNative % "compile-internal",
        scalatestMatchersCoreNative % "compile-internal",
        scalatestShouldMatchersNative % "compile-internal",
        scalatestMustMatchersNative % "compile-internal")
       .enablePlugins(ScalaNativePlugin)

  lazy val scalatestCoreNative = project.in(file("native/core"))
    .enablePlugins(SbtOsgi)
    .settings(sharedSettings ++ sharedNativeSettings)
    .settings(scalatestDocSettings: _*)
    .settings(
      projectTitle := "ScalaTest Core Native",
      organization := "org.scalatest",
      moduleName := "scalatest-core",
      libraryDependencies ++= nativeCrossBuildLibraryDependencies.value,
      libraryDependencies += "org.scala-native" %%% "test-interface" % scalaNativeVersion,
      sourceGenerators in Compile += {
        Def.task {
          GenScalaTestNative.genHtml((resourceManaged in Compile).value, version.value, scalaVersion.value)

          GenModulesNative.genScalaTestCore((sourceManaged in Compile).value / "scala", version.value, scalaVersion.value) ++
          GenVersions.genScalaTestVersions((sourceManaged in Compile).value / "scala" / "org" / "scalatest", version.value, scalaVersion.value) ++
          ScalaTestGenResourcesJSVM.genResources((sourceManaged in Compile).value / "scala" / "org" / "scalatest", version.value, scalaVersion.value) ++
          ScalaTestGenResourcesJSVM.genFailureMessages((sourceManaged in Compile).value / "scala" / "org" / "scalatest", version.value, scalaVersion.value) ++
          GenConfigMap.genMain((sourceManaged in Compile).value / "org" / "scalatest", version.value, scalaVersion.value)
        }.taskValue
      },
      javaSourceManaged := target.value / "java",
      managedSourceDirectories in Compile += javaSourceManaged.value,
      sourceGenerators in Compile += {
        Def.task{
          GenScalaTestNative.genJava((javaSourceManaged in Compile).value / "java", version.value, scalaVersion.value)
        }.taskValue
      },
      resourceGenerators in Compile += {
        Def.task {
          GenScalaTestNative.genHtml((resourceManaged in Compile).value, version.value, scalaVersion.value)
        }.taskValue
      },
      sourceGenerators in Compile += {
        Def.task{
          GenTable.genMainForScalaJS((sourceManaged in Compile).value / "org" / "scalatest", version.value, scalaVersion.value)
          //GenSafeStyles.genMainForScalaJS((sourceManaged in Compile).value / "org" / "scalatest", version.value, scalaVersion.value)
        }.taskValue
      },
      scalatestJSDocTaskSetting
    ).settings(osgiSettings: _*).settings(
    OsgiKeys.exportPackage := Seq(
      "org.scalatest",
      "org.scalatest.compatible",
      "org.scalatest.concurrent",
      "org.scalatest.enablers",
      "org.scalatest.events",
      "org.scalatest.exceptions",
      "org.scalatest.fixture",
      "org.scalatest.verbs",
      "org.scalatest.prop",
      "org.scalatest.tags",
      "org.scalatest.tagobjects",
      "org.scalatest.time",
      "org.scalatest.tools"
    ),
    OsgiKeys.importPackage := Seq(
      "org.scalatest.*",
      "org.scalactic.*",
      "scala.util.parsing.*;version=\"$<range;[==,=+);$<replace;1.0.4;-;.>>\"",
      "scala.xml.*;version=\"$<range;[==,=+);$<replace;1.0.4;-;.>>\"",
      "scala.*;version=\"$<range;[==,=+);$<replace;"+scalaBinaryVersion.value+";-;.>>\"",
      "*;resolution:=optional"
    ),
    OsgiKeys.additionalHeaders:= Map(
      "Bundle-Name" -> "ScalaTest Core Native",
      "Bundle-Description" -> "ScalaTest.js is an open-source test framework for the Javascript Platform designed to increase your productivity by letting you write fewer lines of test code that more clearly reveal your intent.",
      "Bundle-DocURL" -> "http://www.scalatest.org/",
      "Bundle-Vendor" -> "Artima, Inc.",
      "Main-Class" -> "org.scalatest.tools.Runner"
    )
  ).dependsOn(scalacticMacroNative % "compile-internal, test-internal", scalacticNative).enablePlugins(ScalaNativePlugin)

  lazy val scalatestFeatureSpecNative = project.in(file("native/featurespec"))
    .enablePlugins(SbtOsgi)
    .settings(sharedSettings ++ sharedNativeSettings)
    .settings(scalatestDocSettings: _*)
    .settings(
      projectTitle := "ScalaTest FeatureSpec Native",
      organization := "org.scalatest",
      moduleName := "scalatest-featurespec",
      sourceGenerators in Compile += {
        Def.task {
          GenModulesNative.genScalaTestFeatureSpec((sourceManaged in Compile).value / "scala", version.value, scalaVersion.value)
        }.taskValue
      }
    ).settings(osgiSettings: _*).settings(
    OsgiKeys.exportPackage := Seq(
      "org.scalatest.featurespec"
    ),
    OsgiKeys.importPackage := Seq(
      "org.scalatest.*",
      "*;resolution:=optional"
    ),
    OsgiKeys.additionalHeaders:= Map(
      "Bundle-Name" -> "ScalaTest FeatureSpec Native",
      "Bundle-Description" -> "ScalaTest.js is an open-source test framework for the Javascript Platform designed to increase your productivity by letting you write fewer lines of test code that more clearly reveal your intent.",
      "Bundle-DocURL" -> "http://www.scalatest.org/",
      "Bundle-Vendor" -> "Artima, Inc."
    )
  ).dependsOn(scalatestCoreNative, scalacticMacroNative % "compile-internal, test-internal").enablePlugins(ScalaNativePlugin)

  lazy val scalatestFlatSpecNative = project.in(file("native/flatspec"))
    .enablePlugins(SbtOsgi)
    .settings(sharedSettings ++ sharedNativeSettings)
    .settings(scalatestDocSettings: _*)
    .settings(
      projectTitle := "ScalaTest FlatSpec Native",
      organization := "org.scalatest",
      moduleName := "scalatest-flatspec",
      sourceGenerators in Compile += {
        Def.task {
          GenModulesNative.genScalaTestFlatSpec((sourceManaged in Compile).value / "scala", version.value, scalaVersion.value)
        }.taskValue
      }
    ).settings(osgiSettings: _*).settings(
    OsgiKeys.exportPackage := Seq(
      "org.scalatest.flatspec"
    ),
    OsgiKeys.importPackage := Seq(
      "org.scalatest.*",
      "*;resolution:=optional"
    ),
    OsgiKeys.additionalHeaders:= Map(
      "Bundle-Name" -> "ScalaTest FlatSpec Native",
      "Bundle-Description" -> "ScalaTest.js is an open-source test framework for the Javascript Platform designed to increase your productivity by letting you write fewer lines of test code that more clearly reveal your intent.",
      "Bundle-DocURL" -> "http://www.scalatest.org/",
      "Bundle-Vendor" -> "Artima, Inc."
    )
  ).dependsOn(scalatestCoreNative, scalacticMacroNative % "compile-internal, test-internal").enablePlugins(ScalaNativePlugin)

  lazy val scalatestFreeSpecNative = project.in(file("native/freespec"))
    .enablePlugins(SbtOsgi)
    .settings(sharedSettings ++ sharedNativeSettings)
    .settings(scalatestDocSettings: _*)
    .settings(
      projectTitle := "ScalaTest FreeSpec Native",
      organization := "org.scalatest",
      moduleName := "scalatest-freespec",
      sourceGenerators in Compile += {
        Def.task {
          GenModulesNative.genScalaTestFreeSpec((sourceManaged in Compile).value / "scala", version.value, scalaVersion.value)
        }.taskValue
      }
    ).settings(osgiSettings: _*).settings(
    OsgiKeys.exportPackage := Seq(
      "org.scalatest.freespec"
    ),
    OsgiKeys.importPackage := Seq(
      "org.scalatest.*",
      "*;resolution:=optional"
    ),
    OsgiKeys.additionalHeaders:= Map(
      "Bundle-Name" -> "ScalaTest FreeSpec Native",
      "Bundle-Description" -> "ScalaTest.js is an open-source test framework for the Javascript Platform designed to increase your productivity by letting you write fewer lines of test code that more clearly reveal your intent.",
      "Bundle-DocURL" -> "http://www.scalatest.org/",
      "Bundle-Vendor" -> "Artima, Inc."
    )
  ).dependsOn(scalatestCoreNative, scalacticMacroNative % "compile-internal, test-internal").enablePlugins(ScalaNativePlugin)

  lazy val scalatestFunSuiteNative = project.in(file("native/funsuite"))
    .enablePlugins(SbtOsgi)
    .settings(sharedSettings ++ sharedNativeSettings)
    .settings(scalatestDocSettings: _*)
    .settings(
      projectTitle := "ScalaTest FunSuite Native",
      organization := "org.scalatest",
      moduleName := "scalatest-funsuite",
      sourceGenerators in Compile += {
        Def.task {
          GenModulesNative.genScalaTestFunSuite((sourceManaged in Compile).value / "scala", version.value, scalaVersion.value)
        }.taskValue
      }
    ).settings(osgiSettings: _*).settings(
    OsgiKeys.exportPackage := Seq(
      "org.scalatest.funsuite"
    ),
    OsgiKeys.importPackage := Seq(
      "org.scalatest.*",
      "*;resolution:=optional"
    ),
    OsgiKeys.additionalHeaders:= Map(
      "Bundle-Name" -> "ScalaTest FunSuite Native",
      "Bundle-Description" -> "ScalaTest.js is an open-source test framework for the Javascript Platform designed to increase your productivity by letting you write fewer lines of test code that more clearly reveal your intent.",
      "Bundle-DocURL" -> "http://www.scalatest.org/",
      "Bundle-Vendor" -> "Artima, Inc."
    )
  ).dependsOn(scalatestCoreNative, scalacticMacroNative % "compile-internal, test-internal").enablePlugins(ScalaNativePlugin)

  lazy val scalatestFunSpecNative = project.in(file("native/funspec"))
    .enablePlugins(SbtOsgi)
    .settings(sharedSettings ++ sharedNativeSettings)
    .settings(scalatestDocSettings: _*)
    .settings(
      projectTitle := "ScalaTest FunSpec Native",
      organization := "org.scalatest",
      moduleName := "scalatest-funspec",
      sourceGenerators in Compile += {
        Def.task {
          GenModulesNative.genScalaTestFunSpec((sourceManaged in Compile).value / "scala", version.value, scalaVersion.value)
        }.taskValue
      }
    ).settings(osgiSettings: _*).settings(
    OsgiKeys.exportPackage := Seq(
      "org.scalatest.funspec"
    ),
    OsgiKeys.importPackage := Seq(
      "org.scalatest.*",
      "*;resolution:=optional"
    ),
    OsgiKeys.additionalHeaders:= Map(
      "Bundle-Name" -> "ScalaTest FunSpec Native",
      "Bundle-Description" -> "ScalaTest.js is an open-source test framework for the Javascript Platform designed to increase your productivity by letting you write fewer lines of test code that more clearly reveal your intent.",
      "Bundle-DocURL" -> "http://www.scalatest.org/",
      "Bundle-Vendor" -> "Artima, Inc."
    )
  ).dependsOn(scalatestCoreNative, scalacticMacroNative % "compile-internal, test-internal").enablePlugins(ScalaNativePlugin)

  lazy val scalatestPropSpecNative = project.in(file("native/propspec"))
    .enablePlugins(SbtOsgi)
    .settings(sharedSettings ++ sharedNativeSettings)
    .settings(scalatestDocSettings: _*)
    .settings(
      projectTitle := "ScalaTest PropSpec Native",
      organization := "org.scalatest",
      moduleName := "scalatest-propspec",
      sourceGenerators in Compile += {
        Def.task {
          GenModulesNative.genScalaTestPropSpec((sourceManaged in Compile).value / "scala", version.value, scalaVersion.value)
        }.taskValue
      }
    ).settings(osgiSettings: _*).settings(
    OsgiKeys.exportPackage := Seq(
      "org.scalatest.propspec"
    ),
    OsgiKeys.importPackage := Seq(
      "org.scalatest.*",
      "*;resolution:=optional"
    ),
    OsgiKeys.additionalHeaders:= Map(
      "Bundle-Name" -> "ScalaTest PropSpec Native",
      "Bundle-Description" -> "ScalaTest.js is an open-source test framework for the Javascript Platform designed to increase your productivity by letting you write fewer lines of test code that more clearly reveal your intent.",
      "Bundle-DocURL" -> "http://www.scalatest.org/",
      "Bundle-Vendor" -> "Artima, Inc."
    )
  ).dependsOn(scalatestCoreNative, scalacticMacroNative % "compile-internal, test-internal").enablePlugins(ScalaNativePlugin)

  lazy val scalatestWordSpecNative = project.in(file("native/wordspec"))
    .enablePlugins(SbtOsgi)
    .settings(sharedSettings ++ sharedNativeSettings)
    .settings(scalatestDocSettings: _*)
    .settings(
      projectTitle := "ScalaTest WordSpec Native",
      organization := "org.scalatest",
      moduleName := "scalatest-wordspec",
      sourceGenerators in Compile += {
        Def.task {
          GenModulesNative.genScalaTestWordSpec((sourceManaged in Compile).value / "scala", version.value, scalaVersion.value)
        }.taskValue
      }
    ).settings(osgiSettings: _*).settings(
    OsgiKeys.exportPackage := Seq(
      "org.scalatest.wordspec"
    ),
    OsgiKeys.importPackage := Seq(
      "org.scalatest.*",
      "*;resolution:=optional"
    ),
    OsgiKeys.additionalHeaders:= Map(
      "Bundle-Name" -> "ScalaTest WordSpec Native",
      "Bundle-Description" -> "ScalaTest.js is an open-source test framework for the Javascript Platform designed to increase your productivity by letting you write fewer lines of test code that more clearly reveal your intent.",
      "Bundle-DocURL" -> "http://www.scalatest.org/",
      "Bundle-Vendor" -> "Artima, Inc."
    )
  ).dependsOn(scalatestCoreNative, scalacticMacroNative % "compile-internal, test-internal").enablePlugins(ScalaNativePlugin)

  lazy val scalatestDiagramsNative = project.in(file("native/diagrams"))
    .enablePlugins(SbtOsgi)
    .settings(sharedSettings ++ sharedNativeSettings)
    .settings(scalatestDocSettings: _*)
    .settings(
      projectTitle := "ScalaTest Diagrams Native",
      organization := "org.scalatest",
      moduleName := "scalatest-diagrams",
      sourceGenerators in Compile += {
        Def.task {
          GenModulesNative.genScalaTestDiagrams((sourceManaged in Compile).value / "scala", version.value, scalaVersion.value)
        }.taskValue
      }
    ).settings(osgiSettings: _*).settings(
    OsgiKeys.exportPackage := Seq(
      "org.scalatest.diagrams"
    ),
    OsgiKeys.importPackage := Seq(
      "org.scalatest.*",
      "*;resolution:=optional"
    ),
    OsgiKeys.additionalHeaders:= Map(
      "Bundle-Name" -> "ScalaTest Diagrams Native",
      "Bundle-Description" -> "ScalaTest.js is an open-source test framework for the Javascript Platform designed to increase your productivity by letting you write fewer lines of test code that more clearly reveal your intent.",
      "Bundle-DocURL" -> "http://www.scalatest.org/",
      "Bundle-Vendor" -> "Artima, Inc."
    )
  ).dependsOn(scalacticMacroNative % "compile-internal, test-internal", scalatestCoreNative).enablePlugins(ScalaNativePlugin)

  lazy val scalatestMatchersCoreNative = project.in(file("native/matchers-core"))
    .enablePlugins(SbtOsgi)
    .settings(sharedSettings ++ sharedNativeSettings)
    .settings(scalatestDocSettings: _*)
    .settings(
      projectTitle := "ScalaTest Matchers Core Native",
      organization := "org.scalatest",
      moduleName := "scalatest-matchers-core",
      sourceGenerators in Compile += {
        Def.task {
          GenModulesNative.genScalaTestMatchersCore((sourceManaged in Compile).value / "scala", version.value, scalaVersion.value) ++
          GenFactories.genMainJS((sourceManaged in Compile).value / "org" / "scalatest" / "matchers", version.value, scalaVersion.value)
        }.taskValue
      }
    ).settings(osgiSettings: _*).settings(
    OsgiKeys.exportPackage := Seq(
      "org.scalatest.matchers",
      "org.scalatest.matchers.dsl"
    ),
    OsgiKeys.importPackage := Seq(
      "org.scalatest.*",
      "*;resolution:=optional"
    ),
    OsgiKeys.additionalHeaders:= Map(
      "Bundle-Name" -> "ScalaTest Matchers Core Native",
      "Bundle-Description" -> "ScalaTest.js is an open-source test framework for the Javascript Platform designed to increase your productivity by letting you write fewer lines of test code that more clearly reveal your intent.",
      "Bundle-DocURL" -> "http://www.scalatest.org/",
      "Bundle-Vendor" -> "Artima, Inc."
    )
  ).dependsOn(scalacticMacroNative % "compile-internal, test-internal", scalatestCoreNative).enablePlugins(ScalaNativePlugin)

  lazy val scalatestShouldMatchersNative = project.in(file("native/shouldmatchers"))
    .enablePlugins(SbtOsgi)
    .settings(sharedSettings ++ sharedNativeSettings)
    .settings(scalatestDocSettings: _*)
    .settings(
      projectTitle := "ScalaTest Should Matchers Native",
      organization := "org.scalatest",
      moduleName := "scalatest-shouldmatchers",
      sourceGenerators in Compile += {
        Def.task {
          GenModulesNative.genScalaTestShouldMatchers((sourceManaged in Compile).value / "scala", version.value, scalaVersion.value)
        }.taskValue
      }
    ).settings(osgiSettings: _*).settings(
    OsgiKeys.exportPackage := Seq(
      "org.scalatest.matchers.should"
    ),
    OsgiKeys.importPackage := Seq(
      "org.scalatest.*",
      "*;resolution:=optional"
    ),
    OsgiKeys.additionalHeaders:= Map(
      "Bundle-Name" -> "ScalaTest Should Matchers Native",
      "Bundle-Description" -> "ScalaTest.js is an open-source test framework for the Javascript Platform designed to increase your productivity by letting you write fewer lines of test code that more clearly reveal your intent.",
      "Bundle-DocURL" -> "http://www.scalatest.org/",
      "Bundle-Vendor" -> "Artima, Inc."
    )
  ).dependsOn(scalacticMacroNative % "compile-internal, test-internal", scalatestMatchersCoreNative).enablePlugins(ScalaNativePlugin)

  lazy val scalatestMustMatchersNative = project.in(file("native/mustmatchers"))
    .enablePlugins(SbtOsgi)
    .settings(sharedSettings ++ sharedNativeSettings)
    .settings(scalatestDocSettings: _*)
    .settings(
      projectTitle := "ScalaTest Must Matchers Native",
      organization := "org.scalatest",
      moduleName := "scalatest-mustmatchers",
      sourceGenerators in Compile += {
        Def.task {
          GenMatchers.genMainForScalaJS((sourceManaged in Compile).value / "org" / "scalatest", version.value, scalaVersion.value)
        }.taskValue
      }
    ).settings(osgiSettings: _*).settings(
    OsgiKeys.exportPackage := Seq(
      "org.scalatest.matchers.must"
    ),
    OsgiKeys.importPackage := Seq(
      "org.scalatest.*",
      "*;resolution:=optional"
    ),
    OsgiKeys.additionalHeaders:= Map(
      "Bundle-Name" -> "ScalaTest Must Matchers Native",
      "Bundle-Description" -> "ScalaTest.js is an open-source test framework for the Javascript Platform designed to increase your productivity by letting you write fewer lines of test code that more clearly reveal your intent.",
      "Bundle-DocURL" -> "http://www.scalatest.org/",
      "Bundle-Vendor" -> "Artima, Inc."
    )
  ).dependsOn(scalacticMacroNative % "compile-internal, test-internal", scalatestMatchersCoreNative).enablePlugins(ScalaNativePlugin)

  lazy val commonTestNative = project.in(file("native/common-test"))
      .settings(sharedSettings ++ sharedNativeSettings)
      .settings(
        projectTitle := "Common test classes used by scalactic.native and scalatest.native",
        sourceGenerators in Compile += {
          Def.task{
            GenCommonTestNative.genMain((sourceManaged in Compile).value / "scala" / "org" / "scalatest", version.value, scalaVersion.value) ++
            GenGen.genMain((sourceManaged in Compile).value / "scala" / "org" / "scalatest" / "prop", version.value, scalaVersion.value) ++
            GenCompatibleClasses.genTest((sourceManaged in Compile).value, version.value, scalaVersion.value)
          }.taskValue
        },
        publishArtifact := false,
        publish := {},
        publishLocal := {},
        scalacOptions in (Compile, doc) := List.empty
      ).dependsOn(scalacticMacroNative, LocalProject("scalatestNative")).enablePlugins(ScalaNativePlugin)

  lazy val scalacticTestNative = project.in(file("native/scalactic-test"))
    .settings(sharedSettings ++ sharedNativeSettings)
    .settings(
      projectTitle := "Scalactic Test.native",
      organization := "org.scalactic",
      testOptions in Test ++=
        Seq(Tests.Argument(TestFrameworks.ScalaTest, "-oDIF")),
      nativeLinkStubs in Test := true,
      sourceGenerators in Test += {
        Def.task {
          GenScalacticNative.genTest((sourceManaged in Test).value / "scala", version.value, scalaVersion.value)
        }.taskValue
      },
      publishArtifact := false,
      publish := {},
      publishLocal := {}
    ).dependsOn(scalacticNative, scalatestNative % "test", commonTestNative % "test").enablePlugins(ScalaNativePlugin)

  lazy val scalatestTestNative = project.in(file("native/scalatest-test"))
    .settings(sharedSettings ++ sharedNativeSettings)
    .settings(sharedTestSettingsNative: _*)
    .settings(
      projectTitle := "ScalaTest Test",
      sourceGenerators in Test += {
        Def.task {
          GenScalaTestNative.genTest((sourceManaged in Test).value / "scala", version.value, scalaVersion.value)
        }.taskValue
      },
      sourceGenerators in Test +=
        Def.task {
          GenGen.genTestForNative((sourceManaged in Test).value, version.value, scalaVersion.value)
        }/*,  // OOM even with 14gb heap size, will turn this one when 32gb machine is common or if newer scala-native use lesser memory.
      sourceGenerators in Test +=
        Def.task {
          GenMustMatchersTests.genTestForScalaNative((sourceManaged in Test).value, version.value, scalaVersion.value)
        }*/
    ).dependsOn(scalatestNative % "test", commonTestNative % "test")
     .enablePlugins(ScalaNativePlugin)
     .aggregate(
       scalatestDiagramsTestNative, 
       scalatestFeatureSpecTestNative, 
       scalatestFlatSpecTestNative, 
       scalatestFreeSpecTestNative, 
       scalatestFunSpecTestNative, 
       scalatestFunSuiteTestNative, 
       scalatestPropSpecTestNative, 
       scalatestWordSpecTestNative
    )

  lazy val scalatestDiagramsTestNative = project.in(file("native/diagrams-test"))
    .settings(sharedSettings ++ sharedNativeSettings)
    .settings(sharedTestSettingsNative: _*)
    .settings(
      projectTitle := "ScalaTest Diagrams Test",
      nativeLink := file("test.hnir"),
      sourceGenerators in Test += {
        Def.task {
          GenScalaTestNative.genDiagramsTest((sourceManaged in Test).value / "scala", version.value, scalaVersion.value)
        }.taskValue
      }
    ).dependsOn(commonTestNative % "test").enablePlugins(ScalaNativePlugin)

  lazy val scalatestFeatureSpecTestNative = project.in(file("native/featurespec-test"))
    .settings(sharedSettings ++ sharedNativeSettings)
    .settings(sharedTestSettingsNative: _*)
    .settings(
      projectTitle := "ScalaTest FeatureSpec Test",
      nativeLink := file("test2.hnir"),
      sourceGenerators in Test += {
        Def.task {
          GenScalaTestNative.genFeatureSpecTest((sourceManaged in Test).value / "scala", version.value, scalaVersion.value)
        }.taskValue
      }
    ).dependsOn(commonTestNative % "test").enablePlugins(ScalaNativePlugin)

  lazy val scalatestFlatSpecTestNative = project.in(file("native/flatspec-test"))
    .settings(sharedSettings ++ sharedNativeSettings)
    .settings(sharedTestSettingsNative: _*)
    .settings(
      projectTitle := "ScalaTest FlatSpec Test",
      sourceGenerators in Test += {
        Def.task {
          GenScalaTestNative.genFlatSpecTest((sourceManaged in Test).value / "scala", version.value, scalaVersion.value)
        }.taskValue
      }
    ).dependsOn(commonTestNative % "test").enablePlugins(ScalaNativePlugin)

  lazy val scalatestFreeSpecTestNative = project.in(file("native/freespec-test"))
    .settings(sharedSettings ++ sharedNativeSettings)
    .settings(sharedTestSettingsNative: _*)
    .settings(
      projectTitle := "ScalaTest FreeSpec Test",
      sourceGenerators in Test += {
        Def.task {
          GenScalaTestNative.genFreeSpecTest((sourceManaged in Test).value / "scala", version.value, scalaVersion.value)
        }.taskValue
      }
    ).dependsOn(commonTestNative % "test").enablePlugins(ScalaNativePlugin)

  lazy val scalatestFunSpecTestNative = project.in(file("native/funspec-test"))
    .settings(sharedSettings ++ sharedNativeSettings)
    .settings(sharedTestSettingsNative: _*)
    .settings(
      projectTitle := "ScalaTest FunSpec Test",
      sourceGenerators in Test += {
        Def.task {
          GenScalaTestNative.genFunSpecTest((sourceManaged in Test).value / "scala", version.value, scalaVersion.value)
        }.taskValue
      }
    ).dependsOn(commonTestNative % "test").enablePlugins(ScalaNativePlugin)

  lazy val scalatestFunSuiteTestNative = project.in(file("native/funsuite-test"))
    .settings(sharedSettings ++ sharedNativeSettings)
    .settings(sharedTestSettingsNative: _*)
    .settings(
      projectTitle := "ScalaTest FunSuite Test",
      sourceGenerators in Test += {
        Def.task {
          GenScalaTestNative.genFunSuiteTest((sourceManaged in Test).value / "scala", version.value, scalaVersion.value)
        }.taskValue
      }
    ).dependsOn(commonTestNative % "test").enablePlugins(ScalaNativePlugin)

  lazy val scalatestPropSpecTestNative = project.in(file("native/propspec-test"))
    .settings(sharedSettings ++ sharedNativeSettings)
    .settings(sharedTestSettingsNative: _*)
    .settings(
      projectTitle := "ScalaTest PropSpec Test",
      sourceGenerators in Test += {
        Def.task {
          GenScalaTestNative.genPropSpecTest((sourceManaged in Test).value / "scala", version.value, scalaVersion.value)
        }.taskValue
      }
    ).dependsOn(commonTestNative % "test").enablePlugins(ScalaNativePlugin)

  lazy val scalatestWordSpecTestNative = project.in(file("native/wordspec-test"))
    .settings(sharedSettings ++ sharedNativeSettings)
    .settings(sharedTestSettingsNative: _*)
    .settings(
      projectTitle := "ScalaTest WordSpec Test",
      sourceGenerators in Test += {
        Def.task {
          GenScalaTestNative.genWordSpecTest((sourceManaged in Test).value / "scala", version.value, scalaVersion.value)
        }.taskValue
      }
    ).dependsOn(commonTestNative % "test").enablePlugins(ScalaNativePlugin)  

  lazy val scalatestModulesNative = project.in(file("modules/native/modules-aggregation"))
    .settings(sharedSettings ++ sharedNativeSettings)
    .settings(
      publishArtifact := false,
      publish := {},
      publishLocal := {},
      scalacOptions in (Compile, doc) := List.empty
    ).aggregate(
      scalatestCoreNative, 
      scalatestFeatureSpecNative, 
      scalatestFlatSpecNative, 
      scalatestFreeSpecNative, 
      scalatestFunSuiteNative, 
      scalatestFunSpecNative, 
      scalatestPropSpecNative, 
      scalatestWordSpecNative, 
      scalatestDiagramsNative, 
      scalatestMatchersCoreNative, 
      scalatestShouldMatchersNative, 
      scalatestMustMatchersNative
    )    

}<|MERGE_RESOLUTION|>--- conflicted
+++ resolved
@@ -14,20 +14,6 @@
 
 trait NativeBuild { this: BuildCommons =>
 
-<<<<<<< HEAD
-=======
-  val scalaNativeVersion = Option(System.getenv("SCALANATIVE_VERSION")).getOrElse("0.4.4")
-
-  lazy val nativeCrossBuildLibraryDependencies = Def.setting {
-    CrossVersion.partialVersion(scalaVersion.value) match {
-      case Some((2, 10)) => Seq.empty
-      case Some((2, 11)) => Seq(("org.scala-lang.modules" %% "scala-xml" % "1.3.0"))
-      case Some((scalaEpoch, scalaMajor)) if (scalaEpoch == 2 && scalaMajor >= 12) || scalaEpoch == 3 =>
-        Seq(("org.scala-lang.modules" %% "scala-xml" % "2.1.0"))
-    }
-  }
-
->>>>>>> 756a7fcf
   private lazy val sharedNativeSettings = Seq(
     // This hack calls class directory as "resource" that forces to add all NIRs that was generated
     // by scala-native for classes that has `EnableReflectiveInstantiation` annotation
@@ -167,7 +153,7 @@
         organization := "org.scalatest",
         moduleName := "scalatest-app",
         libraryDependencies ++= nativeCrossBuildLibraryDependencies.value,
-        libraryDependencies += "org.scala-native" %%% "test-interface" % scalaNativeVersion,
+        libraryDependencies += "org.scala-native" %%% "test-interface" % nativeVersion,
         // include the scalactic classes and resources in the jar
         mappings in (Compile, packageBin) ++= mappings.in(scalacticNative, Compile, packageBin).value,
         // include the scalactic sources in the source jar
@@ -260,7 +246,7 @@
       organization := "org.scalatest",
       moduleName := "scalatest-core",
       libraryDependencies ++= nativeCrossBuildLibraryDependencies.value,
-      libraryDependencies += "org.scala-native" %%% "test-interface" % scalaNativeVersion,
+      libraryDependencies += "org.scala-native" %%% "test-interface" % nativeVersion,
       sourceGenerators in Compile += {
         Def.task {
           GenScalaTestNative.genHtml((resourceManaged in Compile).value, version.value, scalaVersion.value)
