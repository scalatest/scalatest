--- conflicted
+++ resolved
@@ -81,21 +81,8 @@
       // include the macro sources in the main source jar
       Compile / packageSrc / mappings ++= (scalacticMacroJS / Compile / packageSrc / mappings).value,
       mimaPreviousArtifacts := Set(organization.value %%% moduleName.value % previousReleaseVersion),
-<<<<<<< HEAD
       mimaCurrentClassfiles := (Compile / classDirectory).value.getParentFile / (moduleName.value + sjsPrefix + scalaBinaryVersion.value + "-" + releaseVersion + ".jar"), 
-      mimaBinaryIssueFilters ++= {
-        Seq()
-      }
-=======
-      mimaCurrentClassfiles := (classDirectory in Compile).value.getParentFile / (moduleName.value + sjsPrefix + scalaBinaryVersion.value + "-" + releaseVersion + ".jar"), 
-      mimaBinaryIssueFilters ++= 
-        Seq(
-          exclude[DirectMissingMethodProblem]("org.scalactic.AndBool.failureMessageArgs"), // Private class function
-          exclude[DirectMissingMethodProblem]("org.scalactic.AndBool.this"), // Private class function
-          exclude[DirectMissingMethodProblem]("org.scalactic.OrBool.negatedFailureMessageArgs"), // Private class function
-          exclude[DirectMissingMethodProblem]("org.scalactic.OrBool.this") // Private class function
-        )
->>>>>>> 6cad9e18
+      mimaBinaryIssueFilters ++= Seq()
     ).settings(osgiSettings: _*).settings(
       OsgiKeys.exportPackage := Seq(
         "org.scalactic",
