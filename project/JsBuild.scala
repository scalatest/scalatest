--- conflicted
+++ resolved
@@ -254,15 +254,9 @@
             .withArgs(List(/*"--max_new_space_size=3000", */"--max_old_space_size=3000")))
       },
       //Seq(Compile, Test).flatMap(c => inConfig(c)(jsEnv := RhinoJSEnv().value)), // to use rhino
-<<<<<<< HEAD
-      Test / testOptions := scalatestTestJSOptions,
+      Test / testOptions := scalatestTestJSNativeOptions,
       Test / parallelExecution := false,
       Test / fork := false,
-=======
-      testOptions in Test := scalatestTestJSNativeOptions,
-      parallelExecution in Test := false,
-      fork in Test := false,
->>>>>>> 862c41b3
       publishArtifact := false,
       publish := {},
       publishLocal := {},
