--- conflicted
+++ resolved
@@ -198,13 +198,7 @@
         "EveryShouldContainOnlySpec.scala", // skipped because does not compile yet 
         "EveryShouldContainSpec.scala", // skipped because does not compile yet 
         "FactSpec.scala", // skipped because does not compile yet 
-<<<<<<< HEAD
-        "InspectorsForMapSpec.scala", // skipped because tests failed 
         "InspectorShorthandsSpec.scala", // skipped because does not compile yet 
-        "InspectorsSpec.scala", // skipped because tests failed 
-=======
-        "InspectorShorthandsSpec.scala", // skipped because does not compile yet 
->>>>>>> 649be340
         "ListShouldContainOnlyLogicalAndSpec.scala", // skipped because does not compile yet 
         "ListShouldContainOnlyLogicalOrSpec.scala", // skipped because does not compile yet 
         "ListShouldContainOnlySpec.scala", // skipped because does not compile yet 
