--- conflicted
+++ resolved
@@ -75,19 +75,6 @@
     val destWriter = new BufferedWriter(new FileWriter(destFile))
     try {
       val lines = Source.fromFile(sourceFile).getLines.toList
-<<<<<<< HEAD
-      var skipMode = false
-      for (line <- lines) {
-        if (line.trim == "// SKIP-DOTTY-START" || line.trim == "// SKIP-DOTTY-START")
-          skipMode = true
-        else if (line.trim == "// SKIP-DOTTY-END" || line.trim == "// SKIP-DOTTY-END")
-          skipMode = false
-        else if (line.trim == "// SKIP-SCALATESTJS,NATIVE-START" || line.trim == "// SKIP-SCALATESTJS-START")
-          skipMode = true
-        else if (line.trim == "// SKIP-SCALATESTJS,NATIVE-END" || line.trim == "// SKIP-SCALATESTJS-END")
-          skipMode = false  
-        else if (!skipMode) {
-=======
       var skipDottyMode = false
       var skipJSMode = false
       for (line <- lines) {
@@ -100,7 +87,6 @@
         else if (!skipDottyMode && (line.trim == "// SKIP-SCALATESTJS,NATIVE-END" || line.trim == "// SKIP-SCALATESTJS-END"))
           skipJSMode = false  
         else if (!skipDottyMode && !skipJSMode) {
->>>>>>> 401917da
           destWriter.write(transformLineJS(line))
           destWriter.newLine()
         }
@@ -403,108 +389,6 @@
   def genTest(targetDir: File, version: String, scalaVersion: String): Seq[File] = {
     copyDir("jvm/scalatest-test/src/test/scala/org/scalatest", "org/scalatest", targetDir, 
       List(
-<<<<<<< HEAD
-        "DeprecatedFeatureSpecSpec.scala", // skipped because does not compile yet 
-        //"DirectAssertionsSpec.scala", // skipped because does not compile yet 
-        "EveryShouldContainOnlyLogicalAndSpec.scala", // skipped because tests failed
-        "EveryShouldContainOnlyLogicalOrSpec.scala", // skipped because tests failed 
-        "EveryShouldContainOnlySpec.scala", // skipped because does not compile yet 
-        "ListShouldContainOnlyLogicalAndSpec.scala", // skipped because does not compile yet 
-        "ListShouldContainOnlyLogicalOrSpec.scala", // skipped because does not compile yet 
-        "ListShouldContainOnlySpec.scala", // skipped because does not compile yet 
-        "SeveredStackTracesFailureSpec.scala", // skipped because tests failed 
-        "SeveredStackTracesSpec.scala", // skipped because tests failed 
-        "ShellSuite.scala", // skipped because does not compile yet 
-        "ShouldNotTypeCheckSpec.scala", // skipped because tests failed  
-      )
-    ) ++ 
-    copyDir("jvm/scalatest-test/src/test/scala/org/scalatest/expectations", "org/scalatest/expectations", targetDir, 
-      List(
-        "DirectExpectationsSpec.scala"
-      )
-    ) ++
-    copyDir("jvm/scalatest-test/src/test/scala/org/scalatest/concurrent", "org/scalatest/concurrent", targetDir, List.empty) ++
-    copyDir("jvm/scalatest-test/src/test/scala/org/scalatest/enablers", "org/scalatest/enablers", targetDir, List.empty) ++
-    copyDir("jvm/scalatest-test/src/test/scala/org/scalatest/events/examples", "org/scalatest/events/examples", targetDir, List.empty) ++
-    copyDir("jvm/scalatest-test/src/test/scala/org/scalatest/events", "org/scalatest/events", targetDir,
-      List(
-        //"TestLocationJUnit3Suite.scala",
-        //"TestLocationJUnitSuite.scala",
-        //"TestLocationTestNGSuite.scala",
-        //"TestLocationMethodJUnit3Suite.scala",
-        //"TestLocationMethodJUnitSuite.scala",
-        //"TestLocationMethodTestNGSuite.scala",
-        //"LocationMethodSuiteProp.scala", 
-        "LocationSuiteProp.scala", // skipped because does not compile yet.
-        "ScopePendingProp.scala", // skipped because does not compile yet.
-        "LocationSpec.scala",  // skipped because does not compile yet.
-        "LocationFunctionSuiteProp.scala", // skipped because does not compile yet.
-        "EventSpec.scala", // skipped because does not compile yet.
-        "DeprecatedScopePendingProp.scala",  // skipped because does not compile yet.
-        "DeprecatedLocationSuiteProp.scala", // skipped because does not compile yet.
-        "DeprecatedLocationFunctionSuiteProp.scala" // skipped because does not compile yet.
-      )
-    ) ++
-    copyDir("jvm/scalatest-test/src/test/scala/org/scalatest/exceptions", "org/scalatest/exceptions", targetDir, List.empty) ++
-    /*copyDir("jvm/scalatest-test/src/test/scala/org/scalatest/fixture", "org/scalatest/fixture", targetDir,
-      List(
-        "SpecSpec.scala",     // skipped because depends on java reflections
-        "SuiteSpec.scala"    // skipped because depends on java reflections
-      )) ++ */
-    copyDir("jvm/scalatest-test/src/test/scala/org/scalatest/path", "org/scalatest/path", targetDir, 
-      List(
-        "StackSpec.scala",  // skipped because does not compile yet.
-        "FunSpecSpec.scala",  // skipped because does not compile yet.
-        "FreeSpecSpec.scala" // skipped because does not compile yet.
-      )) ++
-    copyDir("jvm/scalatest-test/src/test/scala/org/scalatest/prop", "org/scalatest/prop", targetDir, 
-      List(
-        "CommonGeneratorsSpec.scala", 
-        "GeneratorSpec.scala", 
-        "OverrideImplicitConfigurationSuite.scala"
-      )) ++
-    copyDir("jvm/scalatest-test/src/test/scala/org/scalatest/suiteprop", "org/scalatest/suiteprop", targetDir, 
-      List(
-        "DeprecatedFirstTestIgnoredExamples.scala", 
-        "DeprecatedSecondTestIgnoredExamples.scala", 
-        "DeprecatedInfoInsideTestFiredAfterTestExamples.scala", 
-        "DeprecatedTwoSlowTestsExample.scala", 
-        "DeprecatedTwoSlowAndOneWeakTestExamples.scala", 
-        "DeprecatedTwoTestsIgnoredExamples.scala", 
-        "FirstTestIgnoredExamples.scala", 
-        "InfoInsideTestFiredAfterTestExamples.scala", 
-        "PathSuiteMatrix.scala", 
-        "PathBeforeAndAfterExamples.scala", 
-        "PathListBufferExamples.scala", 
-        "OnlyFirstTestExecutedOnCreationExamples.scala", 
-        "SecondTestIgnoredExamples.scala", 
-        "SuiteMatrix.scala", 
-        "TwoSlowAndOneWeakTestExamples.scala", 
-        "TwoTestsIgnoredExamples.scala", 
-        "TwoSlowTestsExample.scala"
-      )
-    ) ++
-    copyDir("jvm/scalatest-test/src/test/scala/org/scalatest/matchers", "org/scalatest/matchers", targetDir, 
-      List(
-        "TypeMatcherMacroSpec.scala", // skipped because does not compile yet.
-        "MatcherProducersSpec.scala" // skipped because does not compile yet.
-      )
-    ) ++
-    copyDir("jvm/scalatest-test/src/test/scala/org/scalatest/time", "org/scalatest/time", targetDir, 
-      List(
-        "SpanSugarSpec.scala" // skipped because does not compile yet.
-      )
-    ) ++
-    copyDir("jvm/scalatest-test/src/test/scala/org/scalatest/verbs", "org/scalatest/verbs", targetDir, List.empty) ++
-    copyDir("jvm/scalatest-test/src/test/scala/org/scalatest/tools", "org/scalatest/tools", targetDir,
-      List(
-        "FrameworkSuite.scala", // skipped because hang when tests execute.
-        "ScalaTestRunnerSuite.scala", // skipped because does not compile yet.
-        "SuiteDiscoveryHelperSuite.scala",  // skipped because does not compile yet.
-        "XmlSocketReporterSpec.scala", // skipped because tests failed execute.
-      )
-    ) ++ 
-=======
         "SeveredStackTracesFailureSpec.scala", // skipped because tests failed 
         "SeveredStackTracesSpec.scala", // skipped because tests failed 
       )
@@ -530,7 +414,6 @@
     copyDir("jvm/scalatest-test/src/test/scala/org/scalatest/time", "org/scalatest/time", targetDir, List.empty) ++
     copyDir("jvm/scalatest-test/src/test/scala/org/scalatest/verbs", "org/scalatest/verbs", targetDir, List.empty) ++
     copyDir("jvm/scalatest-test/src/test/scala/org/scalatest/tools", "org/scalatest/tools", targetDir, List.empty) ++ 
->>>>>>> 401917da
     copyDir("jvm/scalatest-test/src/test/scala/org/scalatest/tools/scalasbt", "org/scalatest/tools/scalasbt", targetDir, List.empty)
   }
 
@@ -543,27 +426,12 @@
         "ClassTaggingProp.scala",    // skipped because annotation not supported
         "DeprecatedClassTaggingProp.scala",    // skipped because annotation not supported
         "ConfigMapWrapperSuiteSpec.scala",    // skipped because depends on java reflection
-<<<<<<< HEAD
-        "DeprecatedFeatureSpecSpec.scala", // skipped because does not compile yet 
-=======
->>>>>>> 401917da
         "DispatchReporterSpec.scala",   // skipped because DispatchReporter uses thread.
         "DocSpecSpec.scala",   // skipped because DocSpecSpec is not supported yet
         "EncodedOrderingSpec.scala",  // skipped because use scala.reflect.NameTransformer.encode
         "EntrySpec.scala",    // skipped because Entry extends java.util.Map
-<<<<<<< HEAD
-        "EveryShouldContainOnlyLogicalAndSpec.scala", // skipped because tests failed
-        "EveryShouldContainOnlyLogicalOrSpec.scala", // skipped because tests failed 
-        "EveryShouldContainOnlySpec.scala", // skipped because does not compile yet
         "FunSuiteSuite.scala",          // skipped because depends on java reflection
         "InheritedTagProp.scala",         // skipped because depends on java reflection
-        "ListShouldContainOnlyLogicalAndSpec.scala", // skipped because does not compile yet 
-        "ListShouldContainOnlyLogicalOrSpec.scala", // skipped because does not compile yet 
-        "ListShouldContainOnlySpec.scala", // skipped because does not compile yet
-=======
-        "FunSuiteSuite.scala",          // skipped because depends on java reflection
-        "InheritedTagProp.scala",         // skipped because depends on java reflection
->>>>>>> 401917da
         "OldDocSpec.scala",             // Do we still need this?
         "PrivateMethodTesterSpec.scala",   // skipped because depends on java reflection
         "PropertyFunSuite.scala",   // skipped because depends on java reflection
@@ -646,68 +514,6 @@
         "TestLocationMethodJUnitSuite.scala", // Not supported by scala-js
         "TestLocationMethodTestNGSuite.scala", // Not supported by scala-js
         "LocationMethodSuiteProp.scala", // Not supported by scala-js
-<<<<<<< HEAD
-        "LocationSuiteProp.scala", // skipped because does not compile yet.
-        "ScopePendingProp.scala", // skipped because does not compile yet.
-        "LocationSpec.scala",  // skipped because does not compile yet.
-        "LocationFunctionSuiteProp.scala", // skipped because does not compile yet.
-        "EventSpec.scala", // skipped because does not compile yet.
-        "DeprecatedScopePendingProp.scala",  // skipped because does not compile yet.
-        "DeprecatedLocationSuiteProp.scala", // skipped because does not compile yet.
-        "DeprecatedLocationFunctionSuiteProp.scala" // skipped because does not compile yet.
-      )
-    ) ++
-    copyDirJS("jvm/scalatest-test/src/test/scala/org/scalatest/exceptions", "org/scalatest/exceptions", targetDir, List.empty) ++
-    /*copyDir("jvm/scalatest-test/src/test/scala/org/scalatest/fixture", "org/scalatest/fixture", targetDir,
-      List(
-        "SpecSpec.scala",     // skipped because depends on java reflections
-        "SuiteSpec.scala"    // skipped because depends on java reflections
-      )) ++ */
-    copyDirJS("jvm/scalatest-test/src/test/scala/org/scalatest/path", "org/scalatest/path", targetDir, 
-      List(
-        "StackSpec.scala",  // skipped because does not compile yet.
-        "FunSpecSpec.scala",  // skipped because does not compile yet.
-        "FreeSpecSpec.scala" // skipped because does not compile yet.
-      )) ++
-    copyDirJS("jvm/scalatest-test/src/test/scala/org/scalatest/prop", "org/scalatest/prop", targetDir, 
-      List(
-        "CommonGeneratorsSpec.scala", 
-        "GeneratorSpec.scala", 
-        "OverrideImplicitConfigurationSuite.scala"
-      )) ++
-    copyDirJS("jvm/scalatest-test/src/test/scala/org/scalatest/suiteprop", "org/scalatest/suiteprop", targetDir, 
-      List(
-        "DeprecatedFirstTestIgnoredExamples.scala", 
-        "DeprecatedSecondTestIgnoredExamples.scala", 
-        "DeprecatedInfoInsideTestFiredAfterTestExamples.scala", 
-        "DeprecatedTwoSlowTestsExample.scala", 
-        "DeprecatedTwoSlowAndOneWeakTestExamples.scala", 
-        "DeprecatedTwoTestsIgnoredExamples.scala", 
-        "FirstTestIgnoredExamples.scala", 
-        "InfoInsideTestFiredAfterTestExamples.scala", 
-        "PathSuiteMatrix.scala", 
-        "PathBeforeAndAfterExamples.scala", 
-        "PathListBufferExamples.scala", 
-        "OnlyFirstTestExecutedOnCreationExamples.scala", 
-        "SecondTestIgnoredExamples.scala", 
-        "SuiteMatrix.scala", 
-        "TwoSlowAndOneWeakTestExamples.scala", 
-        "TwoTestsIgnoredExamples.scala", 
-        "TwoSlowTestsExample.scala"
-      )
-    ) ++
-    copyDirJS("jvm/scalatest-test/src/test/scala/org/scalatest/matchers", "org/scalatest/matchers", targetDir, 
-      List(
-        "TypeMatcherMacroSpec.scala", // skipped because does not compile yet.
-        "MatcherProducersSpec.scala" // skipped because does not compile yet.
-      )
-    ) ++
-    copyDirJS("jvm/scalatest-test/src/test/scala/org/scalatest/time", "org/scalatest/time", targetDir, 
-      List(
-        "SpanSugarSpec.scala" // skipped because does not compile yet.
-      )
-    ) ++
-=======
       )
     ) ++
     copyDirJS("jvm/scalatest-test/src/test/scala/org/scalatest/exceptions", "org/scalatest/exceptions", targetDir, List.empty) ++
@@ -725,7 +531,6 @@
     copyDirJS("jvm/scalatest-test/src/test/scala/org/scalatest/suiteprop", "org/scalatest/suiteprop", targetDir, List.empty) ++
     copyDirJS("jvm/scalatest-test/src/test/scala/org/scalatest/matchers", "org/scalatest/matchers", targetDir, List.empty) ++
     copyDirJS("jvm/scalatest-test/src/test/scala/org/scalatest/time", "org/scalatest/time", targetDir, List.empty) ++
->>>>>>> 401917da
     copyDirJS("jvm/scalatest-test/src/test/scala/org/scalatest/verbs", "org/scalatest/verbs", targetDir, List.empty) ++
     copyDirJS("jvm/scalatest-test/src/test/scala/org/scalatest/tools", "org/scalatest/tools", targetDir,
       List(
@@ -749,86 +554,19 @@
         "StringReporterSummarySpec.scala",
         "SuiteDiscoveryHelperSuite.scala",
         "XmlSocketReporterSpec.scala"
-<<<<<<< HEAD
       )
     )
   }
 
   def genDiagramsTest(targetDir: File, version: String, scalaVersion: String): Seq[File] = 
-    copyDir("jvm/diagrams-test/src/test/scala/org/scalatest/diagrams", "org/scalatest/diagrams", targetDir, 
-      List(
-        "DiagramsSpec.scala", // skipped because tests failed execute.
-        "DirectDiagrammedAssertionsSpec.scala" // skipped because tests failed execute.
-      )
-    )
+    copyDir("jvm/diagrams-test/src/test/scala/org/scalatest/diagrams", "org/scalatest/diagrams", targetDir, List.empty)
+
+  def genDiagramsTestJS(targetDir: File, version: String, scalaVersion: String): Seq[File] = 
+    copyDirJS("jvm/diagrams-test/src/test/scala/org/scalatest/diagrams", "org/scalatest/diagrams", targetDir, List.empty)  
 
   def genFeatureSpecTest(targetDir: File, version: String, scalaVersion: String): Seq[File] = 
     copyDir("jvm/featurespec-test/src/test/scala/org/scalatest/featurespec", "org/scalatest/featurespec", targetDir, List.empty)
 
-  def genFlatSpecTest(targetDir: File, version: String, scalaVersion: String): Seq[File] = 
-    copyDir("jvm/flatspec-test/src/test/scala/org/scalatest/flatspec", "org/scalatest/flatspec", targetDir, 
-      List(
-        "FlatSpecImportedMatchersSpec.scala"
-      )
-    )    
-
-  def genFreeSpecTest(targetDir: File, version: String, scalaVersion: String): Seq[File] = 
-    copyDir("jvm/freespec-test/src/test/scala/org/scalatest/freespec", "org/scalatest/freespec", targetDir, 
-      List(
-        "FixtureFreeSpecSpec.scala" // skipped because tests failed
-      )
-    )
-
-  def genFunSpecTest(targetDir: File, version: String, scalaVersion: String): Seq[File] = 
-    copyDir("jvm/funspec-test/src/test/scala/org/scalatest/funspec", "org/scalatest/funspec", targetDir, 
-      List(
-        "FixtureFunSpecSpec.scala" // skipped because tests failed
-      )
-    )    
-
-  def genFunSuiteTest(targetDir: File, version: String, scalaVersion: String): Seq[File] = 
-    copyDir("jvm/funsuite-test/src/test/scala/org/scalatest/funsuite", "org/scalatest/funsuite", targetDir, 
-      List(
-        "FunSuiteSpec.scala", 
-        "FixtureFunSuiteSpec.scala"
-      )
-    )
-
-  def genPropSpecTest(targetDir: File, version: String, scalaVersion: String): Seq[File] = 
-    copyDir("jvm/propspec-test/src/test/scala/org/scalatest/propspec", "org/scalatest/propspec", targetDir, 
-      List(
-        "PropSpecSpec.scala", 
-        "FixturePropSpecSpec.scala"
-      )
-    )
-
-  def genWordSpecTest(targetDir: File, version: String, scalaVersion: String): Seq[File] = 
-    copyDir("jvm/wordspec-test/src/test/scala/org/scalatest/wordspec", "org/scalatest/wordspec", targetDir, 
-      List(
-        "AsyncWordSpecLikeSpec.scala", // skipped because does not compile yet
-        "AsyncWordSpecSpec.scala", // skipped because does not compile yet
-        "FixtureAsyncWordSpecLikeSpec.scala", // skipped because does not compile yet
-        "FixtureAsyncWordSpecSpec.scala", // skipped because does not compile yet
-        "WordSpecImportedMatchersSpec.scala", // skipped because does not compile yet
-        "WordSpecSpec.scala", // skipped because does not compile yet
-        "FixtureWordSpecImportedMatchersSpec.scala", // skipped because does not compile yet
-        "FixtureWordSpecSpec.scala" // skipped because does not compile yet
-      )
-    )    
-=======
-      )
-    )
-  }
-
-  def genDiagramsTest(targetDir: File, version: String, scalaVersion: String): Seq[File] = 
-    copyDir("jvm/diagrams-test/src/test/scala/org/scalatest/diagrams", "org/scalatest/diagrams", targetDir, List.empty)
-
-  def genDiagramsTestJS(targetDir: File, version: String, scalaVersion: String): Seq[File] = 
-    copyDirJS("jvm/diagrams-test/src/test/scala/org/scalatest/diagrams", "org/scalatest/diagrams", targetDir, List.empty)  
-
-  def genFeatureSpecTest(targetDir: File, version: String, scalaVersion: String): Seq[File] = 
-    copyDir("jvm/featurespec-test/src/test/scala/org/scalatest/featurespec", "org/scalatest/featurespec", targetDir, List.empty)
-
   def genFeatureSpecTestJS(targetDir: File, version: String, scalaVersion: String): Seq[File] = 
     copyDirJS("jvm/featurespec-test/src/test/scala/org/scalatest/featurespec", "org/scalatest/featurespec", targetDir, List.empty)  
 
@@ -867,5 +605,4 @@
 
   def genWordSpecTestJS(targetDir: File, version: String, scalaVersion: String): Seq[File] = 
     copyDirJS("jvm/wordspec-test/src/test/scala/org/scalatest/wordspec", "org/scalatest/wordspec", targetDir, List.empty)
->>>>>>> 401917da
 }