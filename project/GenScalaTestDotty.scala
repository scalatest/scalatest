--- conflicted
+++ resolved
@@ -551,33 +551,14 @@
     copyDirJS("jvm/featurespec-test/src/test/scala/org/scalatest/featurespec", "org/scalatest/featurespec", targetDir, List.empty)  
 
   def genFlatSpecTest(targetDir: File, version: String, scalaVersion: String): Seq[File] = 
-<<<<<<< HEAD
-    copyDir("jvm/flatspec-test/src/test/scala/org/scalatest/flatspec", "org/scalatest/flatspec", targetDir, 
-      List(
-        "FixtureAnyFlatSpecSpec.scala" // skipped because tests failed
-      )
-    )
+    copyDir("jvm/flatspec-test/src/test/scala/org/scalatest/flatspec", "org/scalatest/flatspec", targetDir, List.empty)
 
   def genFlatSpecTestJS(targetDir: File, version: String, scalaVersion: String): Seq[File] = 
-    copyDirJS("jvm/flatspec-test/src/test/scala/org/scalatest/flatspec", "org/scalatest/flatspec", targetDir, 
-      List(
-        "FixtureAnyFlatSpecSpec.scala" // skipped because tests failed
-      )
-    )      
+    copyDirJS("jvm/flatspec-test/src/test/scala/org/scalatest/flatspec", "org/scalatest/flatspec", targetDir, List.empty)      
 
   def genFreeSpecTest(targetDir: File, version: String, scalaVersion: String): Seq[File] = 
     copyDir("jvm/freespec-test/src/test/scala/org/scalatest/freespec", "org/scalatest/freespec", targetDir, List.empty)
 
-=======
-    copyDir("jvm/flatspec-test/src/test/scala/org/scalatest/flatspec", "org/scalatest/flatspec", targetDir, List.empty)
-
-  def genFlatSpecTestJS(targetDir: File, version: String, scalaVersion: String): Seq[File] = 
-    copyDirJS("jvm/flatspec-test/src/test/scala/org/scalatest/flatspec", "org/scalatest/flatspec", targetDir, List.empty)      
-
-  def genFreeSpecTest(targetDir: File, version: String, scalaVersion: String): Seq[File] = 
-    copyDir("jvm/freespec-test/src/test/scala/org/scalatest/freespec", "org/scalatest/freespec", targetDir, List.empty)
-
->>>>>>> d3c223a8
   def genFreeSpecTestJS(targetDir: File, version: String, scalaVersion: String): Seq[File] = 
     copyDirJS("jvm/freespec-test/src/test/scala/org/scalatest/freespec", "org/scalatest/freespec", targetDir, List.empty)  
 
@@ -603,9 +584,5 @@
     copyDir("jvm/wordspec-test/src/test/scala/org/scalatest/wordspec", "org/scalatest/wordspec", targetDir, List.empty)
 
   def genWordSpecTestJS(targetDir: File, version: String, scalaVersion: String): Seq[File] = 
-<<<<<<< HEAD
     copyDirJS("jvm/wordspec-test/src/test/scala/org/scalatest/wordspec", "org/scalatest/wordspec", targetDir, List.empty)
-=======
-    copyDirJS("jvm/wordspec-test/src/test/scala/org/scalatest/wordspec", "org/scalatest/wordspec", targetDir, List.empty)      
->>>>>>> d3c223a8
 }