/*
* Copyright 2001-2015 Artima, Inc.
*
* Licensed under the Apache License, Version 2.0 (the "License");
* you may not use this file except in compliance with the License.
* You may obtain a copy of the License at
*
*     http://www.apache.org/licenses/LICENSE-2.0
*
* Unless required by applicable law or agreed to in writing, software
* distributed under the License is distributed on an "AS IS" BASIS,
* WITHOUT WARRANTIES OR CONDITIONS OF ANY KIND, either express or implied.
* See the License for the specific language governing permissions and
* limitations under the License.
*/

import sbt.IO

import scala.io.Source
import java.io.{File, FileWriter, BufferedWriter}

object GenScalaTestDotty {

  private def uncommentJsExport(line: String): String =
    if (line.trim.startsWith("//DOTTY-ONLY "))
      line.substring(line.indexOf("//DOTTY-ONLY ") + 13)
    else if (line.trim.startsWith("//DOTTY-ONLY "))
      line.substring(line.indexOf("//DOTTY-ONLY ") + 13)
    else
      line

  private def transformLine(line: String): String =
    uncommentJsExport(line)

  private def copyFile(sourceFile: File, destFile: File): File = {
    val destWriter = new BufferedWriter(new FileWriter(destFile))
    try {
      val lines = Source.fromFile(sourceFile).getLines.toList
      var skipMode = false
      for (line <- lines) {
        if (line.trim == "// SKIP-DOTTY-START" || line.trim == "// SKIP-DOTTY-START")
          skipMode = true
        else if (line.trim == "// SKIP-DOTTY-END" || line.trim == "// SKIP-DOTTY-END")
          skipMode = false
        else if (!skipMode) {
          destWriter.write(transformLine(line))
          destWriter.newLine()
        }
      }
      destFile
    }
    finally {
      destWriter.flush()
      destWriter.close()
      println("Copied " + destFile.getAbsolutePath)
    }
  }

  private def uncommentJsExportJS(line: String): String =
    if (line.trim.startsWith("//DOTTY-ONLY "))
      line.substring(line.indexOf("//DOTTY-ONLY ") + 13)
    else if (line.trim.startsWith("//DOTTY-ONLY "))
      line.substring(line.indexOf("//DOTTY-ONLY ") + 13)
    else if (line.trim.startsWith("//SCALATESTJS,NATIVE-ONLY "))
      line.substring(line.indexOf("//SCALATESTJS,NATIVE-ONLY ") + 26)
    else if (line.trim.startsWith("//SCALATESTJS-ONLY "))
      line.substring(line.indexOf("//SCALATESTJS-ONLY ") + 19)  
    else
      line

  private def transformLineJS(line: String): String =
    uncommentJsExportJS(line)

  private def copyFileJS(sourceFile: File, destFile: File): File = {
    val destWriter = new BufferedWriter(new FileWriter(destFile))
    try {
      val lines = Source.fromFile(sourceFile).getLines.toList
      var skipDottyMode = false
      var skipJSMode = false
      for (line <- lines) {
        if (!skipJSMode && line.trim == "// SKIP-DOTTY-START")
          skipDottyMode = true
        else if (!skipJSMode && line.trim == "// SKIP-DOTTY-END")
          skipDottyMode = false
        else if (!skipDottyMode && (line.trim == "// SKIP-SCALATESTJS,NATIVE-START" || line.trim == "// SKIP-SCALATESTJS-START"))
          skipJSMode = true
        else if (!skipDottyMode && (line.trim == "// SKIP-SCALATESTJS,NATIVE-END" || line.trim == "// SKIP-SCALATESTJS-END"))
          skipJSMode = false  
        else if (!skipDottyMode && !skipJSMode) {
          destWriter.write(transformLineJS(line))
          destWriter.newLine()
        }
      }
      destFile
    }
    finally {
      destWriter.flush()
      destWriter.close()
      println("Copied " + destFile.getAbsolutePath)
    }
  }

  def copyFiles(sourceDirName: String, packageDirName: String, targetDir: File, files: List[String]): Seq[File] = {
    val packageDir = new File(targetDir, packageDirName)
    packageDir.mkdirs()
    val sourceDir = new File(sourceDirName)
    files.map { sourceFileName =>
      val sourceFile = new File(sourceDir, sourceFileName)
      val destFile = new File(packageDir, sourceFile.getName)
      if (!destFile.exists || sourceFile.lastModified > destFile.lastModified)
        copyFile(sourceFile, destFile)

      destFile
    }
  }

  def copyStartsWithFiles(sourceDirName: String, packageDirName: String, startsWith: String, targetDir: File): Seq[File] = {
    val packageDir = new File(targetDir, packageDirName)
    packageDir.mkdirs()
    val sourceDir = new File(sourceDirName)
    sourceDir.listFiles.toList.filter(f => f.isFile && f.getName.startsWith(startsWith) && f.getName.endsWith(".scala")).map { sourceFile =>
      val destFile = new File(packageDir, sourceFile.getName)
      if (!destFile.exists || sourceFile.lastModified > destFile.lastModified)
        copyFile(sourceFile, destFile)

      destFile
    }
  }

  def copyDir(sourceDirName: String, packageDirName: String, targetDir: File, skipList: List[String]): Seq[File] = {
    val packageDir = new File(targetDir, packageDirName)
    packageDir.mkdirs()
    val sourceDir = new File(sourceDirName)
    sourceDir.listFiles.toList.filter(f => f.isFile && !skipList.contains(f.getName) && (f.getName.endsWith(".scala") || f.getName.endsWith(".java"))).map { sourceFile =>
      val destFile = new File(packageDir, sourceFile.getName)
      if (!destFile.exists || sourceFile.lastModified > destFile.lastModified)
        copyFile(sourceFile, destFile)

      destFile
    }
  }

  def copyDirJS(sourceDirName: String, packageDirName: String, targetDir: File, skipList: List[String]): Seq[File] = {
    val packageDir = new File(targetDir, packageDirName)
    packageDir.mkdirs()
    val sourceDir = new File(sourceDirName)
    sourceDir.listFiles.toList.filter(f => f.isFile && !skipList.contains(f.getName) && (f.getName.endsWith(".scala") || f.getName.endsWith(".java"))).map { sourceFile =>
      val destFile = new File(packageDir, sourceFile.getName)
      if (!destFile.exists || sourceFile.lastModified > destFile.lastModified)
        copyFileJS(sourceFile, destFile)

      destFile
    }
  }

  private def uncommentNativeExportNative(line: String): String =
    if (line.trim.startsWith("//DOTTY-ONLY "))
      line.substring(line.indexOf("//DOTTY-ONLY ") + 13)
    else if (line.trim.startsWith("//SCALACTICJS,NATIVE-ONLY "))
      line.substring(line.indexOf("//SCALACTICJS,NATIVE-ONLY ") + 26)
    else if (line.trim.startsWith("//SCALACTICNATIVE-ONLY "))
      line.substring(line.indexOf("//SCALACTICNATIVE-ONLY ") + 23)
    else if (line.trim.startsWith("//SCALATESTJS,NATIVE-ONLY "))
      line.substring(line.indexOf("//SCALATESTJS,NATIVE-ONLY ") + 26)
    else if (line.trim.startsWith("//SCALATESTNATIVE-ONLY "))
      line.substring(line.indexOf("//SCALATESTNATIVE-ONLY ") + 23)    
    else
      line

  private def transformLineNative(line: String): String =
    uncommentNativeExportNative(line)

  private def copyFileNative(sourceFile: File, destFile: File): File = {
    val destWriter = new BufferedWriter(new FileWriter(destFile))
    try {
      val lines = Source.fromFile(sourceFile).getLines.toList
      var skipDottyMode = false
      var skipNativeMode = false
      for (line <- lines) {
        if (!skipNativeMode && line.trim == "// SKIP-DOTTY-START")
          skipDottyMode = true
        else if (!skipNativeMode && line.trim == "// SKIP-DOTTY-END")
          skipDottyMode = false
        else if (!skipDottyMode && (line.trim == "// SKIP-SCALATESTJS,NATIVE-START" || line.trim == "// SKIP-SCALATESTNATIVE-START"))
          skipNativeMode = true
        else if (!skipDottyMode && (line.trim == "// SKIP-SCALATESTJS,NATIVE-END" || line.trim == "// SKIP-SCALATESTNATIVE-END"))
          skipNativeMode = false  
        else if (!skipDottyMode && !skipNativeMode) {
          destWriter.write(transformLineNative(line))
          destWriter.newLine()
        }
      }
      destFile
    }
    finally {
      destWriter.flush()
      destWriter.close()
      println("Copied " + destFile.getAbsolutePath)
    }
  }  

  def copyDirNative(sourceDirName: String, packageDirName: String, targetDir: File, skipList: List[String]): Seq[File] = {
    val packageDir = new File(targetDir, packageDirName)
    packageDir.mkdirs()
    val sourceDir = new File(sourceDirName)
    sourceDir.listFiles.toList.filter(f => f.isFile && !skipList.contains(f.getName) && (f.getName.endsWith(".scala") || f.getName.endsWith(".java"))).map { sourceFile =>
      val destFile = new File(packageDir, sourceFile.getName)
      if (!destFile.exists || sourceFile.lastModified > destFile.lastModified)
        copyFileNative(sourceFile, destFile)

      destFile
    }
  }

  def copyResourceDir(sourceDirName: String, packageDirName: String, targetDir: File, skipList: List[String]): Seq[File] = {
    val packageDir = new File(targetDir, packageDirName)
    packageDir.mkdirs()
    val sourceDir = new File(sourceDirName)
    sourceDir.listFiles.toList.filter(f => f.isFile && !skipList.contains(f.getName)).map { sourceFile =>
      val destFile = new File(packageDir, sourceFile.getName)
      if (!destFile.exists || sourceFile.lastModified > destFile.lastModified)
        IO.copyFile(sourceFile, destFile)
      destFile
    }
  }

  def genJava(targetDir: File, version: String, scalaVersion: String): Seq[File] = {
    copyFiles("jvm/core/src/main/java/org/scalatest", "org/scalatest", targetDir,
      List(
        "Finders.java",
        "TagAnnotation.java",
        "WrapWith.java",
        "DoNotDiscover.java",
        "Ignore.java"
      )) ++ 
    copyDir("jvm/core/src/main/java/org/scalatest/tags", "org/scalatest/tags", targetDir, List.empty)  
  }

  def genHtml(targetDir: File, version: String, scalaVersion: String): Seq[File] = {
    copyResourceDir("scalatest-doc/src/main/html", "html", targetDir, List.empty) ++
    copyResourceDir("jvm/core/src/main/resources/images", "images", targetDir, List.empty) ++
    copyResourceDir("jvm/core/src/main/resources/org/scalatest", "org/scalatest", targetDir, List.empty)
  }

  val genScalaPackages: Map[String, List[String]] = 
    Map(
      "org/scalatest" -> List(
        "Assertions.scala",                 // Re-implemented
        "AssertionsMacro.scala",            // Re-implemented
        "CompileMacro.scala",               // Re-implemented
        "DiagrammedAssertions.scala",       // Re-implemented
        "DiagrammedAssertionsMacro.scala",  // Re-implemented
        "DiagrammedExprMacro.scala",        // Re-implemented
        "DiagrammedExpr.scala",             // Re-implemented
        "Expectations.scala",               // Re-implemented
        "ExpectationsMacro.scala",          // Re-implemented
        "Inspectors.scala",                 // Re-implemented without path-dependent type
      ), 
      "org/scalatest/concurrent" -> List.empty, 
      "org/scalatest/diagrams" -> List(
        "Diagrams.scala", 
        "DiagramsMacro.scala", 
        "DiagrammedExprMacro.scala",        // Re-implemented
        "DiagrammedExpr.scala",             // Re-implemented
      ), 
      "org/scalatest/exceptions" -> List.empty, 
      "org/scalatest/enablers" -> List(
        "InspectorAsserting.scala"     // Re-implemented without path-dependent type
      ), 
      "org/scalatest/events" -> List.empty, 
      "org/scalatest/fixture" -> List.empty, 
      "org/scalatest/featurespec" -> List.empty, 
      "org/scalatest/funspec" -> List.empty, 
      "org/scalatest/funsuite" -> List.empty, 
      "org/scalatest/freespec" -> List.empty, 
      "org/scalatest/flatspec" -> List.empty, 
      "org/scalatest/matchers" -> List(
        "Matcher.scala",           // Re-implemented with new macro
        "MatchPatternMacro.scala", // Re-implemented with new macro
        "TypeMatcherMacro.scala"   // Re-implemented with new macro
      ), 
      "org/scalatest/matchers/dsl" -> List(
        "BeWord.scala", 
        "JavaCollectionWrapper.scala",
        "JavaMapWrapper.scala",
        "MatchPatternWord.scala",
        "NotWord.scala",
        "ResultOfNotWordForAny.scala"
      ),
      "org/scalatest/expectations" -> List.empty,  
      "org/scalatest/matchers/should" -> List.empty, 
      "org/scalatest/path" -> List.empty, 
      "org/scalatest/prop" -> List.empty, 
      "org/scalatest/propspec" -> List.empty, 
      "org/scalatest/tagobjects" -> List.empty, 
      "org/scalatest/time" -> List.empty, 
      "org/scalatest/verbs" -> List.empty, 
      "org/scalatest/tools" -> List.empty, 
      "org/scalatest/refspec" -> List.empty, 
      "org/scalatest/words" -> List.empty, 
      "org/scalatest/wordspec" -> List.empty
    )

  val genScalaPackagesJS: Map[String, List[String]] = 
    Map(
      "org/scalatest" -> List(
        "Assertions.scala",                 // Re-implemented
        "AssertionsMacro.scala",            // Re-implemented
        "CompileMacro.scala",               // Re-implemented
        "DiagrammedAssertions.scala",       // Re-implemented
        "DiagrammedAssertionsMacro.scala",  // Re-implemented
        "DiagrammedExprMacro.scala",        // Re-implemented
        "DiagrammedExpr.scala",             // Re-implemented
        "Expectations.scala",               // Re-implemented
        "ExpectationsMacro.scala",          // Re-implemented
        "Inspectors.scala",                 // Re-implemented without path-dependent type
        "Shell.scala",                      // Not supported on scala-js
        "run.scala",                        // Not supported on scala-js
        "SuiteRerunner.scala",              // Not supported on scala-js
        "JavaClassesWrappers.scala",        // Re-implemented in scala-js
        "DispatchReporter.scala"            // Not supported on scala-js
      ), 
      "org/scalatest/concurrent" -> List(
        "SleepHelper.scala"
      ), 
      "org/scalatest/diagrams" -> List(
        "Diagrams.scala", 
        "DiagramsMacro.scala"
      ), 
      "org/scalatest/exceptions" -> List.empty, 
      "org/scalatest/enablers" -> List(
        "InspectorAsserting.scala"     // Re-implemented without path-dependent type
      ), 
      "org/scalatest/events" -> List.empty, 
      "org/scalatest/fixture" -> List.empty, 
      "org/scalatest/featurespec" -> List.empty, 
      "org/scalatest/funspec" -> List.empty, 
      "org/scalatest/funsuite" -> List.empty, 
      "org/scalatest/freespec" -> List.empty, 
      "org/scalatest/flatspec" -> List.empty, 
      "org/scalatest/matchers" -> List(
        "Matcher.scala",           // Re-implemented with new macro
        "MatchPatternMacro.scala", // Re-implemented with new macro
        "TypeMatcherMacro.scala"   // Re-implemented with new macro
      ), 
      "org/scalatest/matchers/dsl" -> List(
        "BeWord.scala", 
        "JavaCollectionWrapper.scala",
        "JavaMapWrapper.scala",
        "MatchPatternWord.scala",
        "NotWord.scala",
        "ResultOfNotWordForAny.scala"
      ),
      "org/scalatest/expectations" -> List.empty,  
      "org/scalatest/matchers/should" -> List.empty, 
      "org/scalatest/path" -> List.empty, 
      "org/scalatest/prop" -> List.empty, 
      "org/scalatest/propspec" -> List.empty, 
      "org/scalatest/tagobjects" -> List.empty, 
      "org/scalatest/time" -> List.empty, 
      "org/scalatest/verbs" -> List.empty, 
      "org/scalatest/tools" -> List.empty, 
      "org/scalatest/refspec" -> List.empty, 
      "org/scalatest/words" -> List.empty, 
      "org/scalatest/wordspec" -> List.empty
    )

  val genScalaPackagesNative: Map[String, List[String]] = 
    Map(
      "org/scalatest" -> List(
        "Assertions.scala",                 // Re-implemented
        "AssertionsMacro.scala",            // Re-implemented
        "CompileMacro.scala",               // Re-implemented
        "DiagrammedAssertions.scala",       // Re-implemented
        "DiagrammedAssertionsMacro.scala",  // Re-implemented
        "DiagrammedExprMacro.scala",        // Re-implemented
        "DiagrammedExpr.scala",             // Re-implemented
        "Expectations.scala",               // Re-implemented
        "ExpectationsMacro.scala",          // Re-implemented
        "Inspectors.scala",                 // Re-implemented without path-dependent type
        "Shell.scala",                      // Not supported on scala-native
        "run.scala",                        // Not supported on scala-native
        "SuiteRerunner.scala",              // Not supported on scala-native
        "JavaClassesWrappers.scala",        // Re-implemented in scala-native
        "DispatchReporter.scala"            // Not supported on scala-native
      ), 
      "org/scalatest/concurrent" -> List(
        "SleepHelper.scala"
      ), 
      "org/scalatest/diagrams" -> List(
        "Diagrams.scala", 
        "DiagramsMacro.scala"
      ), 
      "org/scalatest/exceptions" -> List.empty, 
      "org/scalatest/enablers" -> List(
        "InspectorAsserting.scala"     // Re-implemented without path-dependent type
      ), 
      "org/scalatest/events" -> List.empty, 
      "org/scalatest/fixture" -> List.empty, 
      "org/scalatest/featurespec" -> List.empty, 
      "org/scalatest/funspec" -> List.empty, 
      "org/scalatest/funsuite" -> List.empty, 
      "org/scalatest/freespec" -> List.empty, 
      "org/scalatest/flatspec" -> List.empty, 
      "org/scalatest/matchers" -> List(
        "Matcher.scala",           // Re-implemented with new macro
        "MatchPatternMacro.scala", // Re-implemented with new macro
        "TypeMatcherMacro.scala"   // Re-implemented with new macro
      ), 
      "org/scalatest/matchers/dsl" -> List(
        "BeWord.scala", 
        "JavaCollectionWrapper.scala",
        "JavaMapWrapper.scala",
        "MatchPatternWord.scala",
        "NotWord.scala",
        "ResultOfNotWordForAny.scala"
      ),
      "org/scalatest/expectations" -> List.empty,  
      "org/scalatest/matchers/should" -> List.empty, 
      "org/scalatest/path" -> List.empty, 
      "org/scalatest/prop" -> List.empty, 
      "org/scalatest/propspec" -> List.empty, 
      "org/scalatest/tagobjects" -> List.empty, 
      "org/scalatest/time" -> List.empty, 
      "org/scalatest/verbs" -> List.empty, 
      "org/scalatest/tools" -> List.empty, 
      "org/scalatest/refspec" -> List.empty, 
      "org/scalatest/words" -> List.empty, 
      "org/scalatest/wordspec" -> List.empty
    )    

  /*def genScala(targetDir: File, version: String, scalaVersion: String): Seq[File] = 
    genScalaPackages.filter(_._1 != "org/scalatest/tools").flatMap { case (packagePath, skipList) =>
      copyDir("scalatest/src/main/scala/org/scalatest/tools" + packagePath, packagePath, targetDir, skipList)
    }.toList*/

  def genScalaJS(targetDir: File, version: String, scalaVersion: String): Seq[File] =
    copyDir("dotty/core/src/main/scala/org/scalatest", "org/scalatest", targetDir, List.empty) ++
    copyDir("dotty/core/src/main/scala/org/scalatest/enablers", "org/scalatest/enablers", targetDir, List.empty) ++
    copyDir("dotty/core/src/main/scala/org/scalatest/expectations", "org/scalatest/expectations", targetDir, List.empty) ++ 
    copyDir("js/core/src/main/scala/org/scalatest/compatible", "org/scalatest/compatible", targetDir, List.empty) ++ 
    copyDir("js/core/src/main/scala/org/scalatest/concurrent", "org/scalatest/concurrent", targetDir, List.empty) ++ 
    copyDir("js/core/src/main/scala/org/scalatest/tools", "org/scalatest/tools", targetDir, List.empty) ++ 
    copyDir("js/core/src/main/scala/org/scalatest", "org/scalatest", targetDir, List.empty) ++ 
    copyDirJS("jvm/core/src/main/scala/org/scalatest/tools", "org/scalatest/tools", targetDir, 
      List(
        "AboutJDialog.scala",
        //"AnsiColor.scala",
        "AnsiReset.scala",
        "ColorBar.scala",
        "DashboardReporter.scala",
        "DiscoverySuite.scala",
        "Durations.scala",
        "EventHolder.scala",
        "EventToPresent.scala",
        "EventHolderDefaultListModel.scala", 
        "EventHolderListCellRenderer.scala", 
        "FileReporter.scala",
        "FilterReporter.scala",
        "Framework.scala",
        "FriendlyParamsTranslator.scala",
        "HtmlReporter.scala",
        "IconEmbellishedListCellRenderer.scala",
        "JUnitXmlReporter.scala",
        "Memento.scala",
        "MemoryReporter.scala",
        "NarrowJOptionPane.scala",
        "NestedSuiteParam.scala",
        //"ParsedArgs.scala",
        "PrintReporter.scala",
        "ProgressBarPanel.scala",
        //"ReporterConfigParam.scala",
        "ReporterConfiguration.scala",
        "ReporterFactory.scala",
        "RunDoneListener.scala",
        "Runner.scala",
        "RunnerGUI.scala",
        "RunnerGUIState.scala",
        "RunnerJFrame.scala",
        "SbtCommandParser.scala",
        "SbtDispatchReporter.scala",
        "ScalaTestAntTask.scala",
        "ScalaTestFramework.scala",
        "SocketReporter.scala",
        "StandardErrReporter.scala",
        "StandardOutReporter.scala",
        "StatusJPanel.scala",
        "SuiteDiscoveryHelper.scala",
        "SuiteParam.scala",
        "SuiteResult.scala",
        "SuiteResultHolder.scala",
        //"SuiteRunner.scala",
        "TestSpec.scala",
        "XmlReporter.scala",
        "XmlSocketReporter.scala"
      ))

  def genScalaNative(targetDir: File, version: String, scalaVersion: String): Seq[File] =
    copyDir("dotty/core/src/main/scala/org/scalatest", "org/scalatest", targetDir, List.empty) ++
    copyDir("dotty/core/src/main/scala/org/scalatest/enablers", "org/scalatest/enablers", targetDir, List.empty) ++
    copyDir("dotty/core/src/main/scala/org/scalatest/expectations", "org/scalatest/expectations", targetDir, List.empty) ++ 
    copyDir("native/core/src/main/scala/org/scalatest/compatible", "org/scalatest/compatible", targetDir, List.empty) ++ 
    copyDir("native/core/src/main/scala/org/scalatest/concurrent", "org/scalatest/concurrent", targetDir, List.empty) ++ 
    copyDir("native/core/src/main/scala/org/scalatest/tools", "org/scalatest/tools", targetDir, List.empty) ++ 
    copyDir("native/core/src/main/scala/org/scalatest", "org/scalatest", targetDir, List.empty) ++ 
    copyDirNative("jvm/core/src/main/scala/org/scalatest/tools", "org/scalatest/tools", targetDir, 
      List(
        "AboutJDialog.scala",
        //"AnsiColor.scala",
        "AnsiReset.scala",
        "ColorBar.scala",
        "DashboardReporter.scala",
        "DiscoverySuite.scala",
        "Durations.scala",
        "EventHolder.scala",
        "EventToPresent.scala",
        "EventHolderDefaultListModel.scala", 
        "EventHolderListCellRenderer.scala", 
        "FileReporter.scala",
        "FilterReporter.scala",
        "Framework.scala",
        "FriendlyParamsTranslator.scala",
        "HtmlReporter.scala",
        "IconEmbellishedListCellRenderer.scala",
        "JUnitXmlReporter.scala",
        "Memento.scala",
        "MemoryReporter.scala",
        "NarrowJOptionPane.scala",
        "NestedSuiteParam.scala",
        //"ParsedArgs.scala",
        "PrintReporter.scala",
        "ProgressBarPanel.scala",
        //"ReporterConfigParam.scala",
        "ReporterConfiguration.scala",
        "ReporterFactory.scala",
        "RunDoneListener.scala",
        "Runner.scala",
        "RunnerGUI.scala",
        "RunnerGUIState.scala",
        "RunnerJFrame.scala",
        "SbtCommandParser.scala",
        "SbtDispatchReporter.scala",
        "ScalaTestAntTask.scala",
        "ScalaTestFramework.scala",
        "SocketReporter.scala",
        "StandardErrReporter.scala",
        "StandardOutReporter.scala",
        "StatusJPanel.scala",
        "SuiteDiscoveryHelper.scala",
        "SuiteParam.scala",
        "SuiteResult.scala",
        "SuiteResultHolder.scala",
        //"SuiteRunner.scala",
        "TestSpec.scala",
        "XmlReporter.scala",
        "XmlSocketReporter.scala"
      ))    

  def genMatchersCoreScalaJS(targetDir: File, version: String, scalaVersion: String): Seq[File] =
    copyDirJS("dotty/matchers-core/src/main/scala/org/scalatest/matchers", "org/scalatest/matchers", targetDir, List.empty) ++
    copyDirJS("dotty/matchers-core/src/main/scala/org/scalatest/matchers/dsl", "org/scalatest/matchers/dsl", targetDir, List.empty)

  def genMatchersCoreScalaNative(targetDir: File, version: String, scalaVersion: String): Seq[File] =
    copyDirNative("dotty/matchers-core/src/main/scala/org/scalatest/matchers", "org/scalatest/matchers", targetDir, List.empty) ++
    copyDirNative("dotty/matchers-core/src/main/scala/org/scalatest/matchers/dsl", "org/scalatest/matchers/dsl", targetDir, List.empty)  

  def genShouldMatchersScalaJS(targetDir: File, version: String, scalaVersion: String): Seq[File] =
    copyDirJS("dotty/shouldmatchers/src/main/scala/org/scalatest/matchers/should", "org/scalatest/matchers/should", targetDir, List.empty)

  def genShouldMatchersScalaNative(targetDir: File, version: String, scalaVersion: String): Seq[File] =
    copyDirNative("dotty/shouldmatchers/src/main/scala/org/scalatest/matchers/should", "org/scalatest/matchers/should", targetDir, List.empty)  

  def genMustMatchersScalaJS(targetDir: File, version: String, scalaVersion: String): Seq[File] =
    copyDirJS("dotty/mustmatchers/src/main/scala/org/scalatest/matchers/must", "org/scalatest/matchers/must", targetDir, List.empty)

  def genMustMatchersScalaNative(targetDir: File, version: String, scalaVersion: String): Seq[File] =
    copyDirNative("dotty/mustmatchers/src/main/scala/org/scalatest/matchers/must", "org/scalatest/matchers/must", targetDir, List.empty)  

  def genDiagramsScalaJS(targetDir: File, version: String, scalaVersion: String): Seq[File] =
    copyDirJS("dotty/diagrams/src/main/scala/org/scalatest", "org/scalatest", targetDir, List.empty) ++
    copyDirJS("dotty/diagrams/src/main/scala/org/scalatest/diagrams", "org/scalatest/diagrams", targetDir, List.empty)

  def genDiagramsScalaNative(targetDir: File, version: String, scalaVersion: String): Seq[File] =
    copyDirNative("dotty/diagrams/src/main/scala/org/scalatest", "org/scalatest", targetDir, List.empty) ++
    copyDirNative("dotty/diagrams/src/main/scala/org/scalatest/diagrams", "org/scalatest/diagrams", targetDir, List.empty)      

  def genTest(targetDir: File, version: String, scalaVersion: String): Seq[File] = {
    copyDir("jvm/scalatest-test/src/test/scala/org/scalatest", "org/scalatest", targetDir, 
      List(
        "SeveredStackTracesFailureSpec.scala", // skipped because tests failed 
        "SeveredStackTracesSpec.scala", // skipped because tests failed 
      )
    ) ++ 
    copyDir("jvm/scalatest-test/src/test/scala/org/scalatest/expectations", "org/scalatest/expectations", targetDir, List.empty) ++
    copyDir("jvm/scalatest-test/src/test/scala/org/scalatest/concurrent", "org/scalatest/concurrent", targetDir, List.empty) ++
    copyDir("jvm/scalatest-test/src/test/scala/org/scalatest/enablers", "org/scalatest/enablers", targetDir, List.empty) ++
    copyDir("jvm/scalatest-test/src/test/scala/org/scalatest/events/examples", "org/scalatest/events/examples", targetDir, List.empty) ++
    copyDir("jvm/scalatest-test/src/test/scala/org/scalatest/events", "org/scalatest/events", targetDir, List.empty) ++
    copyDir("jvm/scalatest-test/src/test/scala/org/scalatest/exceptions", "org/scalatest/exceptions", targetDir, List.empty) ++
    copyDir("jvm/scalatest-test/src/test/scala/org/scalatest/fixture", "org/scalatest/fixture", targetDir,
      List(
        "NoArgSpec.scala",  // skipped because tests failed.
      )) ++ 
    copyDir("jvm/scalatest-test/src/test/scala/org/scalatest/path", "org/scalatest/path", targetDir, List.empty) ++
    copyDir("jvm/scalatest-test/src/test/scala/org/scalatest/prop", "org/scalatest/prop", targetDir, List.empty) ++
    copyDir("jvm/scalatest-test/src/test/scala/org/scalatest/suiteprop", "org/scalatest/suiteprop", targetDir, List.empty) ++
    copyDir("jvm/scalatest-test/src/test/scala/org/scalatest/matchers", "org/scalatest/matchers", targetDir, List.empty) ++
    copyDir("jvm/scalatest-test/src/test/scala/org/scalatest/time", "org/scalatest/time", targetDir, List.empty) ++
    copyDir("jvm/scalatest-test/src/test/scala/org/scalatest/tagobjects", "org/scalatest/tagobjects", targetDir, List.empty) ++
    copyDir("jvm/scalatest-test/src/test/scala/org/scalatest/verbs", "org/scalatest/verbs", targetDir, List.empty) ++
    copyDir("jvm/scalatest-test/src/test/scala/org/scalatest/tools", "org/scalatest/tools", targetDir, List.empty) ++ 
    copyDir("jvm/scalatest-test/src/test/scala/org/scalatest/tools/scalasbt", "org/scalatest/tools/scalasbt", targetDir, List.empty)
  }

  def genTestJS(targetDir: File, version: String, scalaVersion: String): Seq[File] = {
    copyDirJS("jvm/scalatest-test/src/test/scala/org/scalatest", "org/scalatest", targetDir, 
      List(
        "BigSuiteSuite.scala",
        "CatchReporterProp.scala",   // skipped because heavily depends on java reflection
        "DeprecatedCatchReporterProp.scala",   // skipped because heavily depends on java reflection
        "ClassTaggingProp.scala",    // skipped because annotation not supported
        "DeprecatedClassTaggingProp.scala",    // skipped because annotation not supported
        "ConfigMapWrapperSuiteSpec.scala",    // skipped because depends on java reflection
        "DispatchReporterSpec.scala",   // skipped because DispatchReporter uses thread.
        "DocSpecSpec.scala",   // skipped because DocSpecSpec is not supported yet
        "EncodedOrderingSpec.scala",  // skipped because use scala.reflect.NameTransformer.encode
        "EntrySpec.scala",    // skipped because Entry extends java.util.Map
        "FunSuiteSuite.scala",          // skipped because depends on java reflection
        "InheritedTagProp.scala",         // skipped because depends on java reflection
        "OldDocSpec.scala",             // Do we still need this?
        "PrivateMethodTesterSpec.scala",   // skipped because depends on java reflection
        "PropertyFunSuite.scala",   // skipped because depends on java reflection
        "SavesConfigMapSuite.scala",    // skipped because depends on java reflection
        "SeveredStackTracesFailureSpec.scala", // skipped because tests failed 
        "SeveredStackTracesSpec.scala", // skipped because tests failed 
        "ShellSuite.scala",             // skipped because execute is not supported for now, asmounting brackets it depends on Suite.execute, which in turns depends on StandardOutReporter, PrintReporter that depends on java classes.
        "ShouldBeAnSymbolSpec.scala",    // skipped because depends on java reflections
        "ShouldBeASymbolSpec.scala",       // skipped because depends on java reflections.
        "ShouldBeSymbolSpec.scala",       // skipped because depends on java reflections.
        "ShouldFileBePropertyMatcherSpec.scala",    // skipped because depends on java.io.File
        "ShouldLogicalMatcherExprSpec.scala",       // skipped because depends on mockito
        "ShouldNotTypeCheckSpec.scala", // skipped because tests failed 
        "ShouldSameInstanceAsSpec.scala",     // skipped because identical string in js env is always the same instance.
        "RefSpecSpec.scala",          // skipped because depends on java reflections.
        "SpecSpec.scala",          // skipped because depends on java reflections.
        "StatusProp.scala",        // skipped because uses VirtualMachineError
        "DeprecatedStatusProp.scala",        // skipped because uses VirtualMachineError
        "StreamlinedXmlEqualitySpec.scala",    // skipped because use scala.xml
        "StreamlinedXmlNormMethodsSpec.scala", // skipped because use scala.xml
        "StreamlinedXmlSpec.scala",            // skipped because use scala.xml
        "SuiteSuite.scala",          // skipped because it depends on java reflection
        "MatchersSerializableSpec.scala",   // skipped because testing java serialization
        "SeveredStackTracesSpec.scala", // skipped because stack trace isn't really helpful after linked in different js env like node.
        "SeveredStackTracesFailureSpec.scala" // skipped because stack trace isn't really helpful after linked in different js env like node.
      )
    ) ++ 
    copyDirJS("dotty/scalatest-test/src/test/scala/org/scalatest", "org/scalatest", targetDir, List.empty) ++
    copyDirJS("dotty/scalatest-test/src/test/scala/org/scalatest/matchers/should", "org/scalatest/matchers/should", targetDir, List.empty) ++
    copyDirJS("dotty/scalatest-test/src/test/scala/org/scalatest/matchers/must", "org/scalatest/matchers/must", targetDir, List.empty) ++
    copyDir("jvm/scalatest-test/src/test/scala/org/scalatest/expectations", "org/scalatest/expectations", targetDir, List.empty) ++ 
    copyDirJS("jvm/scalatest-test/src/test/scala/org/scalatest/concurrent", "org/scalatest/concurrent", targetDir, 
      List(
        "WaitersSpec.scala",    // skipped because Waiters not supported.
        "AsyncAssertionsSpec.scala",    // skipped because AsyncAssertions (deprecated name for Waiters) not supported.
        "ConductorFixtureSuite.scala",  // skipped because Conductors not supported.
        "ConductorMethodsSuite.scala",   // skipped because Conductors not supported.
        "ConductorSuite.scala",   // skipped because Conductors not supported.
        "ConductorFixtureDeprecatedSuite.scala",  // skipped because Conductors not supported.
        "ConductorMethodsDeprecatedSuite.scala",   // skipped because Conductors not supported.
        "ConductorDeprecatedSuite.scala",   // skipped because Conductors not supported.
        "EventuallySpec.scala",   // skipped because Eventually not supported.
        "IntegrationPatienceSpec.scala",  // skipped because depends on Eventually
        "DeprecatedIntegrationPatienceSpec.scala",
        "JavaFuturesSpec.scala",      // skipped because depends on java futures
        "TestThreadsStartingCounterSpec.scala",   // skipped because depends on Conductors
        "DeprecatedTimeLimitedTestsSpec.scala",   // skipped because DeprecatedTimeLimitedTests not supported.
        "TimeoutsSpec.scala",            // skipped because Timeouts not supported.
        "UltimatelySpec.scala"   // skipped because Eventually not supported.
      )
    ) ++
    copyDirJS("jvm/scalatest-test/src/test/scala/org/scalatest/enablers", "org/scalatest/enablers", targetDir, List.empty) ++
    copyDirJS("jvm/scalatest-test/src/test/scala/org/scalatest/events/examples", "org/scalatest/events/examples", targetDir, List.empty) ++
    copyDirJS("jvm/scalatest-test/src/test/scala/org/scalatest/events", "org/scalatest/events", targetDir,
      List(
        "TestLocationJUnit3Suite.scala", // Not supported by scala-js
        "TestLocationJUnitSuite.scala", // Not supported by scala-js
        "TestLocationTestNGSuite.scala", // Not supported by scala-js
        "TestLocationMethodJUnit3Suite.scala", // Not supported by scala-js
        "TestLocationMethodJUnitSuite.scala", // Not supported by scala-js
        "TestLocationMethodTestNGSuite.scala", // Not supported by scala-js
        "LocationMethodSuiteProp.scala", // Not supported by scala-js
      )
    ) ++
    copyDirJS("jvm/scalatest-test/src/test/scala/org/scalatest/exceptions", "org/scalatest/exceptions", targetDir, List.empty) ++
    copyDirJS("jvm/scalatest-test/src/test/scala/org/scalatest/fixture", "org/scalatest/fixture", targetDir,
      List(
        "NoArgSpec.scala",  // skipped because tests failed.
        "SuiteSpec.scala"    // skipped because depends on java reflections
      )) ++ 
    copyDirJS("jvm/scalatest-test/src/test/scala/org/scalatest/path", "org/scalatest/path", targetDir, List.empty) ++
    copyDirJS("jvm/scalatest-test/src/test/scala/org/scalatest/prop", "org/scalatest/prop", targetDir, List.empty) ++
    copyDirJS("jvm/scalatest-test/src/test/scala/org/scalatest/suiteprop", "org/scalatest/suiteprop", targetDir, List.empty) ++
    copyDirJS("jvm/scalatest-test/src/test/scala/org/scalatest/matchers", "org/scalatest/matchers", targetDir, List.empty) ++
    copyDirJS("jvm/scalatest-test/src/test/scala/org/scalatest/time", "org/scalatest/time", targetDir, List.empty) ++
    copyDirJS("jvm/scalatest-test/src/test/scala/org/scalatest/tagobjects", "org/scalatest/tagobjects", targetDir, List.empty) ++
    copyDirJS("jvm/scalatest-test/src/test/scala/org/scalatest/verbs", "org/scalatest/verbs", targetDir, List.empty) ++
    copyDirJS("jvm/scalatest-test/src/test/scala/org/scalatest/tools", "org/scalatest/tools", targetDir,
      List(
        "DashboardReporterSpec.scala",
        "DiscoverySuiteSuite.scala",
        "FilterReporterSpec.scala",
        "FrameworkSuite.scala",
        "HtmlReporterSpec.scala",
        "JUnitXmlReporterSuite.scala",
        "MemoryReporterSuite.scala",
        "RunnerSpec.scala",
        "SbtCommandParserSpec.scala",
        "ScalaTestAntTaskSpec.scala",
        "ScalaTestFrameworkSuite.scala",
        "ScalaTestRunnerSuite.scala",
        "SomeApiClass.scala",
        "SomeApiClassRunner.scala",
        "SomeApiSubClass.scala",
        "StringReporterAlertSpec.scala",
        "StringReporterSuite.scala",
        "StringReporterSummarySpec.scala",
        "SuiteDiscoveryHelperSuite.scala",
        "XmlSocketReporterSpec.scala"
      )
    )
  }

  def genTestNative(targetDir: File, version: String, scalaVersion: String): Seq[File] = {
    copyDirNative("jvm/scalatest-test/src/test/scala/org/scalatest", "org/scalatest", targetDir, 
      List(
        "AnMatcherSpec.scala",
        "AnyValMatchersSpec.scala",
        "AppendedCluesSpec.scala",
        "ArgsSpec.scala",
        "AssertionsSpec.scala",
        "BigSuite.scala",
        "BigSuiteSuite.scala", // don't know why but skipped in Scala.js
        "CancelAfterFailureSpec.scala",
        "CatchReporterProp.scala",   // skipped because heavily depends on java reflection
        "CatchReporterSpec.scala",
        "CheckpointsSpec.scala",
        "ClassTaggingProp.scala",    // skipped because annotation not supported
        "ClueSpec.scala",
        "CompleteLastlySpec.scala",
        "ConfigMapSpec.scala",
        "ConfigMapWrapperSuiteSpec.scala",    // skipped because depends on java reflection
        "ContainMatcherAndOrDeciderSpec.scala",
        "ContainMatcherAndOrEqualitySpec.scala",
        "ContainMatcherAndOrExplicitEqualitySpec.scala",
        "ContainMatcherAndOrSpec.scala",
        "ConversionCheckedAssertionsSpec.scala",
        "CustomMatcherSpec.scala",
        "DeprecatedAsyncFeatureSpecLikeSpec.scala",
        "DeprecatedAsyncFeatureSpecLikeSpec2.scala",
        "DeprecatedAsyncFeatureSpecSpec.scala",
        "DeprecatedAsyncFeatureSpecSpec2.scala",
        "DeprecatedBeforeAndAfterAllProp.scala",
        "DeprecatedCatchReporterProp.scala",   // skipped because heavily depends on java reflection
        "DeprecatedClassTaggingProp.scala",    // skipped because annotation not supported
        "DeprecatedFeatureSpecSpec.scala",
        "DeprecatedParallelTestExecutionInfoExamples.scala",
        "DeprecatedParallelTestExecutionOrderExamples.scala",
        "DeprecatedParallelTestExecutionSuiteTimeoutExamples.scala",
        "DeprecatedParallelTestExecutionTestTimeoutExamples.scala",
        "DeprecatedRandomTestOrderSpec.scala",
        "DeprecatedStatusProp.scala",        // skipped because uses VirtualMachineError
        "DeprecatedStopOnFailureProp.scala",
        "DeprecatedTestDataProp.scala",
        "DeprecatedTestNameProp.scala",
        "DiagrammedAssertionsSpec.scala",
        "DirectAssertionsSpec.scala",
        "DirectDiagrammedAssertionsSpec.scala",
        "DirectExpectationsSpec.scala",
        "DispatchReporterSpec.scala",   // skipped because DispatchReporter uses thread.
        "DocSpecSpec.scala",   // skipped because DocSpecSpec is not supported yet
        "EasySuite.scala",
        "EitherValuesSpec.scala",
        "EncodedOrderingSpec.scala",  // skipped because use scala.reflect.NameTransformer.encode
        "EntrySpec.scala",    // skipped because Entry extends java.util.Map
        "ExampleBeforeAfterParallelSpec.scala",
        "EveryShouldContainAllElementsOfSpec.scala", // skipped because causing crash
        "EveryShouldContainAtLeastOneElementOfSpec.scala", // skipped because causing crash
        "EveryShouldContainNoneOfSpec.scala", // skipped because causing crash
        "ExampleParallelSpec.scala",
        "ExampleStackSpec.scala",
        "ExampleSuiteTimeoutSpec.scala",
        "ExampleTimeoutParallelSpec.scala",
        "ExamplesSuite.scala",
        "ExpectationHavePropertyMatchers.scala",
        "ExpectationsSpec.scala",
        "FactSpec.scala",
        "FailureMessagesSuite.scala",
        "FeatureSpecSpec.scala",
        "FilterProp.scala",
        "FilterSpec.scala",
        "FixtureContextSpec.scala",
        "FlatSpecImportedMatchersSpec.scala",
        "FlatSpecMixedInMatchersSpec.scala",
        "FlatSpecSpec.scala",
        "FreeSpecSpec.scala",
        "FunSpecSpec.scala",
        "FunSpecSuite.scala",
        "FunSuiteSpec.scala",
        "FunSuiteSuite.scala",          // skipped because depends on java reflection
        "FutureOutcomeSpec.scala",
        "GivenWhenThenSpec.scala",
        "InOrderContainMatcherDeciderSpec.scala",
        "InOrderContainMatcherEqualitySpec.scala",
        "InOrderContainMatcherSpec.scala",
        "InOrderElementsOfContainMatcherDeciderSpec.scala",
        "InOrderElementsOfContainMatcherEqualitySpec.scala",
        "InOrderElementsOfContainMatcherSpec.scala",
        "InOrderOnlyContainMatcherDeciderSpec.scala",
        "InOrderOnlyContainMatcherEqualitySpec.scala",
        "InOrderOnlyContainMatcherSpec.scala",
        "InformerSpec.scala",
        "InheritedTagProp.scala",         // skipped because depends on java reflection
        "InsertionOrderSetSpec.scala",
        "InsideMixinSpec.scala",
        "InsideSpec.scala",
        "InspectorShorthandsRegexWithGroupsSpec.scala",
        "InspectorShorthandsSpec.scala",
        "InspectorsForMapSpec.scala",
        "InspectorsSpec.scala",
        "JavaMapLoneElementSpec.scala",
        "ListLoneElementSpec.scala",
        "ListShouldBeEmptyLogicalAndSpec.scala",
        "ListShouldBeEmptyLogicalOrSpec.scala",
        "ListShouldBeEmptySpec.scala",
        "ListShouldContainOnlyLogicalAndSpec.scala",
        "ListShouldContainOnlyLogicalOrSpec.scala",
        "ListShouldContainOnlySpec.scala",
        "ListShouldContainSpec.scala",
        "ListShouldContainTheSameElementsAsLogicalAndSpec.scala",
        "ListShouldContainTheSameElementsAsLogicalOrSpec.scala",
        "ListShouldContainTheSameElementsAsSpec.scala",
        "ListShouldContainTheSameElementsInOrderAsLogicalAndSpec.scala",
        "ListShouldContainTheSameElementsInOrderAsLogicalOrSpec.scala",
        "ListShouldContainTheSameElementsInOrderAsSpec.scala",
        "MapShouldBeDefinedAtSpec.scala",
        "MatcherGenSpec.scala",
        "MatcherStackDepthSpec.scala",
        "MatchersSerializableSpec.scala",   // skipped because testing java serialization
        "MatchersSpec.scala",
        "NoElementsOfContainMatcherDeciderSpec.scala",
        "NoElementsOfContainMatcherEqualitySpec.scala",
        "NoElementsOfContainMatcherSpec.scala",
        "NonImplicitAssertionsSuite.scala",
        "NoneOfContainMatcherDeciderSpec.scala",
        "NoneOfContainMatcherEqualitySpec.scala",
        "NoneOfContainMatcherSpec.scala",
        "NotifierSpec.scala",
        "OldDocSpec.scala",             // Do we still need this?
        "OneElementOfContainMatcherDeciderSpec.scala",
        "OneElementOfContainMatcherEqualitySpec.scala",
        "OneElementOfContainMatcherSpec.scala",
        "OneInstancePerTestSpec.scala",
        "OneOfContainMatcherDeciderSpec.scala",
        "OneOfContainMatcherEqualitySpec.scala",
        "OneOfContainMatcherSpec.scala",
        "OnlyContainMatcherDeciderSpec.scala",
        "OnlyContainMatcherEqualitySpec.scala",
        "OnlyContainMatcherSpec.scala",
        "OptionShouldContainOneElementOfLogicalAndSpec.scala",
        "OptionShouldContainOneElementOfLogicalOrSpec.scala",
        "OptionShouldContainOneElementOfSpec.scala",
        "OptionShouldContainOneOfLogicalAndSpec.scala",
        "OptionShouldContainOneOfLogicalOrSpec.scala",
        "OptionShouldContainOneOfSpec.scala",
        "OptionShouldContainSpec.scala",
        "OptionValuesSpec.scala",
        "OutcomeSpec.scala",
        "ParallelTestExecutionInfoExamples.scala",
        "ParallelTestExecutionOrderExamples.scala",
        "ParallelTestExecutionParallelSuiteExamples.scala",
        "ParallelTestExecutionProp.scala",
        "ParallelTestExecutionSpec.scala",
        "ParallelTestExecutionSuiteTimeoutExamples.scala",
        "ParallelTestExecutionTestTimeoutExamples.scala",
        "PartialFunctionValuesSpec.scala",
        "PrettyAstSpec.scala",
        "PrivateMethodTesterSpec.scala",   // skipped because depends on java reflection
        "PropSpecSpec.scala",
        "PropertyFunSuite.scala",   // skipped because depends on java reflection
        "RandomAsyncTestExecutionSpec.scala",
        "RandomTestOrderSpec.scala",
        "RecoverMethodsSpec.scala",
        "RefSpecSpec.scala",          // skipped because depends on java reflections.
        "ResultOfAtLeastOneOfApplication.scala", // skipped because causing crash
        "RetriesSpec.scala",
        "RunningTestSpec.scala",
        "SavesConfigMapSuite.scala",    // skipped because depends on java reflection
        "SequentialNestedSuiteExecutionSpec.scala",
        "SeveredStackTracesFailureSpec.scala",
        "SeveredStackTracesSpec.scala",
        "ShellSuite.scala",             // skipped because execute is not supported for now, as it depends on Suite.execute, which in turns depends on StandardOutReporter, PrintReporter that depends on java classes.
        "ShorthandShouldBeThrownBySpec.scala",
        "ShorthandShouldNotBeThrownBySpec.scala",
        "ShouldBeAMatcherAndOrSpec.scala",
        "ShouldBeASymbolSpec.scala",       // skipped because depends on java reflections.
        "ShouldBeATypeSpec.scala",
        "ShouldBeAnMatcherAndOrSpec.scala",
        "ShouldBeAnSymbolSpec.scala",    // skipped because depends on java reflections
        "ShouldBeAnTypeSpec.scala",
        "ShouldBeAnySpec.scala",
        "ShouldBeDefinedAtForAllSpec.scala",
        "ShouldBeDefinedAtSpec.scala",
        "ShouldBeDefinedExplicitSpec.scala",
        "ShouldBeDefinedImplicitSpec.scala",
        "ShouldBeDefinedLogicalAndExplicitSpec.scala",
        "ShouldBeDefinedLogicalAndImplicitSpec.scala",
        "ShouldBeDefinedLogicalAndSpec.scala",
        "ShouldBeDefinedLogicalOrExplicitSpec.scala",
        "ShouldBeDefinedLogicalOrImplicitSpec.scala",
        "ShouldBeDefinedLogicalOrSpec.scala",
        "ShouldBeDefinedSpec.scala",
        "ShouldBeDefinedStructuralLogicalAndSpec.scala",
        "ShouldBeDefinedStructuralLogicalOrSpec.scala",
        "ShouldBeDefinedStructuralSpec.scala",
        "ShouldBeEmptyExplicitSpec.scala",
        "ShouldBeEmptyImplicitSpec.scala",
        "ShouldBeEmptyLogicalAndExplicitSpec.scala",
        "ShouldBeEmptyLogicalAndImplicitSpec.scala",
        "ShouldBeEmptyLogicalOrExplicitSpec.scala",
        "ShouldBeEmptyLogicalOrImplicitSpec.scala",
        "ShouldBeEmptyStructuralLogicalAndSpec.scala",
        "ShouldBeEmptyStructuralLogicalOrSpec.scala",
        "ShouldBeEmptyStructuralSpec.scala",
        "ShouldBeMatcherSpec.scala",
        "ShouldBeNullSpec.scala",
        "ShouldBePropertyMatcherSpec.scala",
        "ShouldBeReadableExplicitSpec.scala",
        "ShouldBeReadableImplicitSpec.scala",
        "ShouldBeReadableLogicalAndExplicitSpec.scala",
        "ShouldBeReadableLogicalAndImplicitSpec.scala",
        "ShouldBeReadableLogicalAndSpec.scala",
        "ShouldBeReadableLogicalOrExplicitSpec.scala",
        "ShouldBeReadableLogicalOrImplicitSpec.scala",
        "ShouldBeReadableLogicalOrSpec.scala",
        "ShouldBeReadableSpec.scala",
        "ShouldBeReadableStructuralLogicalAndSpec.scala",
        "ShouldBeReadableStructuralLogicalOrSpec.scala",
        "ShouldBeReadableStructuralSpec.scala",
        "ShouldBeShorthandForAllSpec.scala",
        "ShouldBeShorthandSpec.scala",
        "ShouldBeSortedLogicalAndSpec.scala",
        "ShouldBeSortedLogicalOrSpec.scala",
        "ShouldBeSortedSpec.scala",
        "ShouldBeSymbolSpec.scala",       // skipped because depends on java reflections.
        "ShouldBeThrownBySpec.scala",
        "ShouldBeWritableExplicitSpec.scala",
        "ShouldBeWritableImplicitSpec.scala",
        "ShouldBeWritableLogicalAndExplicitSpec.scala",
        "ShouldBeWritableLogicalAndImplicitSpec.scala",
        "ShouldBeWritableLogicalAndSpec.scala",
        "ShouldBeWritableLogicalOrExplicitSpec.scala",
        "ShouldBeWritableLogicalOrImplicitSpec.scala",
        "ShouldBeWritableLogicalOrSpec.scala",
        "ShouldBeWritableSpec.scala",
        "ShouldBeWritableStructuralLogicalAndSpec.scala",
        "ShouldBeWritableStructuralLogicalOrSpec.scala",
        "ShouldBeWritableStructuralSpec.scala",
        "ShouldBehaveLikeSpec.scala",
        "ShouldCollectedTripleEqualsSpec.scala",
        "ShouldCollectedTripleEqualsToleranceSpec.scala",
        "ShouldCompileSpec.scala",
        "ShouldContainElementNewSpec.scala",
        "ShouldContainElementSpec.scala",
        "ShouldContainKeySpec.scala",
        "ShouldContainValueSpec.scala",
        "ShouldConversionCheckedTripleEqualsEqualitySpec.scala",
        "ShouldEndWithRegexSpec.scala",
        "ShouldEndWithSubstringSpec.scala",
        "ShouldEqualEqualitySpec.scala",
        "ShouldEqualExplicitlySpec.scala",
        "ShouldEqualNullSpec.scala",
        "ShouldEqualSpec.scala",
        "ShouldEqualTokenToleranceSpec.scala",
        "ShouldEqualToleranceSpec.scala",
        "ShouldExistExplicitSpec.scala",
        "ShouldExistImplicitSpec.scala",
        "ShouldExistLogicalAndExplicitSpec.scala",
        "ShouldExistLogicalAndImplicitSpec.scala",
        "ShouldExistLogicalAndSpec.scala",
        "ShouldExistLogicalOrExplicitSpec.scala",
        "ShouldExistLogicalOrImplicitSpec.scala",
        "ShouldExistLogicalOrSpec.scala",
        "ShouldExistSpec.scala",
        "ShouldFileBePropertyMatcherSpec.scala",    // skipped because depends on java.io.File
        "ShouldFullyMatchSpec.scala",
        "ShouldHavePropertiesSpec.scala",
        "ShouldIncludeRegexSpec.scala",
        "ShouldIncludeSubstringSpec.scala",
        "ShouldLengthSizeSpec.scala",
        "ShouldLengthSpec.scala",
        "ShouldLogicalMatcherExprSpec.scala",       // skipped because depends on mockito
        "ShouldMatchPatternSpec.scala",
        "ShouldMatcherSpec.scala",
        "ShouldMessageSpec.scala",
        "ShouldNotBeThrownBySpec.scala",
        "ShouldNotCompileSpec.scala",
        "ShouldNotShorthandForAllSpec.scala",
        "ShouldNotShorthandSpec.scala",
        "ShouldNotTypeCheckSpec.scala",
        "ShouldOrderedSpec.scala",
        "ShouldPlusOrMinusSpec.scala",
        "ShouldSameInstanceAsSpec.scala",     // skipped because identical string in js env is always the same instance.
        "ShouldSizeSpec.scala",
        "ShouldStartWithRegexSpec.scala",
        "ShouldStartWithSubstringSpec.scala",
        "ShouldStructuralLengthSpec.scala",
        "ShouldStructuralSizeSpec.scala",
        "ShouldThrowSpec.scala",
        "ShouldTripleEqualsEqualitySpec.scala",
        "ShouldTripleEqualsSpec.scala",
        "ShouldTripleEqualsToleranceSpec.scala",
        "ShouldTypeCheckedTripleEqualsEqualitySpec.scala",
        "SlowpokeDetectorSpec.scala",
        "SpecSpec.scala",          // skipped because depends on java reflections.
        "StatefulStatusSpec.scala",
        "StatusProp.scala",        // skipped because uses VirtualMachineError
        "StatusSpec.scala",
        "StepwiseNestedSuiteExecutionSpec.scala",
        "StopOnFailureProp.scala",
        "StopOnFailureSpec.scala",
        "StreamlinedXmlEqualitySpec.scala",    // skipped because use scala.xml
        "StreamlinedXmlNormMethodsSpec.scala", // skipped because use scala.xml
        "StreamlinedXmlSpec.scala",            // skipped because use scala.xml
        "StringLoneElementSpec.scala",
        "SuiteCompletedStatusReporter.scala",
        "SuiteSpec.scala",
        "SuiteSuite.scala",          // skipped because it depends on java reflection
        "SuitesSpec.scala",
        "TagGroupsSpec.scala",
        "TaggingScopesSpec.scala",
        "TestColonEscapeProp.scala",
        "TestDataProp.scala",
        "TestNameProp.scala",
        "TheSameElementsAsContainMatcherDeciderSpec.scala",
        "TheSameElementsAsContainMatcherEqualitySpec.scala",
        "TheSameElementsAsContainMatcherSpec.scala",
        "TheSameElementsInOrderAsContainMatcherDeciderSpec.scala",
        "TheSameElementsInOrderAsContainMatcherEqualitySpec.scala",
        "TheSameElementsInOrderAsContainMatcherSpec.scala",
        "ThreadNameSpec.scala",
        "TryValuesSpec.scala",
        "TypeCheckedAssertionsSpec.scala",
        "VariousWordSpec.scala",
        "WordSpecImportedMatchersSpec.scala",
        "WordSpecMixedInMatchersSpec.scala",
        "WordSpecSpec.scala"
      )
    ) ++ 
    copyDirNative("dotty/scalatest-test/src/test/scala/org/scalatest", "org/scalatest", targetDir, List.empty) ++
    copyDirNative("dotty/scalatest-test/src/test/scala/org/scalatest/matchers/should", "org/scalatest/matchers/should", targetDir, List.empty) ++
    copyDirNative("dotty/scalatest-test/src/test/scala/org/scalatest/matchers/must", "org/scalatest/matchers/must", targetDir, List.empty) ++
    copyDir("jvm/scalatest-test/src/test/scala/org/scalatest/expectations", "org/scalatest/expectations", targetDir, List.empty) ++ 
    copyDirNative("jvm/scalatest-test/src/test/scala/org/scalatest/concurrent", "org/scalatest/concurrent", targetDir, 
      List(
        "AbstractPatienceConfigurationSpec.scala", 
        "WaitersSpec.scala",    // skipped because Waiters not supported.
        "AsyncAssertionsSpec.scala",    // skipped because AsyncAssertions (deprecated name for Waiters) not supported.
        "ConductorFixtureSuite.scala",  // skipped because Conductors not supported.
        "ConductorMethodsSuite.scala",   // skipped because Conductors not supported.
        "ConductorSuite.scala",   // skipped because Conductors not supported.
        "ConductorFixtureDeprecatedSuite.scala",  // skipped because Conductors not supported.
        "ConductorMethodsDeprecatedSuite.scala",   // skipped because Conductors not supported.
        "ConductorDeprecatedSuite.scala",   // skipped because Conductors not supported.
        "EventuallySpec.scala",   // skipped because Eventually not supported.
        "IntegrationPatienceSpec.scala",  // skipped because depends on Eventually
        "DeprecatedIntegrationPatienceSpec.scala",
        "JavaFuturesSpec.scala",      // skipped because depends on java futures
        "TestThreadsStartingCounterSpec.scala",   // skipped because depends on Conductors
        "DeprecatedTimeLimitedTestsSpec.scala",   // skipped because DeprecatedTimeLimitedTests not supported.
        "TimeoutsSpec.scala",            // skipped because Timeouts not supported.
        "UltimatelySpec.scala",   // skipped because Eventually not supported.
        "ScalaFuturesSpec.scala"
      )
    ) ++
    copyDirNative("jvm/scalatest-test/src/test/scala/org/scalatest/enablers", "org/scalatest/enablers", targetDir, List.empty) ++
    copyDirNative("jvm/scalatest-test/src/test/scala/org/scalatest/events/examples", "org/scalatest/events/examples", targetDir, List.empty) ++
    copyDirNative("jvm/scalatest-test/src/test/scala/org/scalatest/events", "org/scalatest/events", targetDir,
      List(
        "TestLocationJUnit3Suite.scala", // Not supported by scala-js
        "TestLocationJUnitSuite.scala", // Not supported by scala-js
        "TestLocationTestNGSuite.scala", // Not supported by scala-js
        "TestLocationMethodJUnit3Suite.scala", // Not supported by scala-js
        "TestLocationMethodJUnitSuite.scala", // Not supported by scala-js
        "TestLocationMethodTestNGSuite.scala", // Not supported by scala-js
        "LocationMethodSuiteProp.scala", // Not supported by scala-js
      )
    ) ++
    copyDirNative("jvm/scalatest-test/src/test/scala/org/scalatest/exceptions", "org/scalatest/exceptions", targetDir, List.empty) ++
    copyDirNative("jvm/scalatest-test/src/test/scala/org/scalatest/fixture", "org/scalatest/fixture", targetDir,
      List(
        "NoArgSpec.scala",  // skipped because tests failed.
        "SuiteSpec.scala"    // skipped because depends on java reflections
      )) ++ 
    copyDirNative("jvm/scalatest-test/src/test/scala/org/scalatest/path", "org/scalatest/path", targetDir, List.empty) ++
    copyDirNative("jvm/scalatest-test/src/test/scala/org/scalatest/prop", "org/scalatest/prop", targetDir, List.empty) ++
    copyDirNative("jvm/scalatest-test/src/test/scala/org/scalatest/suiteprop", "org/scalatest/suiteprop", targetDir, List.empty) ++
    copyDirNative("jvm/scalatest-test/src/test/scala/org/scalatest/matchers", "org/scalatest/matchers", targetDir, List.empty) ++
    copyDirNative("jvm/scalatest-test/src/test/scala/org/scalatest/time", "org/scalatest/time", targetDir, List.empty) ++
    copyDirNative("jvm/scalatest-test/src/test/scala/org/scalatest/tagobjects", "org/scalatest/tagobjects", targetDir, List.empty) ++
    copyDirNative("jvm/scalatest-test/src/test/scala/org/scalatest/verbs", "org/scalatest/verbs", targetDir, List.empty) ++
    copyDirNative("jvm/scalatest-test/src/test/scala/org/scalatest/tools", "org/scalatest/tools", targetDir,
      List(
        "DashboardReporterSpec.scala",
        "DiscoverySuiteSuite.scala",
        "FilterReporterSpec.scala",
        "FrameworkSuite.scala",
        "HtmlReporterSpec.scala",
        "JUnitXmlReporterSuite.scala",
        "MemoryReporterSuite.scala",
        "RunnerSpec.scala",
        "SbtCommandParserSpec.scala",
        "ScalaTestAntTaskSpec.scala",
        "ScalaTestFrameworkSuite.scala",
        "ScalaTestRunnerSuite.scala",
        "SomeApiClass.scala",
        "SomeApiClassRunner.scala",
        "SomeApiSubClass.scala",
        "StringReporterAlertSpec.scala",
        "StringReporterSuite.scala",
        "StringReporterSummarySpec.scala",
        "SuiteDiscoveryHelperSuite.scala",
        "XmlSocketReporterSpec.scala"
      )
    )
  }

  def genDiagramsTest(targetDir: File, version: String, scalaVersion: String): Seq[File] = 
    copyDir("jvm/diagrams-test/src/test/scala/org/scalatest/diagrams", "org/scalatest/diagrams", targetDir, List.empty)

  def genDiagramsTestJS(targetDir: File, version: String, scalaVersion: String): Seq[File] = 
    copyDirJS("jvm/diagrams-test/src/test/scala/org/scalatest/diagrams", "org/scalatest/diagrams", targetDir, List.empty)

  def genDiagramsTestNative(targetDir: File, version: String, scalaVersion: String): Seq[File] = 
    copyDirNative("jvm/diagrams-test/src/test/scala/org/scalatest/diagrams", "org/scalatest/diagrams", targetDir, List.empty)    

  def genFeatureSpecTest(targetDir: File, version: String, scalaVersion: String): Seq[File] = 
    copyDir("jvm/featurespec-test/src/test/scala/org/scalatest/featurespec", "org/scalatest/featurespec", targetDir, List.empty)

  def genFeatureSpecTestJS(targetDir: File, version: String, scalaVersion: String): Seq[File] = 
    copyDirJS("jvm/featurespec-test/src/test/scala/org/scalatest/featurespec", "org/scalatest/featurespec", targetDir, List.empty)

  def genFeatureSpecTestNative(targetDir: File, version: String, scalaVersion: String): Seq[File] = 
    copyDirNative("jvm/featurespec-test/src/test/scala/org/scalatest/featurespec", "org/scalatest/featurespec", targetDir, List.empty)    

  def genFlatSpecTest(targetDir: File, version: String, scalaVersion: String): Seq[File] = 
    copyDir("jvm/flatspec-test/src/test/scala/org/scalatest/flatspec", "org/scalatest/flatspec", targetDir, List.empty)

  def genFlatSpecTestJS(targetDir: File, version: String, scalaVersion: String): Seq[File] = 
    copyDirJS("jvm/flatspec-test/src/test/scala/org/scalatest/flatspec", "org/scalatest/flatspec", targetDir, List.empty)

  def genFlatSpecTestNative(targetDir: File, version: String, scalaVersion: String): Seq[File] = 
    copyDirNative("jvm/flatspec-test/src/test/scala/org/scalatest/flatspec", "org/scalatest/flatspec", targetDir, List.empty)        

  def genFreeSpecTest(targetDir: File, version: String, scalaVersion: String): Seq[File] = 
    copyDir("jvm/freespec-test/src/test/scala/org/scalatest/freespec", "org/scalatest/freespec", targetDir, List.empty)

  def genFreeSpecTestJS(targetDir: File, version: String, scalaVersion: String): Seq[File] = 
    copyDirJS("jvm/freespec-test/src/test/scala/org/scalatest/freespec", "org/scalatest/freespec", targetDir, List.empty)

  def genFreeSpecTestNative(targetDir: File, version: String, scalaVersion: String): Seq[File] = 
    copyDirNative("jvm/freespec-test/src/test/scala/org/scalatest/freespec", "org/scalatest/freespec", targetDir, List.empty)    

  def genFunSpecTest(targetDir: File, version: String, scalaVersion: String): Seq[File] = 
    copyDir("jvm/funspec-test/src/test/scala/org/scalatest/funspec", "org/scalatest/funspec", targetDir, List.empty)

  def genFunSpecTestJS(targetDir: File, version: String, scalaVersion: String): Seq[File] = 
    copyDirJS("jvm/funspec-test/src/test/scala/org/scalatest/funspec", "org/scalatest/funspec", targetDir, List.empty)

  def genFunSpecTestNative(targetDir: File, version: String, scalaVersion: String): Seq[File] = 
    copyDirNative("jvm/funspec-test/src/test/scala/org/scalatest/funspec", "org/scalatest/funspec", targetDir, List.empty)        

  def genFunSuiteTest(targetDir: File, version: String, scalaVersion: String): Seq[File] = 
    copyDir("jvm/funsuite-test/src/test/scala/org/scalatest/funsuite", "org/scalatest/funsuite", targetDir, List.empty)

  def genFunSuiteTestJS(targetDir: File, version: String, scalaVersion: String): Seq[File] = 
    copyDirJS("jvm/funsuite-test/src/test/scala/org/scalatest/funsuite", "org/scalatest/funsuite", targetDir, List.empty)

  def genFunSuiteTestNative(targetDir: File, version: String, scalaVersion: String): Seq[File] = 
    copyDirNative("jvm/funsuite-test/src/test/scala/org/scalatest/funsuite", "org/scalatest/funsuite", targetDir, List.empty)    

  def genPropSpecTest(targetDir: File, version: String, scalaVersion: String): Seq[File] = 
    copyDir("jvm/propspec-test/src/test/scala/org/scalatest/propspec", "org/scalatest/propspec", targetDir, List.empty)

  def genPropSpecTestJS(targetDir: File, version: String, scalaVersion: String): Seq[File] = 
    copyDirJS("jvm/propspec-test/src/test/scala/org/scalatest/propspec", "org/scalatest/propspec", targetDir, List.empty)

  def genPropSpecTestNative(targetDir: File, version: String, scalaVersion: String): Seq[File] = 
    copyDirNative("jvm/propspec-test/src/test/scala/org/scalatest/propspec", "org/scalatest/propspec", targetDir, List.empty)    

  def genWordSpecTest(targetDir: File, version: String, scalaVersion: String): Seq[File] = 
    copyDir("jvm/wordspec-test/src/test/scala/org/scalatest/wordspec", "org/scalatest/wordspec", targetDir, List.empty)

  def genWordSpecTestJS(targetDir: File, version: String, scalaVersion: String): Seq[File] = 
    copyDirJS("jvm/wordspec-test/src/test/scala/org/scalatest/wordspec", "org/scalatest/wordspec", targetDir, List.empty)
<<<<<<< HEAD
=======

  def genWordSpecTestNative(targetDir: File, version: String, scalaVersion: String): Seq[File] = 
    copyDirNative("jvm/wordspec-test/src/test/scala/org/scalatest/wordspec", "org/scalatest/wordspec", targetDir, List.empty)        
>>>>>>> db0c31ee
}<|MERGE_RESOLUTION|>--- conflicted
+++ resolved
@@ -503,6 +503,7 @@
     copyDir("native/core/src/main/scala/org/scalatest/concurrent", "org/scalatest/concurrent", targetDir, List.empty) ++ 
     copyDir("native/core/src/main/scala/org/scalatest/tools", "org/scalatest/tools", targetDir, List.empty) ++ 
     copyDir("native/core/src/main/scala/org/scalatest", "org/scalatest", targetDir, List.empty) ++ 
+    copyDirNative("jvm/core/src/main/scala/org/scalatest/prop", "org/scalatest/prop", targetDir, List.empty) ++ 
     copyDirNative("jvm/core/src/main/scala/org/scalatest/tools", "org/scalatest/tools", targetDir, 
       List(
         "AboutJDialog.scala",
@@ -1202,10 +1203,7 @@
 
   def genWordSpecTestJS(targetDir: File, version: String, scalaVersion: String): Seq[File] = 
     copyDirJS("jvm/wordspec-test/src/test/scala/org/scalatest/wordspec", "org/scalatest/wordspec", targetDir, List.empty)
-<<<<<<< HEAD
-=======
 
   def genWordSpecTestNative(targetDir: File, version: String, scalaVersion: String): Seq[File] = 
     copyDirNative("jvm/wordspec-test/src/test/scala/org/scalatest/wordspec", "org/scalatest/wordspec", targetDir, List.empty)        
->>>>>>> db0c31ee
 }