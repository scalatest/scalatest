import sbt._
import Keys._
import java.net.{URL, URLClassLoader}
import java.io.PrintWriter
import scala.io.Source
import com.typesafe.sbt.osgi.OsgiKeys
import com.typesafe.sbt.osgi.SbtOsgi
import com.typesafe.sbt.osgi.SbtOsgi.autoImport._
import com.jsuereth.sbtpgp.SbtPgp.autoImport._

//import sbtcrossproject.CrossPlugin.autoImport._
import org.portablescala.sbtplatformdeps.PlatformDepsPlugin.autoImport._
import sbtcrossproject.CrossPlugin.autoImport.{crossProject, CrossType, _}
import scalajscrossproject.ScalaJSCrossPlugin.autoImport._

import com.typesafe.tools.mima.plugin.MimaKeys.{mimaPreviousArtifacts, mimaCurrentClassfiles, mimaBinaryIssueFilters}
import com.typesafe.tools.mima.core._
import com.typesafe.tools.mima.core.ProblemFilters._

import xerial.sbt.Sonatype.autoImport.sonatypePublishToBundle

object ScalatestBuild extends BuildCommons with DottyBuild with NativeBuild with JsBuild {

  // To run gentests
  // rm -rf gentests
  // sbt genGenTests/test  (etc., look at specific failures on CI output)

  // To enable deprecation warnings on the fly
  // set scalacOptions in ThisBuild ++= Seq("-unchecked", "-deprecation")
  // To temporarily switch sbt to a different Scala version:
  // > ++ 2.12.14

  def envVar(name: String): Option[String] =
    try {
      Some(sys.env(name))
    }
    catch {
      case e: NoSuchElementException => None
    }

  def getNexusCredentials: Credentials =
    (envVar("SCALATEST_NEXUS_LOGIN"), envVar("SCALATEST_NEXUS_PASSWORD")) match {
      case (Some(login), Some(password)) => Credentials("Sonatype Nexus Repository Manager", "oss.sonatype.org", login, password)
      case _ => Credentials(Path.userHome / ".ivy2" / ".credentials")
    }

  def getJavaHome(scalaMajorVersion: String): Option[File] = {
    val javaHome = new File(System.getProperty("java.home"))
    val javaHomeBin = new File(javaHome, "bin")
    val javac = new File(javaHomeBin, "javac")
    val javacExe = new File(javaHomeBin, "javac.exe")
    if (javac.exists || javacExe.exists)
      Some(file(javaHome.getAbsolutePath))
    else {
      val javaHomeParentBin = new File(javaHome.getParent, "bin")
      val parentJavac = new File(javaHomeParentBin, "javac")
      val parentJavacExe = new File(javaHomeParentBin, "javac.exe")
      if (parentJavac.exists || parentJavacExe.exists)
        Some(file(javaHome.getParentFile.getAbsolutePath))
      else
        println("WARNING: javac from java.home not found, javac on PATH will be used.  Try to use JDK instead of JRE to launch SBT to remove this warning.")
      None
    }
  }

  def commonSharedSettings: Seq[Setting[_]] = Seq(
    javaHome := getJavaHome(scalaBinaryVersion.value),
    version := releaseVersion,
    resolvers += "Sonatype Public" at "https://oss.sonatype.org/content/groups/public",
    publishTo := sonatypePublishToBundle.value, 
    publishMavenStyle := true,
    Test / publishArtifact := false,
    pomIncludeRepository := { _ => false },
    pomExtra := (
      <url>http://www.scalatest.org</url>
        <licenses>
          <license>
            <name>the Apache License, ASL Version 2.0</name>
            <url>http://www.apache.org/licenses/LICENSE-2.0</url>
            <distribution>repo</distribution>
          </license>
        </licenses>
        <scm>
          <url>https://github.com/scalatest/scalatest</url>
          <connection>scm:git:git@github.com:scalatest/scalatest.git</connection>
          <developerConnection>
            scm:git:git@github.com:scalatest/scalatest.git
          </developerConnection>
        </scm>
        <developers>
          <developer>
            <id>bvenners</id>
            <name>Bill Venners</name>
            <email>bill@artima.com</email>
          </developer>
          <developer>
            <id>gcberger</id>
            <name>George Berger</name>
            <email>george.berger@gmail.com</email>
          </developer>
          <developer>
            <id>cheeseng</id>
            <name>Chua Chee Seng</name>
            <email>cheeseng@amaseng.com</email>
          </developer>
        </developers>
      ),
    credentials += getNexusCredentials,
  )

  def sharedSettings: Seq[Setting[_]] = 
    commonSharedSettings ++ scalaVersionsSettings ++ Seq(
      libraryDependencies ++= {
        if (scalaVersion.value.startsWith("3."))
          Seq()
        else
          scalaLibraries(scalaVersion.value),
      }
    )

  lazy val scalatestDocSettings = Seq(
    docsrcDirSetting,
    scalatestDocScalacOptionsSetting
  )

  lazy val scalacticDocSettings = Seq(
    docsrcDirSetting,
    scalacticDocScalacOptionsSetting
  )

  def scalaXmlDependency(theScalaVersion: String): Seq[ModuleID] =
    CrossVersion.partialVersion(theScalaVersion) match {
      case Some((2, 10)) => Seq.empty
      case Some((2, 11)) => Seq(("org.scala-lang.modules" %% "scala-xml" % "1.3.0"))
      case Some((scalaEpoch, scalaMajor)) if (scalaEpoch == 2 && scalaMajor >= 12) || scalaEpoch == 3 =>
        Seq(("org.scala-lang.modules" %% "scala-xml" % "2.1.0"))
    }

  def scalaLibraries(theScalaVersion: String) =
    Seq(
      "org.scala-lang" % "scala-compiler" % theScalaVersion % "provided",
      "org.scala-lang" % "scala-reflect" % theScalaVersion // this is needed to compile macro
    )

  def scalatestLibraryDependencies =
    Seq(
      "org.scala-sbt" % "test-interface" % "1.0" % "optional",
<<<<<<< HEAD
      "org.apache.ant" % "ant" % "1.10.12" % "optional",
=======
      "com.google.inject" % "guice" % "4.0" % "optional",
      "org.apache.ant" % "ant" % "1.10.14" % "optional",
      "org.ow2.asm" % "asm-all" % "4.1" % "optional",
>>>>>>> e081239a
      commonmark
    )

  def crossBuildTestLibraryDependencies = Def.setting {
    Seq(
      "org.scala-lang.modules" %%% "scala-parser-combinators" % "2.1.1"
    )
  }

  val commonmark = "org.commonmark" % "commonmark" % commonmarkVersion % "optional"

  def scalatestTestLibraryDependencies(theScalaVersion: String) =
    Seq(
      "org.scalatestplus" %% "testng-7-5" % plusTestNGVersion % "test",
      "org.scalatestplus" %% "junit-4-13" % plusJUnitVersion % "test"
    )

  lazy val commonTest = Project("common-test", file("jvm/common-test"))
    .settings(sharedSettings: _*)
    .settings(
      projectTitle := "Common test classes used by scalactic and scalatest",
      libraryDependencies ++= crossBuildTestLibraryDependencies.value,
      Compile / sourceGenerators += {
        Def.task{
          GenCompatibleClasses.genTest((Compile / sourceManaged).value, version.value, scalaVersion.value)
        }.taskValue
      },
      publishArtifact := false,
      publish := {},
      publishLocal := {},
      Compile / doc / scalacOptions := List.empty
    ).dependsOn(scalacticMacro, LocalProject("scalatest"))

  lazy val scalacticMacro = project.in(file("jvm/scalactic-macro"))
    .settings(sharedSettings: _*)
    .settings(
      projectTitle := "Scalactic Macro",
      organization := "org.scalactic",
      Compile / sourceGenerators += {
        Def.task{
          ScalacticGenResourcesJVM.genResources((Compile / sourceManaged).value / "org" / "scalactic", version.value, scalaVersion.value) ++
          GenAnyVals.genMain((Compile / sourceManaged).value / "org" / "scalactic" / "anyvals", version.value, scalaVersion.value, false) ++
          GenEvery.genMain((Compile / sourceManaged).value / "org" / "scalactic", version.value, scalaVersion.value) ++
          GenColCompatHelper.genMain((Compile / sourceManaged).value / "org" / "scalactic", version.value, scalaVersion.value) ++ 
          GenMacroContext.genMain((Compile / sourceManaged).value / "org" / "scalactic", version.value, scalaVersion.value)
        }.taskValue
      },
      // Disable publishing macros directly, included in scalactic main jar
      publishArtifact := false,
      publish := {},
      publishLocal := {},
      Compile / doc / scalacOptions := List.empty
    )

  lazy val scalactic = project.in(file("jvm/scalactic"))
    .enablePlugins(SbtOsgi)
    .settings(sharedSettings: _*)
    .settings(scalacticDocSettings: _*)
    .settings(
      projectTitle := "Scalactic",
      organization := "org.scalactic",
      console / initialCommands := "import org.scalactic._",
      Compile / sourceGenerators += {
        Def.task{
          GenVersions.genScalacticVersions((Compile / sourceManaged).value / "org" / "scalactic", version.value, scalaVersion.value) ++
          ScalacticGenResourcesJVM.genFailureMessages((Compile / sourceManaged).value / "org" / "scalactic", version.value, scalaVersion.value) ++
          GenArrayHelper.genMain((Compile / sourceManaged).value / "org" / "scalactic", version.value, scalaVersion.value)
        }.taskValue
      },
      // include the macro classes and resources in the main jar
      Compile / packageBin / mappings ++= (scalacticMacro / Compile / packageBin / mappings).value,
      // include the macro sources in the main source jar
      Compile / packageSrc / mappings ++= (scalacticMacro / Compile / packageSrc / mappings).value,
      Compile / doc / sources :=
        genDocSources((Compile / sources).value ++ (scalacticMacro / Compile / sources).value,
          Seq((Compile / sourceManaged).value,
            baseDirectory.value,
            file(".").getCanonicalFile),
          docsrcDir.value), 
      docTaskSetting,
      mimaPreviousArtifacts := Set(organization.value %% name.value % previousReleaseVersion),
      mimaCurrentClassfiles := (Compile / classDirectory).value.getParentFile / (name.value + "_" + scalaBinaryVersion.value + "-" + releaseVersion + ".jar"), 
      mimaBinaryIssueFilters ++= Seq()
    ).settings(osgiSettings: _*).settings(
      OsgiKeys.exportPackage := Seq(
        "org.scalactic",
        "org.scalactic.anyvals",
        "org.scalactic.exceptions",
        "org.scalactic.source"
      ),
      OsgiKeys.importPackage := Seq(
        "org.scalatest.*",
        "org.scalactic.*",
        "scala.util.parsing.*;version=\"$<range;[==,=+);$<replace;1.0.4;-;.>>\"",
        "scala.xml.*;version=\"$<range;[==,=+);$<replace;1.0.4;-;.>>\"",
        "scala.*;version=\"$<range;[==,=+);$<replace;"+scalaBinaryVersion.value+";-;.>>\"",
        "*;resolution:=optional"
      ),
      OsgiKeys.additionalHeaders:= Map(
        "Bundle-Name" -> "Scalactic",
        "Bundle-Description" -> "Scalactic is an open-source library for Scala projects.",
        "Bundle-DocURL" -> "http://www.scalactic.org/",
        "Bundle-Vendor" -> "Artima, Inc."
      )
    ).dependsOn(scalacticMacro % "compile-internal, test-internal")  // avoid dependency in pom on non-existent scalactic-macro artifact, per discussion in http://grokbase.com/t/gg/simple-build-tool/133shekp07/sbt-avoid-dependence-in-a-macro-based-project

  lazy val scalacticTest = Project("scalactic-test", file("jvm/scalactic-test"))
    .settings(sharedSettings: _*)
    .settings(
      projectTitle := "Scalactic Test",
      organization := "org.scalactic",
      Test / testOptions ++=
        Seq(Tests.Argument(TestFrameworks.ScalaTest,
          "-oDIF",
          "-W", "120", "60")),
      Test / logBuffered := false,
      publishArtifact := false,
      publish := {},
      publishLocal := {},
      Test / sourceGenerators += Def.task {
        GenAnyVals.genTest((Test / sourceManaged).value / "scala" / "org" / "scalactic" / "anyvals", version.value, scalaVersion.value)
      }.taskValue,
    ).dependsOn(scalactic, scalatest % "test", commonTest % "test")

  def sharedTestSettings: Seq[Setting[_]] = 
    Seq(
      organization := "org.scalatest",
      libraryDependencies ++= scalatestLibraryDependencies,
      libraryDependencies ++= scalatestTestLibraryDependencies(scalaVersion.value),
      Test / testOptions := scalatestTestOptions,
      Test / logBuffered := false,
      Test / baseDirectory := file("./"),
      publishArtifact := false,
      publish := {},
      publishLocal := {}
    )

  lazy val scalatestTest = Project("scalatest-test", file("jvm/scalatest-test"))
    .settings(sharedSettings: _*)
    .settings(sharedTestSettings: _*)
    .settings(
      projectTitle := "ScalaTest Test"
    ).dependsOn(commonTest % "test")
     .aggregate(
       scalatestDiagramsTest, 
       scalatestExpectationsTest, 
       scalatestFeatureSpecTest, 
       scalatestFlatSpecTest, 
       scalatestFreeSpecTest, 
       scalatestFunSpecTest, 
       scalatestFunSuiteTest, 
       scalatestPropSpecTest, 
       scalatestWordSpecTest
     )

  lazy val scalatestDiagramsTest = project.in(file("jvm/diagrams-test"))
    .settings(sharedSettings: _*)
    .settings(sharedTestSettings: _*)
    .settings(
      projectTitle := "ScalaTest Diagrams Test"
    ).dependsOn(commonTest % "test")

  lazy val scalatestExpectationsTest = project.in(file("jvm/expectations-test"))
    .settings(sharedSettings: _*)
    .settings(sharedTestSettings: _*)
    .settings(
      projectTitle := "ScalaTest Expectations Test"
    ).dependsOn(commonTest % "test")  

  lazy val scalatestFeatureSpecTest = project.in(file("jvm/featurespec-test"))
    .settings(sharedSettings: _*)
    .settings(sharedTestSettings: _*)
    .settings(
      projectTitle := "ScalaTest FeatureSpec Test", 
      Test / sourceGenerators += {
        Def.task {
          GenSafeStyles.genFeatureSpecTest((Compile / sourceManaged).value / "org" / "scalatest" / "featurespec", version.value, scalaVersion.value, false)
        }
      },
    ).dependsOn(commonTest % "test")

  lazy val scalatestFlatSpecTest = project.in(file("jvm/flatspec-test"))
    .settings(sharedSettings: _*)
    .settings(sharedTestSettings: _*)
    .settings(
      projectTitle := "ScalaTest FlatSpec Test", 
      Test / sourceGenerators += {
        Def.task {
          GenSafeStyles.genFlatSpecTest((Compile / sourceManaged).value / "org" / "scalatest" / "flatspec", version.value, scalaVersion.value, false)
        }
      },
    ).dependsOn(commonTest % "test")

  lazy val scalatestFreeSpecTest = project.in(file("jvm/freespec-test"))
    .settings(sharedSettings: _*)
    .settings(sharedTestSettings: _*)
    .settings(
      projectTitle := "ScalaTest FreeSpec Test", 
      Test / sourceGenerators += {
        Def.task {
          GenSafeStyles.genFreeSpecTest((Compile / sourceManaged).value / "org" / "scalatest" / "freespec", version.value, scalaVersion.value, false)
        }
      },
    ).dependsOn(commonTest % "test")

  lazy val scalatestFunSpecTest = project.in(file("jvm/funspec-test"))
    .settings(sharedSettings: _*)
    .settings(sharedTestSettings: _*)
    .settings(
      projectTitle := "ScalaTest FunSpec Test", 
      Test / sourceGenerators += {
        Def.task {
          GenSafeStyles.genFunSpecTest((Compile / sourceManaged).value / "org" / "scalatest" / "funspec", version.value, scalaVersion.value, false)
        }
      }, 
    ).dependsOn(commonTest % "test")

  lazy val scalatestFunSuiteTest = project.in(file("jvm/funsuite-test"))
    .settings(sharedSettings: _*)
    .settings(sharedTestSettings: _*)
    .settings(
      projectTitle := "ScalaTest FunSuite Test", 
      Test / sourceGenerators += {
        Def.task {
          GenSafeStyles.genFunSuiteTest((Compile / sourceManaged).value / "org" / "scalatest" / "funsuite", version.value, scalaVersion.value, false)
        }
      },  
    ).dependsOn(commonTest % "test")  

  lazy val scalatestPropSpecTest = project.in(file("jvm/propspec-test"))
    .settings(sharedSettings: _*)
    .settings(sharedTestSettings: _*)
    .settings(
      projectTitle := "ScalaTest PropSpec Test", 
      Test / sourceGenerators += {
        Def.task {
          GenSafeStyles.genPropSpecTest((Compile / sourceManaged).value / "org" / "scalatest" / "propspec", version.value, scalaVersion.value, false)
        }
      }, 
    ).dependsOn(commonTest % "test")

  lazy val scalatestWordSpecTest = project.in(file("jvm/wordspec-test"))
    .settings(sharedSettings: _*)
    .settings(sharedTestSettings: _*)
    .settings(
      projectTitle := "ScalaTest WordSpec Test", 
      Test / sourceGenerators += {
        Def.task {
          GenSafeStyles.genWordSpecTest((Compile / sourceManaged).value / "org" / "scalatest" / "wordspec", version.value, scalaVersion.value, false)
        }
      },
    ).dependsOn(commonTest % "test")            

  lazy val scalatestApp = project.in(file("scalatest-app"))
    .enablePlugins(SbtOsgi)
    .settings(sharedSettings: _*)
    .settings(scalatestDocSettings: _*)
    .settings(
      projectTitle := "ScalaTest App",
      name := "scalatest-app",
      organization := "org.scalatest",
      libraryDependencies ++= scalatestLibraryDependencies,
      // include the scalactic classes and resources in the jar
      Compile / packageBin / mappings ++= (scalactic / Compile / packageBin / mappings).value,
      // include the scalactic sources in the source jar
      Compile / packageSrc / mappings ++= (scalactic / Compile / packageSrc / mappings).value,
      // include the scalatest classes and resources in the jar
      Compile / packageBin / mappings ++= (scalatest / Compile / packageBin / mappings).value,
      // include the scalatest sources in the source jar
      Compile / packageSrc / mappings ++= (scalatest / Compile / packageSrc / mappings).value,
      Compile / sourceGenerators += {
        // Little trick to get rid of bnd error when publish.
        Def.task{
          (new File(crossTarget.value, "classes")).mkdirs()
          Seq.empty[File]
        }.taskValue
      },
      scalatestDocSettings,
      Compile / unmanagedResourceDirectories += baseDirectory.value / "scalatest" / "src" / "main" / "resources",
      mimaPreviousArtifacts := Set(organization.value %% name.value % previousReleaseVersion),
      mimaCurrentClassfiles := (Compile / classDirectory).value.getParentFile / (name.value + "_" + scalaBinaryVersion.value + "-" + releaseVersion + ".jar")
    ).settings(osgiSettings: _*).settings(
      OsgiKeys.exportPackage := Seq(
        "org.scalatest",
        "org.scalatest.compatible",
        "org.scalatest.concurrent",
        "org.scalatest.diagrams",
        "org.scalatest.enablers",
        "org.scalatest.events",
        "org.scalatest.exceptions",
        "org.scalatest.expectations",
        "org.scalatest.fixture",
        "org.scalatest.funsuite",
        "org.scalatest.featurespec",
        "org.scalatest.funspec",
        "org.scalatest.freespec",
        "org.scalatest.flatspec",
        "org.scalatest.matchers",
        "org.scalatest.matchers.should",
        "org.scalatest.matchers.must",
        "org.scalatest.matchers.dsl",
        "org.scalatest.verbs",
        "org.scalatest.path",
        "org.scalatest.prop",
        "org.scalatest.propspec",
        "org.scalatest.refspec",
        "org.scalatest.tags",
        "org.scalatest.tagobjects",
        "org.scalatest.time",
        "org.scalatest.tools",
        "org.scalatest.verb",
        "org.scalatest.words",
        "org.scalatest.wordspec",
        "org.scalactic",
        "org.scalactic.anyvals",
        "org.scalactic.exceptions",
        "org.scalactic.source"
      ),
      OsgiKeys.importPackage := Seq(
        "org.scalatest.*",
        "org.scalactic.*",
        "scala.util.parsing.*;version=\"$<range;[==,=+);$<replace;1.0.4;-;.>>\"",
        "scala.xml.*;version=\"$<range;[==,=+);$<replace;1.0.4;-;.>>\"",
        "scala.*;version=\"$<range;[==,=+);$<replace;"+scalaBinaryVersion.value+";-;.>>\"",
        "*;resolution:=optional"
      ),
      OsgiKeys.additionalHeaders:= Map(
        "Bundle-Name" -> "ScalaTest",
        "Bundle-Description" -> "ScalaTest is an open-source test framework for the Java Platform designed to increase your productivity by letting you write fewer lines of test code that more clearly reveal your intent.",
        "Bundle-DocURL" -> "http://www.scalatest.org/",
        "Bundle-Vendor" -> "Artima, Inc.",
        "Main-Class" -> "org.scalatest.tools.Runner"
      )
    ).dependsOn(
        scalacticMacro % "compile-internal, test-internal", 
        scalactic % "compile-internal", 
        scalatestCompatible % "compile-internal", 
        scalatestCore % "compile-internal", 
        scalatestFeatureSpec % "compile-internal", 
        scalatestFlatSpec % "compile-internal", 
        scalatestFreeSpec % "compile-internal", 
        scalatestFunSuite % "compile-internal", 
        scalatestFunSpec % "compile-internal", 
        scalatestPropSpec % "compile-internal", 
        scalatestWordSpec % "compile-internal", 
        scalatestDiagrams % "compile-internal", 
        scalatestExpectations % "compile-internal", 
        scalatestMatchersCore % "compile-internal", 
        scalatestShouldMatchers % "compile-internal", 
        scalatestMustMatchers % "compile-internal")

  lazy val scalatestDoc = project.in(file("scalatest-doc"))
    .enablePlugins(SbtOsgi)
    .settings(sharedSettings: _*)
    .settings(scalatestDocSettings: _*)
    .settings(
      projectTitle := "ScalaTest Doc",
      name := "scalatest-doc",
      organization := "org.scalatest",
      libraryDependencies ++= scalatestLibraryDependencies,
      libraryDependencies ++= scalaXmlDependency(scalaVersion.value),
      javaSourceManaged := target.value / "java",
      Compile / sourceGenerators += {
        // Little trick to get rid of bnd error when publish.
        Def.task{
          GenScalaTestDoc.genScala((Compile / sourceManaged).value, version.value, scalaVersion.value) ++ 
          GenScalaTestDoc.genJava((Compile / javaSourceManaged).value, version.value, scalaVersion.value) ++ 
          GenTable.genMain((Compile / sourceManaged).value / "org" / "scalatest", version.value, scalaVersion.value) ++
          GenConfigMap.genMain((Compile / sourceManaged).value, version.value, scalaVersion.value) ++ 
          ScalaTestGenResourcesJVM.genResources((Compile / sourceManaged).value / "org" / "scalatest", version.value, scalaVersion.value) ++
          ScalaTestGenResourcesJVM.genFailureMessages((Compile / sourceManaged).value / "org" / "scalatest", version.value, scalaVersion.value) ++ 
          GenVersions.genScalaTestVersions((Compile / sourceManaged).value / "org" / "scalatest", version.value, scalaVersion.value) ++ 
          GenCompatibleClasses.genMain((Compile / sourceManaged).value / "org" / "scalatest" / "tools", version.value, scalaVersion.value) ++ 
          GenFactories.genMain((Compile / sourceManaged).value / "org" / "scalatest" / "matchers" / "dsl", version.value, scalaVersion.value) ++ 
          GenMatchers.genMain((Compile / sourceManaged).value / "org" / "scalatest", version.value, scalaVersion.value) ++ 
          GenGen.genMain((Compile / sourceManaged).value / "org" / "scalatest" / "prop", version.value, scalaVersion.value)
        }.taskValue
      },
      Compile / doc / sources :=
        genDocSources((Compile / sources).value,
                       Seq((Compile / sourceManaged).value,
                           (Compile / scalaSource).value, 
                           (Compile / javaSource).value),
                       docsrcDir.value), 
      scalatestDocSettings,
      docTaskSetting,
      Compile / unmanagedResourceDirectories += baseDirectory.value / "scalatest" / "src" / "main" / "resources",
      mimaPreviousArtifacts := Set(organization.value %% name.value % previousReleaseVersion),
      mimaCurrentClassfiles := (Compile / classDirectory).value.getParentFile / (name.value + "_" + scalaBinaryVersion.value + "-" + releaseVersion + ".jar")
    ).dependsOn(
      scalacticMacro, 
      scalactic
    )      

  lazy val rootProject = Project("root", file("."))
                         .aggregate(
                           scalacticMacro, 
                           scalactic, 
                           scalatest, 
                           scalatestCore, 
                           scalatestFeatureSpec, 
                           scalatestFlatSpec, 
                           scalatestFreeSpec, 
                           scalatestFunSuite, 
                           scalatestFunSpec, 
                           scalatestPropSpec, 
                           scalatestWordSpec, 
                           scalatestDiagrams, 
                           scalatestMatchersCore, 
                           scalatestShouldMatchers, 
                           scalatestMustMatchers, 
                           commonTest, 
                           scalacticTest, 
                           scalatestTest
                         )

  lazy val scalatestCompatible = project.in(file("jvm/compatible"))
    .enablePlugins(SbtOsgi)
    .settings(commonSharedSettings: _*)
    .settings(scalatestDocSettings: _*)
    .settings(
      projectTitle := "ScalaTest Compatible",
      name := "scalatest-compatible",
      organization := "org.scalatest",
      javaSourceManaged := target.value / "java",
      autoScalaLibrary := false, 
      crossPaths := false, // disable using the Scala version in output paths and artifacts
      Compile / sourceGenerators += {
        // Little trick to get rid of bnd error when publish.
        Def.task{
          (new File(crossTarget.value, "classes")).mkdirs()
          Seq.empty[File]
        }.taskValue
      },
      scalatestDocSettings,
      mimaPreviousArtifacts := Set(organization.value %% name.value % previousReleaseVersion),
      mimaCurrentClassfiles := (Compile / classDirectory).value.getParentFile / (name.value + "_" + scalaBinaryVersion.value + "-" + releaseVersion + ".jar")
    ).settings(osgiSettings: _*).settings(
      OsgiKeys.exportPackage := Seq(
        "org.scalatest.compatible"
      ),
      OsgiKeys.importPackage := Seq(
        "org.scalactic.*",
        "*;resolution:=optional"
      ),
      OsgiKeys.additionalHeaders:= Map(
        "Bundle-Name" -> "ScalaTest Compatible",
        "Bundle-Description" -> "ScalaTest is an open-source test framework for the Java Platform designed to increase your productivity by letting you write fewer lines of test code that more clearly reveal your intent.",
        "Bundle-DocURL" -> "http://www.scalatest.org/",
        "Bundle-Vendor" -> "Artima, Inc."
      )
    )

  lazy val scalatestCore = project.in(file("jvm/core"))
    .enablePlugins(SbtOsgi)
    .settings(sharedSettings: _*)
    .settings(scalatestDocSettings: _*)
    .settings(
      projectTitle := "ScalaTest Core",
      name := "scalatest-core",
      organization := "org.scalatest",
      libraryDependencies ++= scalaXmlDependency(scalaVersion.value),
      libraryDependencies ++= scalatestLibraryDependencies,
      Compile / sourceGenerators += {
        // Little trick to get rid of bnd error when publish.
        Def.task{
          (new File(crossTarget.value, "classes")).mkdirs()
          Seq.empty[File]
        }.taskValue
      },
      Compile / sourceGenerators += {
       Def.task{
         GenTable.genMain((Compile / sourceManaged).value / "org" / "scalatest", version.value, scalaVersion.value) ++
         GenConfigMap.genMain((Compile / sourceManaged).value, version.value, scalaVersion.value) ++ 
         ScalaTestGenResourcesJVM.genResources((Compile / sourceManaged).value / "org" / "scalatest", version.value, scalaVersion.value) ++
         ScalaTestGenResourcesJVM.genFailureMessages((Compile / sourceManaged).value / "org" / "scalatest", version.value, scalaVersion.value) ++ 
         GenVersions.genScalaTestVersions((Compile / sourceManaged).value / "org" / "scalatest", version.value, scalaVersion.value) ++ 
         GenGen.genMain((Compile / sourceManaged).value / "org" / "scalatest" / "prop", version.value, scalaVersion.value) ++
         GenCompatibleClasses.genMain((Compile / sourceManaged).value / "org" / "scalatest" / "tools", version.value, scalaVersion.value)
       }.taskValue
      },
      scalatestDocSettings,
      mimaPreviousArtifacts := Set(organization.value %% name.value % previousReleaseVersion),
      mimaCurrentClassfiles := (Compile / classDirectory).value.getParentFile / (name.value + "_" + scalaBinaryVersion.value + "-" + releaseVersion + ".jar"), 
      mimaBinaryIssueFilters ++= {
        Seq(
          exclude[DirectMissingMethodProblem]("org.scalatest.FailureMessages.cannotLoadDiscoveredSuite"), // Private class function
          exclude[DirectMissingMethodProblem]("org.scalatest.Resources.cannotLoadDiscoveredSuite") // Private class function
        )
      }
    ).settings(osgiSettings: _*).settings(
      OsgiKeys.exportPackage := Seq(
        "org.scalatest", 
        "org.scalatest.concurrent",  
        "org.scalatest.enablers",  
        "org.scalatest.exceptions",  
        "org.scalatest.events", 
        "org.scalatest.fixture",  
        "org.scalatest.prop", 
        "org.scalatest.tags", 
        "org.scalatest.tagobjects", 
        "org.scalatest.time", 
        "org.scalatest.tools",  
        "org.scalatest.verbs"
      ),
      OsgiKeys.importPackage := Seq(
        "org.scalatest.*",
        "*;resolution:=optional"
      ),
      OsgiKeys.additionalHeaders:= Map(
        "Bundle-Name" -> "ScalaTest Core",
        "Bundle-Description" -> "ScalaTest is an open-source test framework for the Java Platform designed to increase your productivity by letting you write fewer lines of test code that more clearly reveal your intent.",
        "Bundle-DocURL" -> "http://www.scalatest.org/",
        "Bundle-Vendor" -> "Artima, Inc.",
        "Main-Class" -> "org.scalatest.tools.Runner"
      )
    ).dependsOn(scalatestCompatible, scalacticMacro % "compile-internal, test-internal", scalactic)  

  lazy val scalatestFeatureSpec = project.in(file("jvm/featurespec"))
    .enablePlugins(SbtOsgi)
    .settings(sharedSettings: _*)
    .settings(scalatestDocSettings: _*)
    .settings(
      projectTitle := "ScalaTest FeatureSpec",
      name := "scalatest-featurespec",
      organization := "org.scalatest",
      Compile / sourceGenerators += {
        // Little trick to get rid of bnd error when publish.
        Def.task{
          (new File(crossTarget.value, "classes")).mkdirs()
          Seq.empty[File]
        }.taskValue
      },
      Compile / sourceGenerators += {
        Def.task {
          GenSafeStyles.genFeatureSpec((Compile / sourceManaged).value / "org" / "scalatest" / "featurespec", version.value, scalaVersion.value, false)
        }
      },
      scalatestDocSettings,
      mimaPreviousArtifacts := Set(organization.value %% name.value % previousReleaseVersion),
      mimaCurrentClassfiles := (Compile / classDirectory).value.getParentFile / (name.value + "_" + scalaBinaryVersion.value + "-" + releaseVersion + ".jar")
    ).settings(osgiSettings: _*).settings(
      OsgiKeys.exportPackage := Seq(
        "org.scalatest.featurespec"
      ),
      OsgiKeys.importPackage := Seq(
        "org.scalatest.*",
        "*;resolution:=optional"
      ),
      OsgiKeys.additionalHeaders:= Map(
        "Bundle-Name" -> "ScalaTest FeatureSpec",
        "Bundle-Description" -> "ScalaTest is an open-source test framework for the Java Platform designed to increase your productivity by letting you write fewer lines of test code that more clearly reveal your intent.",
        "Bundle-DocURL" -> "http://www.scalatest.org/",
        "Bundle-Vendor" -> "Artima, Inc."
      )
    ).dependsOn(scalatestCore, scalacticMacro % "compile-internal, test-internal")

  lazy val scalatestFlatSpec = project.in(file("jvm/flatspec"))
    .enablePlugins(SbtOsgi)
    .settings(sharedSettings: _*)
    .settings(scalatestDocSettings: _*)
    .settings(
      projectTitle := "ScalaTest FlatSpec",
      name := "scalatest-flatspec",
      organization := "org.scalatest",
      Compile / sourceGenerators += {
        // Little trick to get rid of bnd error when publish.
        Def.task{
          (new File(crossTarget.value, "classes")).mkdirs()
          Seq.empty[File]
        }.taskValue
      },
      Compile / sourceGenerators += {
        Def.task {
          GenSafeStyles.genFlatSpec((Compile / sourceManaged).value / "org" / "scalatest" / "flatspec", version.value, scalaVersion.value, false)
        }
      },
      scalatestDocSettings,
      mimaPreviousArtifacts := Set(organization.value %% name.value % previousReleaseVersion),
      mimaCurrentClassfiles := (Compile / classDirectory).value.getParentFile / (name.value + "_" + scalaBinaryVersion.value + "-" + releaseVersion + ".jar")
    ).settings(osgiSettings: _*).settings(
      OsgiKeys.exportPackage := Seq(
        "org.scalatest.flatspec"
      ),
      OsgiKeys.importPackage := Seq(
        "org.scalatest.*",
        "*;resolution:=optional"
      ),
      OsgiKeys.additionalHeaders:= Map(
        "Bundle-Name" -> "ScalaTest FlatSpec",
        "Bundle-Description" -> "ScalaTest is an open-source test framework for the Java Platform designed to increase your productivity by letting you write fewer lines of test code that more clearly reveal your intent.",
        "Bundle-DocURL" -> "http://www.scalatest.org/",
        "Bundle-Vendor" -> "Artima, Inc."
      )
    ).dependsOn(scalatestCore, scalacticMacro % "compile-internal, test-internal")

  lazy val scalatestFreeSpec = project.in(file("jvm/freespec"))
    .enablePlugins(SbtOsgi)
    .settings(sharedSettings: _*)
    .settings(scalatestDocSettings: _*)
    .settings(
      projectTitle := "ScalaTest FreeSpec",
      name := "scalatest-freespec",
      organization := "org.scalatest",
      Compile / sourceGenerators += {
        // Little trick to get rid of bnd error when publish.
        Def.task{
          (new File(crossTarget.value, "classes")).mkdirs()
          Seq.empty[File]
        }.taskValue
      },
      Compile / sourceGenerators += {
        Def.task {
          GenSafeStyles.genFreeSpec((Compile / sourceManaged).value / "org" / "scalatest" / "freespec", version.value, scalaVersion.value, false)
        }
      },
      scalatestDocSettings,
      mimaPreviousArtifacts := Set(organization.value %% name.value % previousReleaseVersion),
      mimaCurrentClassfiles := (Compile / classDirectory).value.getParentFile / (name.value + "_" + scalaBinaryVersion.value + "-" + releaseVersion + ".jar")
    ).settings(osgiSettings: _*).settings(
      OsgiKeys.exportPackage := Seq(
        "org.scalatest.freespec"
      ),
      OsgiKeys.importPackage := Seq(
        "org.scalatest.*",
        "*;resolution:=optional"
      ),
      OsgiKeys.additionalHeaders:= Map(
        "Bundle-Name" -> "ScalaTest FreeSpec",
        "Bundle-Description" -> "ScalaTest is an open-source test framework for the Java Platform designed to increase your productivity by letting you write fewer lines of test code that more clearly reveal your intent.",
        "Bundle-DocURL" -> "http://www.scalatest.org/",
        "Bundle-Vendor" -> "Artima, Inc."
      )
    ).dependsOn(scalatestCore, scalacticMacro % "compile-internal, test-internal")

  lazy val scalatestFunSuite = project.in(file("jvm/funsuite"))
    .enablePlugins(SbtOsgi)
    .settings(sharedSettings: _*)
    .settings(scalatestDocSettings: _*)
    .settings(
      projectTitle := "ScalaTest FunSuite",
      name := "scalatest-funsuite",
      organization := "org.scalatest",
      Compile / sourceGenerators += {
        // Little trick to get rid of bnd error when publish.
        Def.task{
          (new File(crossTarget.value, "classes")).mkdirs()
          Seq.empty[File]
        }.taskValue
      },
      Compile / sourceGenerators += {
        Def.task {
          GenSafeStyles.genFunSuite((Compile / sourceManaged).value / "org" / "scalatest" / "funsuite", version.value, scalaVersion.value, false)
        }
      }, 
      scalatestDocSettings,
      mimaPreviousArtifacts := Set(organization.value %% name.value % previousReleaseVersion),
      mimaCurrentClassfiles := (Compile / classDirectory).value.getParentFile / (name.value + "_" + scalaBinaryVersion.value + "-" + releaseVersion + ".jar")
    ).settings(osgiSettings: _*).settings(
      OsgiKeys.exportPackage := Seq(
        "org.scalatest.funsuite"
      ),
      OsgiKeys.importPackage := Seq(
        "org.scalatest.*",
        "*;resolution:=optional"
      ),
      OsgiKeys.additionalHeaders:= Map(
        "Bundle-Name" -> "ScalaTest FunSuite",
        "Bundle-Description" -> "ScalaTest is an open-source test framework for the Java Platform designed to increase your productivity by letting you write fewer lines of test code that more clearly reveal your intent.",
        "Bundle-DocURL" -> "http://www.scalatest.org/",
        "Bundle-Vendor" -> "Artima, Inc."
      )
    ).dependsOn(scalatestCore, scalacticMacro % "compile-internal, test-internal") 

  lazy val scalatestFunSpec = project.in(file("jvm/funspec"))
    .enablePlugins(SbtOsgi)
    .settings(sharedSettings: _*)
    .settings(scalatestDocSettings: _*)
    .settings(
      projectTitle := "ScalaTest FunSpec",
      name := "scalatest-funspec",
      organization := "org.scalatest",
      Compile / sourceGenerators += {
        // Little trick to get rid of bnd error when publish.
        Def.task{
          (new File(crossTarget.value, "classes")).mkdirs()
          Seq.empty[File]
        }.taskValue
      }, 
      Compile / sourceGenerators += {
        Def.task {
          GenSafeStyles.genFunSpec((Compile / sourceManaged).value / "org" / "scalatest" / "funspec", version.value, scalaVersion.value, false)
        }
      }, 
      scalatestDocSettings,
      mimaPreviousArtifacts := Set(organization.value %% name.value % previousReleaseVersion),
      mimaCurrentClassfiles := (Compile / classDirectory).value.getParentFile / (name.value + "_" + scalaBinaryVersion.value + "-" + releaseVersion + ".jar")
    ).settings(osgiSettings: _*).settings(
      OsgiKeys.exportPackage := Seq(
        "org.scalatest.funspec"
      ),
      OsgiKeys.importPackage := Seq(
        "org.scalatest.*",
        "*;resolution:=optional"
      ),
      OsgiKeys.additionalHeaders:= Map(
        "Bundle-Name" -> "ScalaTest FunSpec",
        "Bundle-Description" -> "ScalaTest is an open-source test framework for the Java Platform designed to increase your productivity by letting you write fewer lines of test code that more clearly reveal your intent.",
        "Bundle-DocURL" -> "http://www.scalatest.org/",
        "Bundle-Vendor" -> "Artima, Inc."
      )
    ).dependsOn(scalatestCore, scalacticMacro % "compile-internal, test-internal")     

  lazy val scalatestPropSpec = project.in(file("jvm/propspec"))
    .enablePlugins(SbtOsgi)
    .settings(sharedSettings: _*)
    .settings(scalatestDocSettings: _*)
    .settings(
      projectTitle := "ScalaTest PropSpec",
      name := "scalatest-propspec",
      organization := "org.scalatest",
      Compile / sourceGenerators += {
        // Little trick to get rid of bnd error when publish.
        Def.task{
          (new File(crossTarget.value, "classes")).mkdirs()
          Seq.empty[File]
        }.taskValue
      },
      Compile / sourceGenerators += {
        Def.task {
          GenSafeStyles.genPropSpec((Compile / sourceManaged).value / "org" / "scalatest" / "propspec", version.value, scalaVersion.value, false)
        }
      }, 
      scalatestDocSettings,
      mimaPreviousArtifacts := Set(organization.value %% name.value % previousReleaseVersion),
      mimaCurrentClassfiles := (Compile / classDirectory).value.getParentFile / (name.value + "_" + scalaBinaryVersion.value + "-" + releaseVersion + ".jar")
    ).settings(osgiSettings: _*).settings(
      OsgiKeys.exportPackage := Seq(
        "org.scalatest.propspec"
      ),
      OsgiKeys.importPackage := Seq(
        "org.scalatest.*",
        "*;resolution:=optional"
      ),
      OsgiKeys.additionalHeaders:= Map(
        "Bundle-Name" -> "ScalaTest PropSpec",
        "Bundle-Description" -> "ScalaTest is an open-source test framework for the Java Platform designed to increase your productivity by letting you write fewer lines of test code that more clearly reveal your intent.",
        "Bundle-DocURL" -> "http://www.scalatest.org/",
        "Bundle-Vendor" -> "Artima, Inc."
      )
    ).dependsOn(scalatestCore, scalacticMacro % "compile-internal, test-internal")

  lazy val scalatestRefSpec = project.in(file("jvm/refspec"))
    .enablePlugins(SbtOsgi)
    .settings(sharedSettings: _*)
    .settings(scalatestDocSettings: _*)
    .settings(
      projectTitle := "ScalaTest RefSpec",
      name := "scalatest-refspec",
      organization := "org.scalatest",
      Compile / sourceGenerators += {
        // Little trick to get rid of bnd error when publish.
        Def.task{
          (new File(crossTarget.value, "classes")).mkdirs()
          Seq.empty[File]
        }.taskValue
      },
      scalatestDocSettings,
      mimaPreviousArtifacts := Set(organization.value %% name.value % previousReleaseVersion),
      mimaCurrentClassfiles := (Compile / classDirectory).value.getParentFile / (name.value + "_" + scalaBinaryVersion.value + "-" + releaseVersion + ".jar")
    ).settings(osgiSettings: _*).settings(
      OsgiKeys.exportPackage := Seq(
        "org.scalatest.refspec"
      ),
      OsgiKeys.importPackage := Seq(
        "org.scalatest.*",
        "*;resolution:=optional"
      ),
      OsgiKeys.additionalHeaders:= Map(
        "Bundle-Name" -> "ScalaTest RefSpec",
        "Bundle-Description" -> "ScalaTest is an open-source test framework for the Java Platform designed to increase your productivity by letting you write fewer lines of test code that more clearly reveal your intent.",
        "Bundle-DocURL" -> "http://www.scalatest.org/",
        "Bundle-Vendor" -> "Artima, Inc."
      )
    ).dependsOn(scalatestCore, scalacticMacro % "compile-internal, test-internal") 

  lazy val scalatestWordSpec = project.in(file("jvm/wordspec"))
    .enablePlugins(SbtOsgi)
    .settings(sharedSettings: _*)
    .settings(scalatestDocSettings: _*)
    .settings(
      projectTitle := "ScalaTest WordSpec",
      name := "scalatest-wordspec",
      organization := "org.scalatest",
      Compile / sourceGenerators += {
        // Little trick to get rid of bnd error when publish.
        Def.task{
          (new File(crossTarget.value, "classes")).mkdirs()
          Seq.empty[File]
        }.taskValue
      },
      Compile / sourceGenerators += {
        Def.task {
          GenSafeStyles.genWordSpec((Compile / sourceManaged).value / "org" / "scalatest" / "wordspec", version.value, scalaVersion.value, false)
        }
      }, 
      scalatestDocSettings,
      mimaPreviousArtifacts := Set(organization.value %% name.value % previousReleaseVersion),
      mimaCurrentClassfiles := (Compile / classDirectory).value.getParentFile / (name.value + "_" + scalaBinaryVersion.value + "-" + releaseVersion + ".jar")
    ).settings(osgiSettings: _*).settings(
      OsgiKeys.exportPackage := Seq(
        "org.scalatest.wordspec"
      ),
      OsgiKeys.importPackage := Seq(
        "org.scalatest.*",
        "*;resolution:=optional"
      ),
      OsgiKeys.additionalHeaders:= Map(
        "Bundle-Name" -> "ScalaTest WordSpec",
        "Bundle-Description" -> "ScalaTest is an open-source test framework for the Java Platform designed to increase your productivity by letting you write fewer lines of test code that more clearly reveal your intent.",
        "Bundle-DocURL" -> "http://www.scalatest.org/",
        "Bundle-Vendor" -> "Artima, Inc."
      )
    ).dependsOn(scalatestCore, scalacticMacro % "compile-internal, test-internal")

  lazy val scalatestDiagrams = project.in(file("jvm/diagrams"))
    .enablePlugins(SbtOsgi)
    .settings(sharedSettings: _*)
    .settings(scalatestDocSettings: _*)
    .settings(
      projectTitle := "ScalaTest Diagrams",
      name := "scalatest-diagrams",
      organization := "org.scalatest",
      Compile / sourceGenerators += {
        // Little trick to get rid of bnd error when publish.
        Def.task{
          (new File(crossTarget.value, "classes")).mkdirs()
          Seq.empty[File]
        }.taskValue
      },
      scalatestDocSettings,
      mimaPreviousArtifacts := Set(organization.value %% name.value % previousReleaseVersion),
      mimaCurrentClassfiles := (Compile / classDirectory).value.getParentFile / (name.value + "_" + scalaBinaryVersion.value + "-" + releaseVersion + ".jar")
    ).settings(osgiSettings: _*).settings(
      OsgiKeys.exportPackage := Seq(
        "org.scalatest.diagrams"
      ),
      OsgiKeys.importPackage := Seq(
        "org.scalatest.*",
        "*;resolution:=optional"
      ),
      OsgiKeys.additionalHeaders:= Map(
        "Bundle-Name" -> "ScalaTest Diagrams",
        "Bundle-Description" -> "ScalaTest is an open-source test framework for the Java Platform designed to increase your productivity by letting you write fewer lines of test code that more clearly reveal your intent.",
        "Bundle-DocURL" -> "http://www.scalatest.org/",
        "Bundle-Vendor" -> "Artima, Inc."
      )
    ).dependsOn(scalatestCore, scalacticMacro % "compile-internal, test-internal")

  lazy val scalatestExpectations = project.in(file("jvm/expectations"))
    .enablePlugins(SbtOsgi)
    .settings(sharedSettings: _*)
    .settings(scalatestDocSettings: _*)
    .settings(
      projectTitle := "ScalaTest Expectations",
      name := "scalatest-expectations",
      organization := "org.scalatest",
      Compile / sourceGenerators += {
        // Little trick to get rid of bnd error when publish.
        Def.task{
          (new File(crossTarget.value, "classes")).mkdirs()
          Seq.empty[File]
        }.taskValue
      },
      scalatestDocSettings,
      mimaPreviousArtifacts := Set(organization.value %% name.value % previousReleaseVersion),
      mimaCurrentClassfiles := (Compile / classDirectory).value.getParentFile / (name.value + "_" + scalaBinaryVersion.value + "-" + releaseVersion + ".jar")
    ).settings(osgiSettings: _*).settings(
      OsgiKeys.exportPackage := Seq(
        "org.scalatest.expectations"
      ),
      OsgiKeys.importPackage := Seq(
        "org.scalatest.*",
        "*;resolution:=optional"
      ),
      OsgiKeys.additionalHeaders:= Map(
        "Bundle-Name" -> "ScalaTest Expectations",
        "Bundle-Description" -> "ScalaTest is an open-source test framework for the Java Platform designed to increase your productivity by letting you write fewer lines of test code that more clearly reveal your intent.",
        "Bundle-DocURL" -> "http://www.scalatest.org/",
        "Bundle-Vendor" -> "Artima, Inc."
      )
    ).dependsOn(scalatestCore, scalacticMacro % "compile-internal, test-internal")  

  lazy val scalatestMatchersCore = project.in(file("jvm/matchers-core"))
    .enablePlugins(SbtOsgi)
    .settings(sharedSettings: _*)
    .settings(scalatestDocSettings: _*)
    .settings(
      projectTitle := "ScalaTest Matchers Core",
      name := "scalatest-matchers-core",
      organization := "org.scalatest",
      Compile / sourceGenerators += {
        // Little trick to get rid of bnd error when publish.
        Def.task{
          (new File(crossTarget.value, "classes")).mkdirs()
          Seq.empty[File]
        }.taskValue
      },
      Compile / sourceGenerators += {
       Def.task{
         GenFactories.genMain((Compile / sourceManaged).value / "org" / "scalatest" / "matchers" / "dsl", version.value, scalaVersion.value)
       }.taskValue
      },
      scalatestDocSettings,
      mimaPreviousArtifacts := Set(organization.value %% name.value % previousReleaseVersion),
      mimaCurrentClassfiles := (Compile / classDirectory).value.getParentFile / (name.value + "_" + scalaBinaryVersion.value + "-" + releaseVersion + ".jar")
    ).settings(osgiSettings: _*).settings(
      OsgiKeys.exportPackage := Seq(
        "org.scalatest.matchers", 
        "org.scalatest.matchers.dsl"
      ),
      OsgiKeys.importPackage := Seq(
        "org.scalatest.*",
        "*;resolution:=optional"
      ),
      OsgiKeys.additionalHeaders:= Map(
        "Bundle-Name" -> "ScalaTest Matchers Core",
        "Bundle-Description" -> "ScalaTest is an open-source test framework for the Java Platform designed to increase your productivity by letting you write fewer lines of test code that more clearly reveal your intent.",
        "Bundle-DocURL" -> "http://www.scalatest.org/",
        "Bundle-Vendor" -> "Artima, Inc."
      )
    ).dependsOn(scalatestCore, scalacticMacro % "compile-internal, test-internal") 

  lazy val scalatestShouldMatchers = project.in(file("jvm/shouldmatchers"))
    .enablePlugins(SbtOsgi)
    .settings(sharedSettings: _*)
    .settings(scalatestDocSettings: _*)
    .settings(
      projectTitle := "ScalaTest Should Matchers",
      name := "scalatest-shouldmatchers",
      organization := "org.scalatest",
      Compile / sourceGenerators += {
        // Little trick to get rid of bnd error when publish.
        Def.task{
          (new File(crossTarget.value, "classes")).mkdirs()
          Seq.empty[File]
        }.taskValue
      },
      scalatestDocSettings,
      mimaPreviousArtifacts := Set(organization.value %% name.value % previousReleaseVersion),
      mimaCurrentClassfiles := (Compile / classDirectory).value.getParentFile / (name.value + "_" + scalaBinaryVersion.value + "-" + releaseVersion + ".jar")
    ).settings(osgiSettings: _*).settings(
      OsgiKeys.exportPackage := Seq(
        "org.scalatest.matchers.should"
      ),
      OsgiKeys.importPackage := Seq(
        "org.scalatest.*",
        "*;resolution:=optional"
      ),
      OsgiKeys.additionalHeaders:= Map(
        "Bundle-Name" -> "ScalaTest Should Matchers",
        "Bundle-Description" -> "ScalaTest is an open-source test framework for the Java Platform designed to increase your productivity by letting you write fewer lines of test code that more clearly reveal your intent.",
        "Bundle-DocURL" -> "http://www.scalatest.org/",
        "Bundle-Vendor" -> "Artima, Inc."
      )
    ).dependsOn(scalatestMatchersCore, scalacticMacro % "compile-internal, test-internal")

  lazy val scalatestMustMatchers = project.in(file("jvm/scalatest-mustmatchers"))
    .enablePlugins(SbtOsgi)
    .settings(sharedSettings: _*)
    .settings(scalatestDocSettings: _*)
    .settings(
      projectTitle := "ScalaTest Must Matchers",
      name := "scalatest-mustmatchers",
      organization := "org.scalatest",
      Compile / sourceGenerators += {
        // Little trick to get rid of bnd error when publish.
        Def.task{
          (new File(crossTarget.value, "classes")).mkdirs()
          Seq.empty[File]
        }.taskValue
      },
      Compile / sourceGenerators += {
       Def.task{
         GenMatchers.genMain((Compile / sourceManaged).value / "org" / "scalatest", version.value, scalaVersion.value)
       }.taskValue
      },
      scalatestDocSettings,
      mimaPreviousArtifacts := Set(organization.value %% name.value % previousReleaseVersion),
      mimaCurrentClassfiles := (Compile / classDirectory).value.getParentFile / (name.value + "_" + scalaBinaryVersion.value + "-" + releaseVersion + ".jar")
    ).settings(osgiSettings: _*).settings(
      OsgiKeys.exportPackage := Seq(
        "org.scalatest.matchers.must"
      ),
      OsgiKeys.importPackage := Seq(
        "org.scalatest.*",
        "*;resolution:=optional"
      ),
      OsgiKeys.additionalHeaders:= Map(
        "Bundle-Name" -> "ScalaTest Must Matchers",
        "Bundle-Description" -> "ScalaTest is an open-source test framework for the Java Platform designed to increase your productivity by letting you write fewer lines of test code that more clearly reveal your intent.",
        "Bundle-DocURL" -> "http://www.scalatest.org/",
        "Bundle-Vendor" -> "Artima, Inc."
      )
    ).dependsOn(scalatestMatchersCore, scalacticMacro % "compile-internal, test-internal")     

  lazy val scalatestModules = (project in file("modules/jvm/modules-aggregation"))
    .settings(sharedSettings: _*)
    .settings(
      publishArtifact := false,
      publish := {},
      publishLocal := {},
      Compile / doc / scalacOptions := List.empty
    ).aggregate(
      scalatestCore, 
      scalatestFeatureSpec, 
      scalatestFlatSpec, 
      scalatestFreeSpec, 
      scalatestFunSuite, 
      scalatestFunSpec, 
      scalatestPropSpec, 
      scalatestRefSpec, 
      scalatestWordSpec, 
      scalatestDiagrams, 
      scalatestMatchersCore, 
      scalatestShouldMatchers, 
      scalatestMustMatchers
    )

  lazy val scalatest = project.in(file("jvm/scalatest"))
    .enablePlugins(SbtOsgi)
    .settings(sharedSettings: _*)
    .settings(scalatestDocSettings: _*)
    .settings(
      projectTitle := "ScalaTest",
      name := "scalatest",
      organization := "org.scalatest",
      Compile / sourceGenerators += {
        // Little trick to get rid of bnd error when publish.
        Def.task{
          (new File(crossTarget.value, "classes")).mkdirs()
          Seq.empty[File]
        }.taskValue
      },
      scalatestDocSettings,
      mimaPreviousArtifacts := Set(organization.value %% name.value % previousReleaseVersion),
      mimaCurrentClassfiles := (Compile / classDirectory).value.getParentFile / (name.value + "_" + scalaBinaryVersion.value + "-" + releaseVersion + ".jar")
    ).settings(osgiSettings: _*).settings(
      OsgiKeys.privatePackage := Seq.empty, 
      OsgiKeys.additionalHeaders:= Map(
        "Bundle-Name" -> "ScalaTest",
        "Bundle-Description" -> "ScalaTest is an open-source test framework for the Java Platform designed to increase your productivity by letting you write fewer lines of test code that more clearly reveal your intent.",
        "Bundle-DocURL" -> "http://www.scalatest.org/",
        "Bundle-Vendor" -> "Artima, Inc."
      )
    ).dependsOn(
      scalacticMacro % "compile-internal, test-internal", 
      scalatestCore, 
      scalatestFeatureSpec, 
      scalatestFlatSpec, 
      scalatestFreeSpec, 
      scalatestFunSuite, 
      scalatestFunSpec, 
      scalatestPropSpec, 
      scalatestRefSpec, 
      scalatestWordSpec, 
      scalatestDiagrams, 
      scalatestExpectations, 
      scalatestMatchersCore, 
      scalatestShouldMatchers, 
      scalatestMustMatchers
    ).aggregate(
      scalatestCore, 
      scalatestFeatureSpec, 
      scalatestFlatSpec, 
      scalatestFreeSpec, 
      scalatestFunSuite, 
      scalatestFunSpec, 
      scalatestPropSpec, 
      scalatestWordSpec, 
      scalatestRefSpec, 
      scalatestDiagrams, 
      scalatestMatchersCore, 
      scalatestShouldMatchers, 
      scalatestMustMatchers
    )          

  def gentestsLibraryDependencies =
    Seq(
      "org.scalatestplus" %% "testng-7-5" % plusTestNGVersion % "test",
      "org.scalatestplus" %% "junit-4-13" % plusJUnitVersion % "test", 
      commonmark
    )

  def gentestsSharedSettings: Seq[Setting[_]] = scalaVersionsSettings ++ Seq(
    javaHome := getJavaHome(scalaBinaryVersion.value),
    resolvers += "Sonatype Public" at "https://oss.sonatype.org/content/groups/public",
    libraryDependencies ++= gentestsLibraryDependencies,
    Test / testOptions := Seq(Tests.Argument(TestFrameworks.ScalaTest, "-h", "target/html"))
  )

  lazy val genRegularTests1 = project.in(file("gentests/GenRegular1"))
    .settings(gentestsSharedSettings: _*)
    .settings(
      genRegularTask1,
      Test / sourceGenerators += {
        Def.task{
          GenRegularTests1.genTest((Test / sourceManaged).value, version.value, scalaVersion.value)
        }.taskValue
      }
    ).dependsOn(scalatest, commonTest, scalacticMacro % "compile-internal, test-internal")

  lazy val genRegularTests2 = project.in(file("gentests/GenRegular2"))
    .settings(gentestsSharedSettings: _*)
    .settings(
      genRegularTask2,
      Test / sourceGenerators += {
        Def.task{
          GenRegularTests2.genTest((Test / sourceManaged).value, version.value, scalaVersion.value)
        }.taskValue
      }
    ).dependsOn(scalatest, commonTest, scalacticMacro % "compile-internal, test-internal")

  lazy val genRegularTests3 = project.in(file("gentests/GenRegular3"))
    .settings(gentestsSharedSettings: _*)
    .settings(
      genRegularTask3,
      Test / sourceGenerators += {
        Def.task{
          GenRegularTests3.genTest((Test / sourceManaged).value, version.value, scalaVersion.value)
        }.taskValue
      }
    ).dependsOn(scalatest, commonTest, scalacticMacro % "compile-internal, test-internal")

  lazy val genRegularTests4 = project.in(file("gentests/GenRegular4"))
    .settings(gentestsSharedSettings: _*)
    .settings(
      genRegularTask4,
      libraryDependencies ++= scalatestLibraryDependencies,
      Test / testOptions := scalatestTestOptions,
      javaSourceManaged := target.value / "java",
      Test / managedSourceDirectories += javaSourceManaged.value,
      Test / sourceGenerators += {
        Def.task{
          GenRegularTests4.genJava((Compile / javaSourceManaged).value)
        }.taskValue
      },
      Test / sourceGenerators += {
        Def.task{
          GenRegularTests4.genTest((Test / sourceManaged).value, version.value, scalaVersion.value)
        }.taskValue
      }
    ).dependsOn(scalatest, commonTest, scalacticMacro % "compile-internal, test-internal")

  lazy val genRegularTests5 = project.in(file("gentests/GenRegular5"))
    .settings(gentestsSharedSettings: _*)
    .settings(
      genRegularTask5,
      libraryDependencies ++= scalatestLibraryDependencies,
      libraryDependencies ++= gentestsLibraryDependencies,
      Test / testOptions := scalatestTestOptions,
      javaSourceManaged := target.value / "java",
      Test / managedSourceDirectories += javaSourceManaged.value,
      Test / sourceGenerators += {
        Def.task{
          GenRegularTests5.genJava((Compile / javaSourceManaged).value)
        }.taskValue
      },
      Test / sourceGenerators += {
        Def.task{
          GenRegularTests5.genTest((Test / sourceManaged).value, version.value, scalaVersion.value)
        }.taskValue
      }
    ).dependsOn(scalatest, commonTest, scalacticMacro % "compile-internal, test-internal")

  lazy val genMustMatchersTests1 = project.in(file("gentests/MustMatchers1"))
    .settings(gentestsSharedSettings: _*)
    .settings(
      genMustMatchersTask,
      Test / sourceGenerators += {
        Def.task{
          GenMustMatchersTests1.genTest((Test / sourceManaged).value / "org" / "scalatest", version.value, scalaVersion.value)
        }.taskValue
      }
    ).dependsOn(scalatest, commonTest, scalacticMacro % "compile-internal, test-internal")

  lazy val genMustMatchersTests2 = project.in(file("gentests/MustMatchers2"))
    .settings(gentestsSharedSettings: _*)
    .settings(
      genMustMatchersTask,
      Test / sourceGenerators += {
        Def.task{
          GenMustMatchersTests2.genTest((Test / sourceManaged).value / "org" / "scalatest", version.value, scalaVersion.value)
        }.taskValue
      }
    ).dependsOn(scalatest, commonTest, scalacticMacro % "compile-internal, test-internal")

  lazy val genMustMatchersTests3 = project.in(file("gentests/MustMatchers3"))
    .settings(gentestsSharedSettings: _*)
    .settings(
      genMustMatchersTask,
      Test / sourceGenerators += {
        Def.task{
          GenMustMatchersTests3.genTest((Test / sourceManaged).value / "org" / "scalatest", version.value, scalaVersion.value)
        }.taskValue
      }
    ).dependsOn(scalatest, commonTest, scalacticMacro % "compile-internal, test-internal")

  lazy val genMustMatchersTests4 = project.in(file("gentests/MustMatchers4"))
    .settings(gentestsSharedSettings: _*)
    .settings(
      genMustMatchersTask,
      Test / sourceGenerators += {
        Def.task{
          GenMustMatchersTests4.genTest((Test / sourceManaged).value / "org" / "scalatest", version.value, scalaVersion.value)
        }.taskValue
      }
    ).dependsOn(scalatest, commonTest, scalacticMacro % "compile-internal, test-internal")

  lazy val genGenTests = project.in(file("gentests/GenGen"))
    .settings(gentestsSharedSettings: _*)
    .settings(
      genGenTask,
      Test / sourceGenerators += {
        Def.task{
          GenGen.genTest((Test / sourceManaged).value / "org" / "scalatest" / "prop", version.value, scalaVersion.value)
        }.taskValue
      }
    ).dependsOn(scalatest, commonTest, scalacticMacro % "compile-internal, test-internal")

  lazy val genTablesTests = project.in(file("gentests/GenTables"))
    .settings(gentestsSharedSettings: _*)
    .settings(
      genTablesTask,
      Test / sourceGenerators += {
        Def.task{
          GenTable.genTest((Test / sourceManaged).value / "org" / "scalatest" / "prop", version.value, scalaVersion.value)
        }.taskValue
      }
    ).dependsOn(scalatest, commonTest, scalacticMacro % "compile-internal, test-internal")

  lazy val genInspectorsTests = project.in(file("gentests/GenInspectors"))
    .settings(gentestsSharedSettings: _*)
    .settings(
      genInspectorsTask,
      Test / sourceGenerators += {
        Def.task{
          GenInspectors.genTest((Test / sourceManaged).value, version.value, scalaVersion.value)
        }.taskValue
      }
    ).dependsOn(scalatest, commonTest, scalacticMacro % "compile-internal, test-internal")

  lazy val genInspectorsShorthandsTests1 = project.in(file("gentests/GenInspectorsShorthands1"))
    .settings(gentestsSharedSettings: _*)
    .settings(
      genInspectorsShorthandsTask1,
      Test / sourceGenerators += {
        Def.task{
          GenInspectorsShorthands1.genTest((Test / sourceManaged).value, version.value, scalaVersion.value)
        }.taskValue
      }
    ).dependsOn(scalatest, commonTest, scalacticMacro % "compile-internal, test-internal")

  lazy val genInspectorsShorthandsTests2 = project.in(file("gentests/GenInspectorsShorthands2"))
    .settings(gentestsSharedSettings: _*)
    .settings(
      genInspectorsShorthandsTask2,
      Test / sourceGenerators += {
        Def.task{
          GenInspectorsShorthands2.genTest((Test / sourceManaged).value, version.value, scalaVersion.value)
        }.taskValue
      }
    ).dependsOn(scalatest, commonTest, scalacticMacro % "compile-internal, test-internal")

  lazy val genTheyTests = project.in(file("gentests/GenThey"))
    .settings(gentestsSharedSettings: _*)
    .settings(
      genTheyWordTask,
      Test / sourceGenerators += {
        Def.task{
          GenTheyWord.genTest((Test / sourceManaged).value / "org" / "scalatest", version.value, scalaVersion.value)
        }.taskValue
      }
    ).dependsOn(scalatest, commonTest, scalacticMacro % "compile-internal, test-internal")

  lazy val genContainTests1 = project.in(file("gentests/GenContain1"))
    .settings(gentestsSharedSettings: _*)
    .settings(
      genContainTask1,
      Test / sourceGenerators += {
        Def.task{
          GenContain1.genTest((Test / sourceManaged).value / "org" / "scalatest", version.value, scalaVersion.value)
        }.taskValue
      }
    ).dependsOn(scalatest, commonTest, scalacticMacro % "compile-internal, test-internal")

  lazy val genContainTests2 = project.in(file("gentests/GenContain2"))
    .settings(gentestsSharedSettings: _*)
    .settings(
      genContainTask2,
      Test / sourceGenerators += {
        Def.task{
          GenContain2.genTest((Test / sourceManaged).value / "org" / "scalatest", version.value, scalaVersion.value)
        }.taskValue
      }
    ).dependsOn(scalatest, commonTest, scalacticMacro % "compile-internal, test-internal")

  lazy val genSortedTests = project.in(file("gentests/GenSorted"))
    .settings(gentestsSharedSettings: _*)
    .settings(
      genSortedTask,
      Test / sourceGenerators += {
        Def.task{
          GenSorted.genTest((Test / sourceManaged).value / "org" / "scalatest", version.value, scalaVersion.value)
        }.taskValue
      }
    ).dependsOn(scalatest, commonTest, scalacticMacro % "compile-internal, test-internal")

  lazy val genLoneElementTests = project.in(file("gentests/GenLoneElement"))
    .settings(gentestsSharedSettings: _*)
    .settings(
      genLoneElementTask,
      Test / sourceGenerators += {
        Def.task{
          GenLoneElement.genTest((Test / sourceManaged).value / "org" / "scalatest", version.value, scalaVersion.value)
        }.taskValue
      }
    ).dependsOn(scalatest, commonTest, scalacticMacro % "compile-internal, test-internal")

  lazy val genEmptyTests = project.in(file("gentests/GenEmpty"))
    .settings(gentestsSharedSettings: _*)
    .settings(
      genEmptyTask,
      Test / sourceGenerators += {
        Def.task{
          GenEmpty.genTest((Test / sourceManaged).value / "org" / "scalatest", version.value, scalaVersion.value)
        }.taskValue
      }
    ).dependsOn(scalatest, commonTest, scalacticMacro % "compile-internal, test-internal")

  /*lazy val genSafeStyleTests = project.in(file("gentests/GenSafeStyles"))
    .settings(gentestsSharedSettings: _*)
    .settings(
      genSafeStyleTestsTask,
      Test / sourceGenerators += {
        Def.task{
          GenSafeStyles.genTest((Test / sourceManaged).value / "org" / "scalatest", version.value, scalaVersion.value)
        }.taskValue
      }
    ).dependsOn(scalatest, commonTest, scalacticMacro % "compile-internal, test-internal")*/

  lazy val gentests = project.in(file("gentests"))
    .aggregate(genMustMatchersTests1, genMustMatchersTests2, genMustMatchersTests3, genMustMatchersTests4, genGenTests, genTablesTests, genInspectorsTests, genInspectorsShorthandsTests1,
               genInspectorsShorthandsTests2, genTheyTests, genContainTests1, genContainTests2, genSortedTests, genLoneElementTests, genEmptyTests/*, genSafeStyleTests*/)

  lazy val examples = project.in(file("examples"))
    .settings(
      scalaVersionsSettings
    ).dependsOn(scalacticMacro, scalactic, scalatest)

  def genFiles(name: String, generatorSource: String)(gen: (File, String, String) => Unit)(basedir: File, outDir: File, theVersion: String, theScalaVersion: String): Seq[File] = {
    val tdir = outDir / "scala" / name
    val genSource = basedir / "project" / generatorSource

    def results = (tdir ** "*.scala").get
    if (results.isEmpty || results.exists(_.lastModified < genSource.lastModified)) {
      tdir.mkdirs()
      gen(tdir, theVersion, theScalaVersion)
    }
    results
  }

  def genJavaFiles(name: String, generatorSource: String)(gen: (File, String, String) => Unit)(basedir: File, outDir: File, theVersion: String, theScalaVersion: String): Seq[File] = {
    val tdir = outDir / "java" / name
    val genSource = basedir / "project" / generatorSource

    def results = (tdir ** "*.java").get
    if (results.isEmpty || results.exists(_.lastModified < genSource.lastModified)) {
      tdir.mkdirs()
      gen(tdir, theVersion, theScalaVersion)
    }
    results
  }

  val genRegular1 = TaskKey[Unit]("genregular1", "Generate regular tests 1")
  val genRegularTask1 = genRegular1 := {
    val mainTargetDir = (Compile / sourceManaged).value
    val testTargetDir = (Test / sourceManaged).value
    val theVersion = version.value
    val theScalaVersion = scalaVersion.value

    GenRegularTests1.genTest(new File(testTargetDir, "scala/genregular1"), theVersion, theScalaVersion)
  }

  val genRegular2 = TaskKey[Unit]("genregular2", "Generate regular tests 2")
  val genRegularTask2 = genRegular2 := {
    val mainTargetDir = (Compile / sourceManaged).value
    val testTargetDir = (Test / sourceManaged).value
    val theVersion = version.value
    val theScalaVersion = scalaVersion.value

    GenRegularTests2.genTest(new File(testTargetDir, "scala/genregular2"), theVersion, theScalaVersion)
  }

  val genRegular3 = TaskKey[Unit]("genregular3", "Generate regular tests 3")
  val genRegularTask3 = genRegular3 := {
    val mainTargetDir = (Compile / sourceManaged).value
    val testTargetDir = (Test / sourceManaged).value
    val theVersion = version.value
    val theScalaVersion = scalaVersion.value

    GenRegularTests3.genTest(new File(testTargetDir, "scala/genregular3"), theVersion, theScalaVersion)
  }

  val genRegular4 = TaskKey[Unit]("genregular4", "Generate regular tests 4")
  val genRegularTask4 = genRegular4 := {
    val mainTargetDir = (Compile / sourceManaged).value
    val testTargetDir = (Test / sourceManaged).value
    val theVersion = version.value
    val theScalaVersion = scalaVersion.value

    GenRegularTests4.genTest(new File(testTargetDir, "scala/genregular4"), theVersion, theScalaVersion)
  }

  val genRegular5 = TaskKey[Unit]("genregular5", "Generate regular tests 5")
  val genRegularTask5 = genRegular5 := {
    val mainTargetDir = (Compile / sourceManaged).value
    val testTargetDir = (Test / sourceManaged).value
    val theVersion = version.value
    val theScalaVersion = scalaVersion.value

    GenRegularTests5.genTest(new File(testTargetDir, "scala/genregular5"), theVersion, theScalaVersion)
  }

  val genMustMatchers = TaskKey[Unit]("genmatchers", "Generate Must Matchers")
  val genMustMatchersTask = genMustMatchers := {
    val mainTargetDir = (Compile / sourceManaged).value
    val testTargetDir = (Test / sourceManaged).value
    val projName = name.value
    val theVersion = version.value
    val theScalaVersion = scalaVersion.value

    projName match {
      case "scalatest" =>
        GenMatchers.genMain(new File(mainTargetDir, "scala/genmatchers"), theVersion, theScalaVersion)
      case "genMustMatchersTests1" =>
        GenMustMatchersTests1.genTest(new File(testTargetDir, "scala/genmatchers1"), theVersion, theScalaVersion)
      case "genMustMatchersTests2" =>
        GenMustMatchersTests2.genTest(new File(testTargetDir, "scala/genmatchers2"), theVersion, theScalaVersion)
      case "genMustMatchersTests3" =>
        GenMustMatchersTests3.genTest(new File(testTargetDir, "scala/genmatchers3"), theVersion, theScalaVersion)
      case "genMustMatchersTests4" =>
        GenMustMatchersTests4.genTest(new File(testTargetDir, "scala/genmatchers4"), theVersion, theScalaVersion)
    }
  }
  val genGen = TaskKey[Unit]("gengen", "Generate Property Checks")
  val genGenTask = genGen := {
    val mainTargetDir = (Compile / sourceManaged).value
    val testTargetDir = (Test / sourceManaged).value
    val projName = name.value
    val theVersion = version.value
    val theScalaVersion = scalaVersion.value

    projName match {
      case "scalatest" =>
        GenGen.genMain(new File(mainTargetDir, "scala/gengen"), theVersion, theScalaVersion)
      case "gentests" =>
        GenGen.genTest(new File(testTargetDir, "scala/gengen"), theVersion, theScalaVersion)
    }
  }

  val genTables = TaskKey[Unit]("gentables", "Generate Tables")
  val genTablesTask = genTables := {
    val mainTargetDir = (Compile / sourceManaged).value
    val testTargetDir = (Test / sourceManaged).value
    val projName = name.value
    val theVersion = version.value
    val theScalaVersion = scalaVersion.value

    projName match {
      case "scalatest" =>
        GenTable.genMain(new File(mainTargetDir, "scala/gentables"), theVersion, theScalaVersion)
      case "gentests" =>
        GenTable.genTest(new File(testTargetDir, "scala/gentables"), theVersion, theScalaVersion)
    }
  }

  val genTheyWord = TaskKey[Unit]("genthey", "Generate They Word tests")
  val genTheyWordTask = genTheyWord := {
    val mainTargetDir = (Compile / sourceManaged ).value
    val testTargetDir = (Test / sourceManaged).value
    val theVersion = version.value
    val theScalaVersion = scalaVersion.value

    GenTheyWord.genTest(new File(testTargetDir, "scala/genthey"), theVersion, theScalaVersion)
  }

  val genInspectors = TaskKey[Unit]("geninspectors", "Generate Inspectors tests")
  val genInspectorsTask = genInspectors := {
    val mainTargetDir = (Compile / sourceManaged).value
    val testTargetDir = (Test / sourceManaged).value
    val theVersion = version.value
    val theScalaVersion = scalaVersion.value

    GenInspectors.genTest(new File(testTargetDir, "scala/geninspectors"), theVersion, theScalaVersion)
  }

  val genInspectorsShorthands1 = TaskKey[Unit]("geninspectorsshorthands1", "Generate Inspectors Shorthands tests 1")
  val genInspectorsShorthandsTask1 = genInspectorsShorthands1 := {
    val mainTargetDir = (Compile / sourceManaged).value
    val testTargetDir = (Test / sourceManaged).value
    val theVersion = version.value
    val theScalaVersion = scalaVersion.value

    GenInspectorsShorthands1.genTest(new File(testTargetDir, "scala/geninspectorsshorthands1"), theVersion, theScalaVersion)
  }

  val genInspectorsShorthands2 = TaskKey[Unit]("geninspectorsshorthands2", "Generate Inspectors Shorthands tests 2")
  val genInspectorsShorthandsTask2 = genInspectorsShorthands2 := {
    val mainTargetDir = (Compile / sourceManaged).value
    val testTargetDir = (Test / sourceManaged).value
    val theVersion = version.value
    val theScalaVersion = scalaVersion.value

    GenInspectorsShorthands2.genTest(new File(testTargetDir, "scala/geninspectorsshorthands2"), theVersion, theScalaVersion)
  }

  val genFactories = TaskKey[Unit]("genfactories", "Generate Matcher Factories")
  val genFactoriesTask = genFactories := {
    val mainTargetDir = (Compile / sourceManaged).value
    val testTargetDir = (Test / sourceManaged).value
    val theVersion = version.value
    val theScalaVersion = scalaVersion.value

    GenFactories.genMain(new File(mainTargetDir, "scala/genfactories"), theVersion, theScalaVersion)
  }

  val genCompatibleClasses = TaskKey[Unit]("gencompcls", "Generate Compatible Classes for Java 6 & 7")
  val genCompatibleClassesTask = genCompatibleClasses := {
    val mainTargetDir = (Compile / sourceManaged).value
    val testTargetDir = (Test / sourceManaged).value
    val theVersion = version.value
    val theScalaVersion = scalaVersion.value

    GenCompatibleClasses.genMain(new File(mainTargetDir, "scala/gencompclass"), theVersion, theScalaVersion)
  }

  val genVersions = TaskKey[Unit]("genversions", "Generate Versions object")
  val genVersionsTask = genVersions := {
    val mainTargetDir = (Compile / sourceManaged).value
    val testTargetDir = (Test / sourceManaged).value
    val theVersion = version.value
    val theScalaVersion = scalaVersion.value

    GenVersions.genScalaTestVersions(new File(mainTargetDir, "scala/gencompclass"), theVersion, theScalaVersion)
  }

  val genContain1 = TaskKey[Unit]("gencontain1", "Generate contain matcher tests 1")
  val genContainTask1 = genContain1 := {
    val mainTargetDir = (Compile / sourceManaged).value
    val testTargetDir = (Test / sourceManaged).value
    val theVersion = version.value
    val theScalaVersion = scalaVersion.value

    GenContain1.genTest(new File(testTargetDir, "scala/gencontain1"), theVersion, theScalaVersion)
  }

  val genContain2 = TaskKey[Unit]("gencontain2", "Generate contain matcher tests 2")
  val genContainTask2 = genContain2 := {
    val mainTargetDir = (Compile / sourceManaged).value
    val testTargetDir = (Test / sourceManaged).value
    val theVersion = version.value
    val theScalaVersion = scalaVersion.value

    GenContain2.genTest(new File(testTargetDir, "scala/gencontain2"), theVersion, theScalaVersion)
  }

  val genSorted = TaskKey[Unit]("gensorted", "Generate sorted matcher tests")
  val genSortedTask = genSorted := {
    val mainTargetDir = (Compile / sourceManaged).value
    val testTargetDir = (Test / sourceManaged).value
    val theVersion = version.value
    val theScalaVersion = scalaVersion.value

    GenSorted.genTest(new File(testTargetDir, "scala/gensorted"), theVersion, theScalaVersion)
  }

  val genLoneElement = TaskKey[Unit]("genloneelement", "Generate lone element matcher tests")
  val genLoneElementTask = genLoneElement := {
    val mainTargetDir = (Compile / sourceManaged).value
    val testTargetDir = (Test / sourceManaged).value
    val theVersion = version.value
    val theScalaVersion = scalaVersion.value

    GenLoneElement.genTest(new File(testTargetDir, "scala/genloneelement"), theVersion, theScalaVersion)
  }

  val genEmpty = TaskKey[Unit]("genempty", "Generate empty matcher tests")
  val genEmptyTask = genEmpty := {
    val mainTargetDir = (Compile / sourceManaged).value
    val testTargetDir = (Test / sourceManaged).value
    val theVersion = version.value
    val theScalaVersion = scalaVersion.value

    GenEmpty.genTest(new File(testTargetDir, "scala/genempty"), theVersion, theScalaVersion)
  }

  val genCode = TaskKey[Unit]("gencode", "Generate Code, includes Must Matchers and They Word tests.")
  val genCodeTask = genCode := {
    val mainTargetDir = (Compile / sourceManaged).value
    val testTargetDir = (Test / sourceManaged).value
    val theVersion = version.value
    val theScalaVersion = scalaVersion.value

    GenGen.genMain(new File(mainTargetDir, "scala/gengen"), theVersion, theScalaVersion)
    GenTable.genMain(new File(mainTargetDir, "scala/gentables"), theVersion, theScalaVersion)
    GenMatchers.genMain(new File(mainTargetDir, "scala/genmatchers"), theVersion, theScalaVersion)
    GenFactories.genMain(new File(mainTargetDir, "scala/genfactories"), theVersion, theScalaVersion)
  }

  /*val genSafeStyles = TaskKey[Unit]("gensafestyles", "Generate safe style traits.")
  val genSafeStylesTask = genSafeStyles <<= (Compile / sourceManaged, Test / sourceManaged, version, scalaVersion) map { (mainTargetDir: File, testTargetDir: File, theVersion: String, theScalaVersion: String) =>
    GenSafeStyles.genMain(new File(mainTargetDir, "scala/gensafestyles"), theVersion, theScalaVersion)
  }

  val genSafeStyleTestsTaskKey = TaskKey[Unit]("gensafestyletests", "Generate Safe Style tests")
  val genSafeStyleTestsTask = genSafeStyleTestsTaskKey <<= (Compile / sourceManaged, Test / sourceManaged, version, scalaVersion) map { (mainTargetDir: File, testTargetDir: File, theVersion: String, theScalaVersion: String) =>
    GenSafeStyles.genTest(new File(testTargetDir, "scala/gensafestyles"), theVersion, theScalaVersion)
  }*/

  val scalatestDocSourceUrl =
    s"https://github.com/scalatest/releases-source/blob/main/scalatest/${releaseVersion}€{FILE_PATH}.scala"

  val scalacticDocSourceUrl =
    s"https://github.com/scalatest/releases-source/blob/main/scalactic/$releaseVersion€{FILE_PATH}.scala"

  val scalatestDocScalacOptionsSetting =
    Compile / doc / scalacOptions := {
      Seq[String](
        // -Ymacro-no-expand is not supported (or needed) under 2.13. In case we want
        // to run Scaladoc under 2.12 again, this is the line that is required:
        // "-Ymacro-no-expand", // avoids need to separate out macros in docsrc dir
        "-groups", // enables the @group tags in Scaladocs
        "-sourcepath", docsrcDir.value.getAbsolutePath,
        "-doc-title", projectTitle.value +" "+ releaseVersion,
        "-doc-source-url", scalatestDocSourceUrl)
    }

  val scalacticDocScalacOptionsSetting =
    Compile / doc / scalacOptions :=
      Seq[String](
        // -Ymacro-no-expand is not supported (or needed) under 2.13. In case we want
        // to run Scaladoc under 2.12 again, this is the line that is required:
        // "-Ymacro-no-expand", // avoids need to separate out macros in docsrc dir
        "-groups", // enables the @group tags in Scaladocs
        "-sourcepath", docsrcDir.value.getAbsolutePath,
        "-doc-title", projectTitle.value +" "+ releaseVersion,
        "-doc-source-url", scalacticDocSourceUrl)
}
// set Compile / console / scalacOptions += "-Xlog-implicits"
// set Compile / console / scalacOptions += "-Xlog-implicits"
// set Compile / console / scalacOptions += "-Xlog-implicits"
// set Compile / console / scalacOptions += "-nowarn"<|MERGE_RESOLUTION|>--- conflicted
+++ resolved
@@ -145,13 +145,7 @@
   def scalatestLibraryDependencies =
     Seq(
       "org.scala-sbt" % "test-interface" % "1.0" % "optional",
-<<<<<<< HEAD
-      "org.apache.ant" % "ant" % "1.10.12" % "optional",
-=======
-      "com.google.inject" % "guice" % "4.0" % "optional",
       "org.apache.ant" % "ant" % "1.10.14" % "optional",
-      "org.ow2.asm" % "asm-all" % "4.1" % "optional",
->>>>>>> e081239a
       commonmark
     )
 
