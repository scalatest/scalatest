--- conflicted
+++ resolved
@@ -626,13 +626,8 @@
       publishLocal := {},
       sourceGenerators in Test += Def.task {
         GenAnyVals.genTest((sourceManaged in Test).value / "scala" / "org" / "scalactic" / "anyvals", version.value, scalaVersion.value)
-<<<<<<< HEAD
-      }.taskValue, 
-      scalacOptions ++= (if (scalaBinaryVersion.value == "2.10") Seq.empty else Seq("-Ypartial-unification"))
-=======
       }.taskValue,
       scalacOptions ++= (if (scalaBinaryVersion.value == "2.10") Seq.empty[String] else if (scalaVersion.value.startsWith("2.13")) Seq("-Xsource:2.12") else Seq("-Ypartial-unification"))
->>>>>>> c431a0a5
     ).dependsOn(scalactic, scalatest % "test", commonTest % "test")
 
   lazy val scalacticTestJS = Project("scalacticTestJS", file("scalactic-test.js"))
@@ -663,11 +658,7 @@
       publishArtifact := false,
       publish := {},
       publishLocal := {},
-<<<<<<< HEAD
-      scalacOptions ++= (if (scalaBinaryVersion.value == "2.10") Seq.empty else Seq("-Ypartial-unification"))
-=======
       scalacOptions ++= (if (scalaBinaryVersion.value == "2.10") Seq.empty[String] else if (scalaVersion.value.startsWith("2.13")) Seq("-Xsource:2.12") else Seq("-Ypartial-unification"))
->>>>>>> c431a0a5
     ).dependsOn(scalacticJS, scalatestJS % "test", commonTestJS % "test").enablePlugins(ScalaJSPlugin)
 
   lazy val scalacticTestNative = Project("scalacticTestNative", file("scalactic-test.native"))
@@ -803,11 +794,7 @@
       publishArtifact := false,
       publish := {},
       publishLocal := {},
-<<<<<<< HEAD
-      scalacOptions ++= (if (scalaBinaryVersion.value == "2.10") Seq.empty else Seq("-Ypartial-unification"))
-=======
       scalacOptions ++= (if (scalaBinaryVersion.value == "2.10") Seq.empty[String] else if (scalaVersion.value.startsWith("2.13")) Seq("-Xsource:2.12") else Seq("-Ypartial-unification"))
->>>>>>> c431a0a5
     ).dependsOn(scalatest % "test", commonTest % "test")
 
   lazy val scalatestJS = Project("scalatestJS", file("scalatest.js"))
@@ -922,11 +909,7 @@
       publishArtifact := false,
       publish := {},
       publishLocal := {},
-<<<<<<< HEAD
-      scalacOptions ++= (if (scalaBinaryVersion.value == "2.10") Seq.empty else Seq("-Ypartial-unification")),
-=======
       scalacOptions ++= (if (scalaBinaryVersion.value == "2.10") Seq.empty[String] else if (scalaVersion.value.startsWith("2.13")) Seq("-Xsource:2.12") else Seq("-Ypartial-unification")),
->>>>>>> c431a0a5
       sourceGenerators in Test += {
         Def.task {
           GenScalaTestJS.genTest((sourceManaged in Test).value, version.value, scalaVersion.value)
@@ -1291,11 +1274,7 @@
   def gentestsSharedSettings: Seq[Setting[_]] = Seq(
     javaHome := getJavaHome(scalaBinaryVersion.value),
     scalaVersion := buildScalaVersion,
-<<<<<<< HEAD
-    scalacOptions ++= Seq("-feature") ++ (if (scalaBinaryVersion.value == "2.10") Seq.empty else Seq("-Ypartial-unification")),
-=======
     scalacOptions ++= Seq("-feature") ++ (if (scalaBinaryVersion.value == "2.10" || scalaVersion.value.startsWith("2.13")) Seq.empty else Seq("-Ypartial-unification")) ++ (if (scalaVersion.value.startsWith("2.13.0-M4")) Seq("-Xsource:2.12") else Seq.empty),
->>>>>>> c431a0a5
     resolvers += "Sonatype Public" at "https://oss.sonatype.org/content/groups/public",
     libraryDependencies ++= crossBuildLibraryDependencies.value,
     libraryDependencies ++= gentestsLibraryDependencies,
