--- conflicted
+++ resolved
@@ -8,17 +8,10 @@
 
 object ScalatestBuild extends Build {
 
-<<<<<<< HEAD
   val buildScalaVersion = "2.12.0-M3"
 
-  val releaseVersion = "2.2.5-M3"
-  val githubTag = "release-2.2.5-M3-for-scala-2.12.0-M3" // for scaladoc source urls
-=======
-  val buildScalaVersion = "2.11.7"
-
   val releaseVersion = "2.2.6"
-  val githubTag = "release-2.2.6-for-scala-2.11-and-2.10" // for scaladoc source urls
->>>>>>> a6283789
+  val githubTag = "release-2.2.6-for-scala-2.12.0-M3" // for scaladoc source urls
 
   val docSourceUrl =
     "https://github.com/scalatest/scalatest/tree/"+ githubTag +
@@ -69,11 +62,7 @@
   def sharedSettings: Seq[Setting[_]] = Seq(
     javaHome := getJavaHome,
     scalaVersion := buildScalaVersion,
-<<<<<<< HEAD
-    crossScalaVersions := Seq(buildScalaVersion, "2.11.6", "2.10.4"),
-=======
-    crossScalaVersions := Seq(buildScalaVersion, "2.10.6"),
->>>>>>> a6283789
+    crossScalaVersions := Seq(buildScalaVersion, "2.11.8", "2.10.6"),
     version := releaseVersion,
     scalacOptions ++= Seq("-feature", "-target:jvm-1.5"),
     resolvers += "Sonatype Public" at "https://oss.sonatype.org/content/groups/public",
@@ -133,19 +122,11 @@
       // if scala 2.11+ is used, add dependency on scala-xml module
       case Some((2, scalaMajor)) if scalaMajor >= 11 =>
         Seq(
-<<<<<<< HEAD
           "org.scala-lang.modules" %% "scala-xml" % "1.0.5",
-          "org.scalacheck" %% "scalacheck" % "1.11.6" % "optional"
-        )
-      case _ =>
-        Seq("org.scalacheck" %% "scalacheck" % "1.11.6" % "optional")
-=======
-          "org.scala-lang.modules" %% "scala-xml" % "1.0.2",
           "org.scalacheck" %% "scalacheck" % "1.12.5" % "optional"
         )
       case _ =>
         Seq("org.scalacheck" %% "scalacheck" % "1.12.5" % "optional")
->>>>>>> a6283789
     }
 
   def scalaLibraries(theScalaVersion: String) =
