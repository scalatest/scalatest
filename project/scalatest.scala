import sbt._
import Keys._
import java.net.{URL, URLClassLoader}
import java.io.PrintWriter
import scala.io.Source
import com.typesafe.sbt.osgi.OsgiKeys
import com.typesafe.sbt.osgi.SbtOsgi
import com.typesafe.sbt.osgi.SbtOsgi.autoImport._
import com.jsuereth.sbtpgp.SbtPgp.autoImport._

//import sbtcrossproject.CrossPlugin.autoImport._
import org.portablescala.sbtplatformdeps.PlatformDepsPlugin.autoImport._
import sbtcrossproject.CrossPlugin.autoImport.{crossProject, CrossType, _}
import scalajscrossproject.ScalaJSCrossPlugin.autoImport._

import com.typesafe.tools.mima.plugin.MimaKeys.{mimaPreviousArtifacts, mimaCurrentClassfiles, mimaBinaryIssueFilters}
import com.typesafe.tools.mima.core._
import com.typesafe.tools.mima.core.ProblemFilters._

import xerial.sbt.Sonatype.autoImport.sonatypePublishToBundle

object ScalatestBuild extends BuildCommons with DottyBuild with NativeBuild with JsBuild {

  // To run gentests
  // rm -rf gentests
  // sbt genGenTests/test  (etc., look at specific failures on CI output)

  // To enable deprecation warnings on the fly
  // set scalacOptions in ThisBuild ++= Seq("-unchecked", "-deprecation")
  // To temporarily switch sbt to a different Scala version:
  // > ++ 2.12.14

  def envVar(name: String): Option[String] =
    try {
      Some(sys.env(name))
    }
    catch {
      case e: NoSuchElementException => None
    }

  def getNexusCredentials: Credentials =
    (envVar("SCALATEST_NEXUS_LOGIN"), envVar("SCALATEST_NEXUS_PASSWORD")) match {
      case (Some(login), Some(password)) => Credentials("Sonatype Nexus Repository Manager", "oss.sonatype.org", login, password)
      case _ => Credentials(Path.userHome / ".ivy2" / ".credentials")
    }

  def getJavaHome(scalaMajorVersion: String): Option[File] = {
    val javaHome = new File(System.getProperty("java.home"))
    val javaHomeBin = new File(javaHome, "bin")
    val javac = new File(javaHomeBin, "javac")
    val javacExe = new File(javaHomeBin, "javac.exe")
    if (javac.exists || javacExe.exists)
      Some(file(javaHome.getAbsolutePath))
    else {
      val javaHomeParentBin = new File(javaHome.getParent, "bin")
      val parentJavac = new File(javaHomeParentBin, "javac")
      val parentJavacExe = new File(javaHomeParentBin, "javac.exe")
      if (parentJavac.exists || parentJavacExe.exists)
        Some(file(javaHome.getParentFile.getAbsolutePath))
      else
        println("WARNING: javac from java.home not found, javac on PATH will be used.  Try to use JDK instead of JRE to launch SBT to remove this warning.")
      None
    }
  }

  def commonSharedSettings: Seq[Setting[_]] = Seq(
    javaHome := getJavaHome(scalaBinaryVersion.value),
    version := releaseVersion,
    resolvers += "Sonatype Public" at "https://oss.sonatype.org/content/groups/public",
    publishTo := sonatypePublishToBundle.value, 
    publishMavenStyle := true,
    Test / publishArtifact := false,
    pomIncludeRepository := { _ => false },
    pomExtra := (
      <url>http://www.scalatest.org</url>
        <licenses>
          <license>
            <name>the Apache License, ASL Version 2.0</name>
            <url>http://www.apache.org/licenses/LICENSE-2.0</url>
            <distribution>repo</distribution>
          </license>
        </licenses>
        <scm>
          <url>https://github.com/scalatest/scalatest</url>
          <connection>scm:git:git@github.com:scalatest/scalatest.git</connection>
          <developerConnection>
            scm:git:git@github.com:scalatest/scalatest.git
          </developerConnection>
        </scm>
        <developers>
          <developer>
            <id>bvenners</id>
            <name>Bill Venners</name>
            <email>bill@artima.com</email>
          </developer>
          <developer>
            <id>gcberger</id>
            <name>George Berger</name>
            <email>george.berger@gmail.com</email>
          </developer>
          <developer>
            <id>cheeseng</id>
            <name>Chua Chee Seng</name>
            <email>cheeseng@amaseng.com</email>
          </developer>
        </developers>
      ),
    credentials += getNexusCredentials,
  )

  def sharedSettings: Seq[Setting[_]] = 
    commonSharedSettings ++ scalaVersionsSettings ++ Seq(
      libraryDependencies ++= {
        if (scalaVersion.value.startsWith("3."))
          Seq()
        else
          scalaLibraries(scalaVersion.value),
      }
    )

  lazy val scalatestDocSettings = Seq(
    docsrcDirSetting,
    scalatestDocScalacOptionsSetting
  )

  lazy val scalacticDocSettings = Seq(
    docsrcDirSetting,
    scalacticDocScalacOptionsSetting
  )

  def scalaXmlDependency(theScalaVersion: String): Seq[ModuleID] =
    CrossVersion.partialVersion(theScalaVersion) match {
      case Some((2, 10)) => Seq.empty
      case Some((2, 11)) => Seq(("org.scala-lang.modules" %% "scala-xml" % "1.3.0"))
      case Some((scalaEpoch, scalaMajor)) if (scalaEpoch == 2 && scalaMajor >= 12) || scalaEpoch == 3 =>
        Seq(("org.scala-lang.modules" %% "scala-xml" % "2.1.0"))
    }

  def scalaLibraries(theScalaVersion: String) =
    Seq(
      "org.scala-lang" % "scala-compiler" % theScalaVersion % "provided",
      "org.scala-lang" % "scala-reflect" % theScalaVersion // this is needed to compile macro
    )

  def scalatestLibraryDependencies =
    Seq(
      "org.scala-sbt" % "test-interface" % "1.0" % "optional",
      "org.apache.ant" % "ant" % "1.10.14" % "optional",
      commonmark
    )

  def crossBuildTestLibraryDependencies = Def.setting {
<<<<<<< HEAD
    Seq(
      "org.scala-lang.modules" %%% "scala-parser-combinators" % "2.1.1"
    )
=======
    CrossVersion.partialVersion(scalaVersion.value) match {
      case Some((2, scalaMajor)) if scalaMajor == 10 =>
        Seq.empty

      case _ => // for scala 2.11, 2.12, 2.13
        Seq(
          "org.scala-lang.modules" %%% "scala-parser-combinators" % "2.1.1"
        )
    }
>>>>>>> 745651b1
  }

  val commonmark = "org.commonmark" % "commonmark" % commonmarkVersion % "optional"

  def scalatestTestLibraryDependencies(theScalaVersion: String) =
    Seq(
      "org.scalatestplus" %% "testng-7-5" % plusTestNGVersion % "test",
      "org.scalatestplus" %% "junit-4-13" % plusJUnitVersion % "test"
    )

  lazy val commonTest = Project("common-test", file("jvm/common-test"))
    .settings(sharedSettings: _*)
    .settings(
      projectTitle := "Common test classes used by scalactic and scalatest",
      libraryDependencies ++= crossBuildTestLibraryDependencies.value,
      Compile / sourceGenerators += {
        Def.task{
          GenCompatibleClasses.genTest((Compile / sourceManaged).value, version.value, scalaVersion.value)
        }.taskValue
      },
      publishArtifact := false,
      publish := {},
      publishLocal := {},
      Compile / doc / scalacOptions := List.empty
    ).dependsOn(scalacticMacro, LocalProject("scalatest"))

  lazy val scalacticMacro = project.in(file("jvm/scalactic-macro"))
    .settings(sharedSettings: _*)
    .settings(
      projectTitle := "Scalactic Macro",
      organization := "org.scalactic",
      Compile / sourceGenerators += {
        Def.task{
          ScalacticGenResourcesJVM.genResources((Compile / sourceManaged).value / "org" / "scalactic", version.value, scalaVersion.value) ++
          GenAnyVals.genMain((Compile / sourceManaged).value / "org" / "scalactic" / "anyvals", version.value, scalaVersion.value, false) ++
          GenEvery.genMain((Compile / sourceManaged).value / "org" / "scalactic", version.value, scalaVersion.value) ++
          GenColCompatHelper.genMain((Compile / sourceManaged).value / "org" / "scalactic", version.value, scalaVersion.value) ++ 
          GenMacroContext.genMain((Compile / sourceManaged).value / "org" / "scalactic", version.value, scalaVersion.value)
        }.taskValue
      },
      // Disable publishing macros directly, included in scalactic main jar
      publishArtifact := false,
      publish := {},
      publishLocal := {},
      Compile / doc / scalacOptions := List.empty
    )

  lazy val scalactic = project.in(file("jvm/scalactic"))
    .enablePlugins(SbtOsgi)
    .settings(sharedSettings: _*)
    .settings(scalacticDocSettings: _*)
    .settings(
      projectTitle := "Scalactic",
      organization := "org.scalactic",
      console / initialCommands := "import org.scalactic._",
      Compile / sourceGenerators += {
        Def.task{
          GenVersions.genScalacticVersions((Compile / sourceManaged).value / "org" / "scalactic", version.value, scalaVersion.value) ++
          ScalacticGenResourcesJVM.genFailureMessages((Compile / sourceManaged).value / "org" / "scalactic", version.value, scalaVersion.value) ++
          GenArrayHelper.genMain((Compile / sourceManaged).value / "org" / "scalactic", version.value, scalaVersion.value)
        }.taskValue
      },
      // include the macro classes and resources in the main jar
      Compile / packageBin / mappings ++= (scalacticMacro / Compile / packageBin / mappings).value,
      // include the macro sources in the main source jar
      Compile / packageSrc / mappings ++= (scalacticMacro / Compile / packageSrc / mappings).value,
      Compile / doc / sources :=
        genDocSources((Compile / sources).value ++ (scalacticMacro / Compile / sources).value,
          Seq((Compile / sourceManaged).value,
            baseDirectory.value,
            file(".").getCanonicalFile),
          docsrcDir.value), 
      docTaskSetting,
      mimaPreviousArtifacts := Set(organization.value %% name.value % previousReleaseVersion),
      mimaCurrentClassfiles := (Compile / classDirectory).value.getParentFile / (name.value + "_" + scalaBinaryVersion.value + "-" + releaseVersion + ".jar"), 
      mimaBinaryIssueFilters ++= Seq()
    ).settings(osgiSettings: _*).settings(
      OsgiKeys.exportPackage := Seq(
        "org.scalactic",
        "org.scalactic.anyvals",
        "org.scalactic.exceptions",
        "org.scalactic.source"
      ),
      OsgiKeys.importPackage := Seq(
        "org.scalatest.*",
        "org.scalactic.*",
        "scala.util.parsing.*;version=\"$<range;[==,=+);$<replace;1.0.4;-;.>>\"",
        "scala.xml.*;version=\"$<range;[==,=+);$<replace;1.0.4;-;.>>\"",
        "scala.*;version=\"$<range;[==,=+);$<replace;"+scalaBinaryVersion.value+";-;.>>\"",
        "*;resolution:=optional"
      ),
      OsgiKeys.additionalHeaders:= Map(
        "Bundle-Name" -> "Scalactic",
        "Bundle-Description" -> "Scalactic is an open-source library for Scala projects.",
        "Bundle-DocURL" -> "http://www.scalactic.org/",
        "Bundle-Vendor" -> "Artima, Inc."
      )
    ).dependsOn(scalacticMacro % "compile-internal, test-internal")  // avoid dependency in pom on non-existent scalactic-macro artifact, per discussion in http://grokbase.com/t/gg/simple-build-tool/133shekp07/sbt-avoid-dependence-in-a-macro-based-project

  lazy val scalacticTest = Project("scalactic-test", file("jvm/scalactic-test"))
    .settings(sharedSettings: _*)
    .settings(
      projectTitle := "Scalactic Test",
      organization := "org.scalactic",
      Test / testOptions ++=
        Seq(Tests.Argument(TestFrameworks.ScalaTest,
          "-oDIF",
          "-W", "120", "60")),
      Test / logBuffered := false,
      publishArtifact := false,
      publish := {},
      publishLocal := {},
      Test / sourceGenerators += Def.task {
        GenAnyVals.genTest((Test / sourceManaged).value / "scala" / "org" / "scalactic" / "anyvals", version.value, scalaVersion.value)
      }.taskValue,
    ).dependsOn(scalactic, scalatest % "test", commonTest % "test")

  def sharedTestSettings: Seq[Setting[_]] = 
    Seq(
      organization := "org.scalatest",
      libraryDependencies ++= scalatestLibraryDependencies,
      libraryDependencies ++= scalatestTestLibraryDependencies(scalaVersion.value),
      Test / testOptions := scalatestTestOptions,
      Test / logBuffered := false,
      Test / baseDirectory := file("./"),
      publishArtifact := false,
      publish := {},
      publishLocal := {}
    )

  lazy val scalatestTest = Project("scalatest-test", file("jvm/scalatest-test"))
    .settings(sharedSettings: _*)
    .settings(sharedTestSettings: _*)
    .settings(
      projectTitle := "ScalaTest Test"
    ).dependsOn(commonTest % "test")
     .aggregate(
       scalatestDiagramsTest, 
       scalatestExpectationsTest, 
       scalatestFeatureSpecTest, 
       scalatestFlatSpecTest, 
       scalatestFreeSpecTest, 
       scalatestFunSpecTest, 
       scalatestFunSuiteTest, 
       scalatestPropSpecTest, 
       scalatestWordSpecTest
     )

  lazy val scalatestDiagramsTest = project.in(file("jvm/diagrams-test"))
    .settings(sharedSettings: _*)
    .settings(sharedTestSettings: _*)
    .settings(
      projectTitle := "ScalaTest Diagrams Test"
    ).dependsOn(commonTest % "test")

  lazy val scalatestExpectationsTest = project.in(file("jvm/expectations-test"))
    .settings(sharedSettings: _*)
    .settings(sharedTestSettings: _*)
    .settings(
      projectTitle := "ScalaTest Expectations Test"
    ).dependsOn(commonTest % "test")  

  lazy val scalatestFeatureSpecTest = project.in(file("jvm/featurespec-test"))
    .settings(sharedSettings: _*)
    .settings(sharedTestSettings: _*)
    .settings(
      projectTitle := "ScalaTest FeatureSpec Test", 
      Test / sourceGenerators += {
        Def.task {
          GenSafeStyles.genFeatureSpecTest((Compile / sourceManaged).value / "org" / "scalatest" / "featurespec", version.value, scalaVersion.value, false)
        }
      },
    ).dependsOn(commonTest % "test")

  lazy val scalatestFlatSpecTest = project.in(file("jvm/flatspec-test"))
    .settings(sharedSettings: _*)
    .settings(sharedTestSettings: _*)
    .settings(
      projectTitle := "ScalaTest FlatSpec Test", 
      Test / sourceGenerators += {
        Def.task {
          GenSafeStyles.genFlatSpecTest((Compile / sourceManaged).value / "org" / "scalatest" / "flatspec", version.value, scalaVersion.value, false)
        }
      },
    ).dependsOn(commonTest % "test")

  lazy val scalatestFreeSpecTest = project.in(file("jvm/freespec-test"))
    .settings(sharedSettings: _*)
    .settings(sharedTestSettings: _*)
    .settings(
      projectTitle := "ScalaTest FreeSpec Test", 
      Test / sourceGenerators += {
        Def.task {
          GenSafeStyles.genFreeSpecTest((Compile / sourceManaged).value / "org" / "scalatest" / "freespec", version.value, scalaVersion.value, false)
        }
      },
    ).dependsOn(commonTest % "test")

  lazy val scalatestFunSpecTest = project.in(file("jvm/funspec-test"))
    .settings(sharedSettings: _*)
    .settings(sharedTestSettings: _*)
    .settings(
      projectTitle := "ScalaTest FunSpec Test", 
      Test / sourceGenerators += {
        Def.task {
          GenSafeStyles.genFunSpecTest((Compile / sourceManaged).value / "org" / "scalatest" / "funspec", version.value, scalaVersion.value, false)
        }
      }, 
    ).dependsOn(commonTest % "test")

  lazy val scalatestFunSuiteTest = project.in(file("jvm/funsuite-test"))
    .settings(sharedSettings: _*)
    .settings(sharedTestSettings: _*)
    .settings(
      projectTitle := "ScalaTest FunSuite Test", 
      Test / sourceGenerators += {
        Def.task {
          GenSafeStyles.genFunSuiteTest((Compile / sourceManaged).value / "org" / "scalatest" / "funsuite", version.value, scalaVersion.value, false)
        }
      },  
    ).dependsOn(commonTest % "test")  

  lazy val scalatestPropSpecTest = project.in(file("jvm/propspec-test"))
    .settings(sharedSettings: _*)
    .settings(sharedTestSettings: _*)
    .settings(
      projectTitle := "ScalaTest PropSpec Test", 
      Test / sourceGenerators += {
        Def.task {
          GenSafeStyles.genPropSpecTest((Compile / sourceManaged).value / "org" / "scalatest" / "propspec", version.value, scalaVersion.value, false)
        }
      }, 
    ).dependsOn(commonTest % "test")

  lazy val scalatestWordSpecTest = project.in(file("jvm/wordspec-test"))
    .settings(sharedSettings: _*)
    .settings(sharedTestSettings: _*)
    .settings(
      projectTitle := "ScalaTest WordSpec Test", 
      Test / sourceGenerators += {
        Def.task {
          GenSafeStyles.genWordSpecTest((Compile / sourceManaged).value / "org" / "scalatest" / "wordspec", version.value, scalaVersion.value, false)
        }
      },
    ).dependsOn(commonTest % "test")            

  lazy val scalatestApp = project.in(file("scalatest-app"))
    .enablePlugins(SbtOsgi)
    .settings(sharedSettings: _*)
    .settings(scalatestDocSettings: _*)
    .settings(
      projectTitle := "ScalaTest App",
      name := "scalatest-app",
      organization := "org.scalatest",
      libraryDependencies ++= scalatestLibraryDependencies,
      // include the scalactic classes and resources in the jar
      Compile / packageBin / mappings ++= (scalactic / Compile / packageBin / mappings).value,
      // include the scalactic sources in the source jar
      Compile / packageSrc / mappings ++= (scalactic / Compile / packageSrc / mappings).value,
      // include the scalatest classes and resources in the jar
      Compile / packageBin / mappings ++= (scalatest / Compile / packageBin / mappings).value,
      // include the scalatest sources in the source jar
      Compile / packageSrc / mappings ++= (scalatest / Compile / packageSrc / mappings).value,
      Compile / sourceGenerators += {
        // Little trick to get rid of bnd error when publish.
        Def.task{
          (new File(crossTarget.value, "classes")).mkdirs()
          Seq.empty[File]
        }.taskValue
      },
      scalatestDocSettings,
      Compile / unmanagedResourceDirectories += baseDirectory.value / "scalatest" / "src" / "main" / "resources",
      mimaPreviousArtifacts := Set(organization.value %% name.value % previousReleaseVersion),
      mimaCurrentClassfiles := (Compile / classDirectory).value.getParentFile / (name.value + "_" + scalaBinaryVersion.value + "-" + releaseVersion + ".jar")
    ).settings(osgiSettings: _*).settings(
      OsgiKeys.exportPackage := Seq(
        "images",
        "org.scalatest",
        "org.scalatest.compatible",
        "org.scalatest.concurrent",
        "org.scalatest.diagrams",
        "org.scalatest.enablers",
        "org.scalatest.events",
        "org.scalatest.exceptions",
        "org.scalatest.expectations",
        "org.scalatest.fixture",
        "org.scalatest.funsuite",
        "org.scalatest.featurespec",
        "org.scalatest.funspec",
        "org.scalatest.freespec",
        "org.scalatest.flatspec",
        "org.scalatest.matchers",
        "org.scalatest.matchers.should",
        "org.scalatest.matchers.must",
        "org.scalatest.matchers.dsl",
        "org.scalatest.verbs",
        "org.scalatest.path",
        "org.scalatest.prop",
        "org.scalatest.propspec",
        "org.scalatest.refspec",
        "org.scalatest.tags",
        "org.scalatest.tagobjects",
        "org.scalatest.time",
        "org.scalatest.tools",
        "org.scalatest.verb",
        "org.scalatest.words",
        "org.scalatest.wordspec",
        "org.scalactic",
        "org.scalactic.anyvals",
        "org.scalactic.exceptions",
        "org.scalactic.source"
      ),
      OsgiKeys.importPackage := Seq(
        "org.scalatest.*",
        "org.scalactic.*",
        "scala.util.parsing.*;version=\"$<range;[==,=+);$<replace;1.0.4;-;.>>\"",
        "scala.xml.*;version=\"$<range;[==,=+);$<replace;1.0.4;-;.>>\"",
        "scala.*;version=\"$<range;[==,=+);$<replace;"+scalaBinaryVersion.value+";-;.>>\"",
        "*;resolution:=optional"
      ),
      OsgiKeys.additionalHeaders:= Map(
        "Bundle-Name" -> "ScalaTest",
        "Bundle-Description" -> "ScalaTest is an open-source test framework for the Java Platform designed to increase your productivity by letting you write fewer lines of test code that more clearly reveal your intent.",
        "Bundle-DocURL" -> "http://www.scalatest.org/",
        "Bundle-Vendor" -> "Artima, Inc.",
        "Main-Class" -> "org.scalatest.tools.Runner"
      )
    ).dependsOn(
        scalacticMacro % "compile-internal, test-internal", 
        scalactic % "compile-internal", 
        scalatestCompatible % "compile-internal", 
        scalatestCore % "compile-internal", 
        scalatestFeatureSpec % "compile-internal", 
        scalatestFlatSpec % "compile-internal", 
        scalatestFreeSpec % "compile-internal", 
        scalatestFunSuite % "compile-internal", 
        scalatestFunSpec % "compile-internal", 
        scalatestPropSpec % "compile-internal", 
        scalatestWordSpec % "compile-internal", 
        scalatestDiagrams % "compile-internal", 
        scalatestExpectations % "compile-internal", 
        scalatestMatchersCore % "compile-internal", 
        scalatestShouldMatchers % "compile-internal", 
        scalatestMustMatchers % "compile-internal")

  lazy val scalatestDoc = project.in(file("scalatest-doc"))
    .enablePlugins(SbtOsgi)
    .settings(sharedSettings: _*)
    .settings(scalatestDocSettings: _*)
    .settings(
      projectTitle := "ScalaTest Doc",
      name := "scalatest-doc",
      organization := "org.scalatest",
      libraryDependencies ++= scalatestLibraryDependencies,
      libraryDependencies ++= scalaXmlDependency(scalaVersion.value),
      javaSourceManaged := target.value / "java",
      Compile / sourceGenerators += {
        // Little trick to get rid of bnd error when publish.
        Def.task{
          GenScalaTestDoc.genScala((Compile / sourceManaged).value, version.value, scalaVersion.value) ++ 
          GenScalaTestDoc.genJava((Compile / javaSourceManaged).value, version.value, scalaVersion.value) ++ 
          GenTable.genMain((Compile / sourceManaged).value / "org" / "scalatest", version.value, scalaVersion.value) ++
          GenConfigMap.genMain((Compile / sourceManaged).value, version.value, scalaVersion.value) ++ 
          ScalaTestGenResourcesJVM.genResources((Compile / sourceManaged).value / "org" / "scalatest", version.value, scalaVersion.value) ++
          ScalaTestGenResourcesJVM.genFailureMessages((Compile / sourceManaged).value / "org" / "scalatest", version.value, scalaVersion.value) ++ 
          GenVersions.genScalaTestVersions((Compile / sourceManaged).value / "org" / "scalatest", version.value, scalaVersion.value) ++ 
          GenCompatibleClasses.genMain((Compile / sourceManaged).value / "org" / "scalatest" / "tools", version.value, scalaVersion.value) ++ 
          GenFactories.genMain((Compile / sourceManaged).value / "org" / "scalatest" / "matchers" / "dsl", version.value, scalaVersion.value) ++ 
          GenMatchers.genMain((Compile / sourceManaged).value / "org" / "scalatest", version.value, scalaVersion.value) ++ 
          GenGen.genMain((Compile / sourceManaged).value / "org" / "scalatest" / "prop", version.value, scalaVersion.value)
        }.taskValue
      },
      Compile / doc / sources :=
        genDocSources((Compile / sources).value,
                       Seq((Compile / sourceManaged).value,
                           (Compile / scalaSource).value, 
                           (Compile / javaSource).value),
                       docsrcDir.value), 
      scalatestDocSettings,
      docTaskSetting,
      Compile / unmanagedResourceDirectories += baseDirectory.value / "scalatest" / "src" / "main" / "resources",
      mimaPreviousArtifacts := Set(organization.value %% name.value % previousReleaseVersion),
      mimaCurrentClassfiles := (Compile / classDirectory).value.getParentFile / (name.value + "_" + scalaBinaryVersion.value + "-" + releaseVersion + ".jar")
    ).dependsOn(
      scalacticMacro, 
      scalactic
    )      

  lazy val rootProject = Project("root", file("."))
                         .aggregate(
                           scalacticMacro, 
                           scalactic, 
                           scalatest, 
                           scalatestCore, 
                           scalatestFeatureSpec, 
                           scalatestFlatSpec, 
                           scalatestFreeSpec, 
                           scalatestFunSuite, 
                           scalatestFunSpec, 
                           scalatestPropSpec, 
                           scalatestWordSpec, 
                           scalatestDiagrams, 
                           scalatestMatchersCore, 
                           scalatestShouldMatchers, 
                           scalatestMustMatchers, 
                           commonTest, 
                           scalacticTest, 
                           scalatestTest
                         )

  lazy val scalatestCompatible = project.in(file("jvm/compatible"))
    .enablePlugins(SbtOsgi)
    .settings(commonSharedSettings: _*)
    .settings(scalatestDocSettings: _*)
    .settings(
      projectTitle := "ScalaTest Compatible",
      name := "scalatest-compatible",
      organization := "org.scalatest",
      javaSourceManaged := target.value / "java",
      autoScalaLibrary := false, 
      crossPaths := false, // disable using the Scala version in output paths and artifacts
      Compile / sourceGenerators += {
        // Little trick to get rid of bnd error when publish.
        Def.task{
          (new File(crossTarget.value, "classes")).mkdirs()
          Seq.empty[File]
        }.taskValue
      },
      scalatestDocSettings,
      mimaPreviousArtifacts := Set(organization.value %% name.value % previousReleaseVersion),
      mimaCurrentClassfiles := (Compile / classDirectory).value.getParentFile / (name.value + "_" + scalaBinaryVersion.value + "-" + releaseVersion + ".jar")
    ).settings(osgiSettings: _*).settings(
      OsgiKeys.exportPackage := Seq(
        "org.scalatest.compatible"
      ),
      OsgiKeys.importPackage := Seq(
        "org.scalactic.*",
        "*;resolution:=optional"
      ),
      OsgiKeys.additionalHeaders:= Map(
        "Bundle-Name" -> "ScalaTest Compatible",
        "Bundle-Description" -> "ScalaTest is an open-source test framework for the Java Platform designed to increase your productivity by letting you write fewer lines of test code that more clearly reveal your intent.",
        "Bundle-DocURL" -> "http://www.scalatest.org/",
        "Bundle-Vendor" -> "Artima, Inc."
      )
    )

  lazy val scalatestCore = project.in(file("jvm/core"))
    .enablePlugins(SbtOsgi)
    .settings(sharedSettings: _*)
    .settings(scalatestDocSettings: _*)
    .settings(
      projectTitle := "ScalaTest Core",
      name := "scalatest-core",
      organization := "org.scalatest",
      libraryDependencies ++= scalaXmlDependency(scalaVersion.value),
      libraryDependencies ++= scalatestLibraryDependencies,
      Compile / sourceGenerators += {
        // Little trick to get rid of bnd error when publish.
        Def.task{
          (new File(crossTarget.value, "classes")).mkdirs()
          Seq.empty[File]
        }.taskValue
      },
      Compile / sourceGenerators += {
       Def.task{
         GenTable.genMain((Compile / sourceManaged).value / "org" / "scalatest", version.value, scalaVersion.value) ++
         GenConfigMap.genMain((Compile / sourceManaged).value, version.value, scalaVersion.value) ++ 
         ScalaTestGenResourcesJVM.genResources((Compile / sourceManaged).value / "org" / "scalatest", version.value, scalaVersion.value) ++
         ScalaTestGenResourcesJVM.genFailureMessages((Compile / sourceManaged).value / "org" / "scalatest", version.value, scalaVersion.value) ++ 
         GenVersions.genScalaTestVersions((Compile / sourceManaged).value / "org" / "scalatest", version.value, scalaVersion.value) ++ 
         GenGen.genMain((Compile / sourceManaged).value / "org" / "scalatest" / "prop", version.value, scalaVersion.value) ++
         GenCompatibleClasses.genMain((Compile / sourceManaged).value / "org" / "scalatest" / "tools", version.value, scalaVersion.value)
       }.taskValue
      },
      scalatestDocSettings,
      mimaPreviousArtifacts := Set(organization.value %% name.value % previousReleaseVersion),
      mimaCurrentClassfiles := (Compile / classDirectory).value.getParentFile / (name.value + "_" + scalaBinaryVersion.value + "-" + releaseVersion + ".jar"), 
      mimaBinaryIssueFilters ++= {
        Seq(
          exclude[DirectMissingMethodProblem]("org.scalatest.FailureMessages.cannotLoadDiscoveredSuite"), // Private class function
          exclude[DirectMissingMethodProblem]("org.scalatest.Resources.cannotLoadDiscoveredSuite") // Private class function
        )
      }
    ).settings(osgiSettings: _*).settings(
      OsgiKeys.exportPackage := Seq(
        "org.scalatest", 
        "org.scalatest.concurrent",  
        "org.scalatest.enablers",  
        "org.scalatest.exceptions",  
        "org.scalatest.events", 
        "org.scalatest.fixture",  
        "org.scalatest.prop", 
        "org.scalatest.tags", 
        "org.scalatest.tagobjects", 
        "org.scalatest.time", 
        "org.scalatest.tools",  
        "org.scalatest.verbs"
      ),
      OsgiKeys.importPackage := Seq(
        "org.scalatest.*",
        "*;resolution:=optional"
      ),
      OsgiKeys.additionalHeaders:= Map(
        "Bundle-Name" -> "ScalaTest Core",
        "Bundle-Description" -> "ScalaTest is an open-source test framework for the Java Platform designed to increase your productivity by letting you write fewer lines of test code that more clearly reveal your intent.",
        "Bundle-DocURL" -> "http://www.scalatest.org/",
        "Bundle-Vendor" -> "Artima, Inc.",
        "Main-Class" -> "org.scalatest.tools.Runner"
      )
    ).dependsOn(scalatestCompatible, scalacticMacro % "compile-internal, test-internal", scalactic)  

  lazy val scalatestFeatureSpec = project.in(file("jvm/featurespec"))
    .enablePlugins(SbtOsgi)
    .settings(sharedSettings: _*)
    .settings(scalatestDocSettings: _*)
    .settings(
      projectTitle := "ScalaTest FeatureSpec",
      name := "scalatest-featurespec",
      organization := "org.scalatest",
      Compile / sourceGenerators += {
        // Little trick to get rid of bnd error when publish.
        Def.task{
          (new File(crossTarget.value, "classes")).mkdirs()
          Seq.empty[File]
        }.taskValue
      },
      Compile / sourceGenerators += {
        Def.task {
          GenSafeStyles.genFeatureSpec((Compile / sourceManaged).value / "org" / "scalatest" / "featurespec", version.value, scalaVersion.value, false)
        }
      },
      scalatestDocSettings,
      mimaPreviousArtifacts := Set(organization.value %% name.value % previousReleaseVersion),
      mimaCurrentClassfiles := (Compile / classDirectory).value.getParentFile / (name.value + "_" + scalaBinaryVersion.value + "-" + releaseVersion + ".jar")
    ).settings(osgiSettings: _*).settings(
      OsgiKeys.exportPackage := Seq(
        "org.scalatest.featurespec"
      ),
      OsgiKeys.importPackage := Seq(
        "org.scalatest.*",
        "*;resolution:=optional"
      ),
      OsgiKeys.additionalHeaders:= Map(
        "Bundle-Name" -> "ScalaTest FeatureSpec",
        "Bundle-Description" -> "ScalaTest is an open-source test framework for the Java Platform designed to increase your productivity by letting you write fewer lines of test code that more clearly reveal your intent.",
        "Bundle-DocURL" -> "http://www.scalatest.org/",
        "Bundle-Vendor" -> "Artima, Inc."
      )
    ).dependsOn(scalatestCore, scalacticMacro % "compile-internal, test-internal")

  lazy val scalatestFlatSpec = project.in(file("jvm/flatspec"))
    .enablePlugins(SbtOsgi)
    .settings(sharedSettings: _*)
    .settings(scalatestDocSettings: _*)
    .settings(
      projectTitle := "ScalaTest FlatSpec",
      name := "scalatest-flatspec",
      organization := "org.scalatest",
      Compile / sourceGenerators += {
        // Little trick to get rid of bnd error when publish.
        Def.task{
          (new File(crossTarget.value, "classes")).mkdirs()
          Seq.empty[File]
        }.taskValue
      },
      Compile / sourceGenerators += {
        Def.task {
          GenSafeStyles.genFlatSpec((Compile / sourceManaged).value / "org" / "scalatest" / "flatspec", version.value, scalaVersion.value, false)
        }
      },
      scalatestDocSettings,
      mimaPreviousArtifacts := Set(organization.value %% name.value % previousReleaseVersion),
      mimaCurrentClassfiles := (Compile / classDirectory).value.getParentFile / (name.value + "_" + scalaBinaryVersion.value + "-" + releaseVersion + ".jar")
    ).settings(osgiSettings: _*).settings(
      OsgiKeys.exportPackage := Seq(
        "org.scalatest.flatspec"
      ),
      OsgiKeys.importPackage := Seq(
        "org.scalatest.*",
        "*;resolution:=optional"
      ),
      OsgiKeys.additionalHeaders:= Map(
        "Bundle-Name" -> "ScalaTest FlatSpec",
        "Bundle-Description" -> "ScalaTest is an open-source test framework for the Java Platform designed to increase your productivity by letting you write fewer lines of test code that more clearly reveal your intent.",
        "Bundle-DocURL" -> "http://www.scalatest.org/",
        "Bundle-Vendor" -> "Artima, Inc."
      )
    ).dependsOn(scalatestCore, scalacticMacro % "compile-internal, test-internal")

  lazy val scalatestFreeSpec = project.in(file("jvm/freespec"))
    .enablePlugins(SbtOsgi)
    .settings(sharedSettings: _*)
    .settings(scalatestDocSettings: _*)
    .settings(
      projectTitle := "ScalaTest FreeSpec",
      name := "scalatest-freespec",
      organization := "org.scalatest",
      Compile / sourceGenerators += {
        // Little trick to get rid of bnd error when publish.
        Def.task{
          (new File(crossTarget.value, "classes")).mkdirs()
          Seq.empty[File]
        }.taskValue
      },
      Compile / sourceGenerators += {
        Def.task {
          GenSafeStyles.genFreeSpec((Compile / sourceManaged).value / "org" / "scalatest" / "freespec", version.value, scalaVersion.value, false)
        }
      },
      scalatestDocSettings,
      mimaPreviousArtifacts := Set(organization.value %% name.value % previousReleaseVersion),
      mimaCurrentClassfiles := (Compile / classDirectory).value.getParentFile / (name.value + "_" + scalaBinaryVersion.value + "-" + releaseVersion + ".jar")
    ).settings(osgiSettings: _*).settings(
      OsgiKeys.exportPackage := Seq(
        "org.scalatest.freespec"
      ),
      OsgiKeys.importPackage := Seq(
        "org.scalatest.*",
        "*;resolution:=optional"
      ),
      OsgiKeys.additionalHeaders:= Map(
        "Bundle-Name" -> "ScalaTest FreeSpec",
        "Bundle-Description" -> "ScalaTest is an open-source test framework for the Java Platform designed to increase your productivity by letting you write fewer lines of test code that more clearly reveal your intent.",
        "Bundle-DocURL" -> "http://www.scalatest.org/",
        "Bundle-Vendor" -> "Artima, Inc."
      )
    ).dependsOn(scalatestCore, scalacticMacro % "compile-internal, test-internal")

  lazy val scalatestFunSuite = project.in(file("jvm/funsuite"))
    .enablePlugins(SbtOsgi)
    .settings(sharedSettings: _*)
    .settings(scalatestDocSettings: _*)
    .settings(
      projectTitle := "ScalaTest FunSuite",
      name := "scalatest-funsuite",
      organization := "org.scalatest",
      Compile / sourceGenerators += {
        // Little trick to get rid of bnd error when publish.
        Def.task{
          (new File(crossTarget.value, "classes")).mkdirs()
          Seq.empty[File]
        }.taskValue
      },
      Compile / sourceGenerators += {
        Def.task {
          GenSafeStyles.genFunSuite((Compile / sourceManaged).value / "org" / "scalatest" / "funsuite", version.value, scalaVersion.value, false)
        }
      }, 
      scalatestDocSettings,
      mimaPreviousArtifacts := Set(organization.value %% name.value % previousReleaseVersion),
      mimaCurrentClassfiles := (Compile / classDirectory).value.getParentFile / (name.value + "_" + scalaBinaryVersion.value + "-" + releaseVersion + ".jar")
    ).settings(osgiSettings: _*).settings(
      OsgiKeys.exportPackage := Seq(
        "org.scalatest.funsuite"
      ),
      OsgiKeys.importPackage := Seq(
        "org.scalatest.*",
        "*;resolution:=optional"
      ),
      OsgiKeys.additionalHeaders:= Map(
        "Bundle-Name" -> "ScalaTest FunSuite",
        "Bundle-Description" -> "ScalaTest is an open-source test framework for the Java Platform designed to increase your productivity by letting you write fewer lines of test code that more clearly reveal your intent.",
        "Bundle-DocURL" -> "http://www.scalatest.org/",
        "Bundle-Vendor" -> "Artima, Inc."
      )
    ).dependsOn(scalatestCore, scalacticMacro % "compile-internal, test-internal") 

  lazy val scalatestFunSpec = project.in(file("jvm/funspec"))
    .enablePlugins(SbtOsgi)
    .settings(sharedSettings: _*)
    .settings(scalatestDocSettings: _*)
    .settings(
      projectTitle := "ScalaTest FunSpec",
      name := "scalatest-funspec",
      organization := "org.scalatest",
      Compile / sourceGenerators += {
        // Little trick to get rid of bnd error when publish.
        Def.task{
          (new File(crossTarget.value, "classes")).mkdirs()
          Seq.empty[File]
        }.taskValue
      }, 
      Compile / sourceGenerators += {
        Def.task {
          GenSafeStyles.genFunSpec((Compile / sourceManaged).value / "org" / "scalatest" / "funspec", version.value, scalaVersion.value, false)
        }
      }, 
      scalatestDocSettings,
      mimaPreviousArtifacts := Set(organization.value %% name.value % previousReleaseVersion),
      mimaCurrentClassfiles := (Compile / classDirectory).value.getParentFile / (name.value + "_" + scalaBinaryVersion.value + "-" + releaseVersion + ".jar")
    ).settings(osgiSettings: _*).settings(
      OsgiKeys.exportPackage := Seq(
        "org.scalatest.funspec"
      ),
      OsgiKeys.importPackage := Seq(
        "org.scalatest.*",
        "*;resolution:=optional"
      ),
      OsgiKeys.additionalHeaders:= Map(
        "Bundle-Name" -> "ScalaTest FunSpec",
        "Bundle-Description" -> "ScalaTest is an open-source test framework for the Java Platform designed to increase your productivity by letting you write fewer lines of test code that more clearly reveal your intent.",
        "Bundle-DocURL" -> "http://www.scalatest.org/",
        "Bundle-Vendor" -> "Artima, Inc."
      )
    ).dependsOn(scalatestCore, scalacticMacro % "compile-internal, test-internal")     

  lazy val scalatestPropSpec = project.in(file("jvm/propspec"))
    .enablePlugins(SbtOsgi)
    .settings(sharedSettings: _*)
    .settings(scalatestDocSettings: _*)
    .settings(
      projectTitle := "ScalaTest PropSpec",
      name := "scalatest-propspec",
      organization := "org.scalatest",
      Compile / sourceGenerators += {
        // Little trick to get rid of bnd error when publish.
        Def.task{
          (new File(crossTarget.value, "classes")).mkdirs()
          Seq.empty[File]
        }.taskValue
      },
      Compile / sourceGenerators += {
        Def.task {
          GenSafeStyles.genPropSpec((Compile / sourceManaged).value / "org" / "scalatest" / "propspec", version.value, scalaVersion.value, false)
        }
      }, 
      scalatestDocSettings,
      mimaPreviousArtifacts := Set(organization.value %% name.value % previousReleaseVersion),
      mimaCurrentClassfiles := (Compile / classDirectory).value.getParentFile / (name.value + "_" + scalaBinaryVersion.value + "-" + releaseVersion + ".jar")
    ).settings(osgiSettings: _*).settings(
      OsgiKeys.exportPackage := Seq(
        "org.scalatest.propspec"
      ),
      OsgiKeys.importPackage := Seq(
        "org.scalatest.*",
        "*;resolution:=optional"
      ),
      OsgiKeys.additionalHeaders:= Map(
        "Bundle-Name" -> "ScalaTest PropSpec",
        "Bundle-Description" -> "ScalaTest is an open-source test framework for the Java Platform designed to increase your productivity by letting you write fewer lines of test code that more clearly reveal your intent.",
        "Bundle-DocURL" -> "http://www.scalatest.org/",
        "Bundle-Vendor" -> "Artima, Inc."
      )
    ).dependsOn(scalatestCore, scalacticMacro % "compile-internal, test-internal")

  lazy val scalatestRefSpec = project.in(file("jvm/refspec"))
    .enablePlugins(SbtOsgi)
    .settings(sharedSettings: _*)
    .settings(scalatestDocSettings: _*)
    .settings(
      projectTitle := "ScalaTest RefSpec",
      name := "scalatest-refspec",
      organization := "org.scalatest",
      Compile / sourceGenerators += {
        // Little trick to get rid of bnd error when publish.
        Def.task{
          (new File(crossTarget.value, "classes")).mkdirs()
          Seq.empty[File]
        }.taskValue
      },
      scalatestDocSettings,
      mimaPreviousArtifacts := Set(organization.value %% name.value % previousReleaseVersion),
      mimaCurrentClassfiles := (Compile / classDirectory).value.getParentFile / (name.value + "_" + scalaBinaryVersion.value + "-" + releaseVersion + ".jar")
    ).settings(osgiSettings: _*).settings(
      OsgiKeys.exportPackage := Seq(
        "org.scalatest.refspec"
      ),
      OsgiKeys.importPackage := Seq(
        "org.scalatest.*",
        "*;resolution:=optional"
      ),
      OsgiKeys.additionalHeaders:= Map(
        "Bundle-Name" -> "ScalaTest RefSpec",
        "Bundle-Description" -> "ScalaTest is an open-source test framework for the Java Platform designed to increase your productivity by letting you write fewer lines of test code that more clearly reveal your intent.",
        "Bundle-DocURL" -> "http://www.scalatest.org/",
        "Bundle-Vendor" -> "Artima, Inc."
      )
    ).dependsOn(scalatestCore, scalacticMacro % "compile-internal, test-internal") 

  lazy val scalatestWordSpec = project.in(file("jvm/wordspec"))
    .enablePlugins(SbtOsgi)
    .settings(sharedSettings: _*)
    .settings(scalatestDocSettings: _*)
    .settings(
      projectTitle := "ScalaTest WordSpec",
      name := "scalatest-wordspec",
      organization := "org.scalatest",
      Compile / sourceGenerators += {
        // Little trick to get rid of bnd error when publish.
        Def.task{
          (new File(crossTarget.value, "classes")).mkdirs()
          Seq.empty[File]
        }.taskValue
      },
      Compile / sourceGenerators += {
        Def.task {
          GenSafeStyles.genWordSpec((Compile / sourceManaged).value / "org" / "scalatest" / "wordspec", version.value, scalaVersion.value, false)
        }
      }, 
      scalatestDocSettings,
      mimaPreviousArtifacts := Set(organization.value %% name.value % previousReleaseVersion),
      mimaCurrentClassfiles := (Compile / classDirectory).value.getParentFile / (name.value + "_" + scalaBinaryVersion.value + "-" + releaseVersion + ".jar")
    ).settings(osgiSettings: _*).settings(
      OsgiKeys.exportPackage := Seq(
        "org.scalatest.wordspec"
      ),
      OsgiKeys.importPackage := Seq(
        "org.scalatest.*",
        "*;resolution:=optional"
      ),
      OsgiKeys.additionalHeaders:= Map(
        "Bundle-Name" -> "ScalaTest WordSpec",
        "Bundle-Description" -> "ScalaTest is an open-source test framework for the Java Platform designed to increase your productivity by letting you write fewer lines of test code that more clearly reveal your intent.",
        "Bundle-DocURL" -> "http://www.scalatest.org/",
        "Bundle-Vendor" -> "Artima, Inc."
      )
    ).dependsOn(scalatestCore, scalacticMacro % "compile-internal, test-internal")

  lazy val scalatestDiagrams = project.in(file("jvm/diagrams"))
    .enablePlugins(SbtOsgi)
    .settings(sharedSettings: _*)
    .settings(scalatestDocSettings: _*)
    .settings(
      projectTitle := "ScalaTest Diagrams",
      name := "scalatest-diagrams",
      organization := "org.scalatest",
      Compile / sourceGenerators += {
        // Little trick to get rid of bnd error when publish.
        Def.task{
          (new File(crossTarget.value, "classes")).mkdirs()
          Seq.empty[File]
        }.taskValue
      },
      scalatestDocSettings,
      mimaPreviousArtifacts := Set(organization.value %% name.value % previousReleaseVersion),
      mimaCurrentClassfiles := (Compile / classDirectory).value.getParentFile / (name.value + "_" + scalaBinaryVersion.value + "-" + releaseVersion + ".jar")
    ).settings(osgiSettings: _*).settings(
      OsgiKeys.exportPackage := Seq(
        "org.scalatest.diagrams"
      ),
      OsgiKeys.importPackage := Seq(
        "org.scalatest.*",
        "*;resolution:=optional"
      ),
      OsgiKeys.additionalHeaders:= Map(
        "Bundle-Name" -> "ScalaTest Diagrams",
        "Bundle-Description" -> "ScalaTest is an open-source test framework for the Java Platform designed to increase your productivity by letting you write fewer lines of test code that more clearly reveal your intent.",
        "Bundle-DocURL" -> "http://www.scalatest.org/",
        "Bundle-Vendor" -> "Artima, Inc."
      )
    ).dependsOn(scalatestCore, scalacticMacro % "compile-internal, test-internal")

  lazy val scalatestExpectations = project.in(file("jvm/expectations"))
    .enablePlugins(SbtOsgi)
    .settings(sharedSettings: _*)
    .settings(scalatestDocSettings: _*)
    .settings(
      projectTitle := "ScalaTest Expectations",
      name := "scalatest-expectations",
      organization := "org.scalatest",
      Compile / sourceGenerators += {
        // Little trick to get rid of bnd error when publish.
        Def.task{
          (new File(crossTarget.value, "classes")).mkdirs()
          Seq.empty[File]
        }.taskValue
      },
      scalatestDocSettings,
      mimaPreviousArtifacts := Set(organization.value %% name.value % previousReleaseVersion),
      mimaCurrentClassfiles := (Compile / classDirectory).value.getParentFile / (name.value + "_" + scalaBinaryVersion.value + "-" + releaseVersion + ".jar")
    ).settings(osgiSettings: _*).settings(
      OsgiKeys.exportPackage := Seq(
        "org.scalatest.expectations"
      ),
      OsgiKeys.importPackage := Seq(
        "org.scalatest.*",
        "*;resolution:=optional"
      ),
      OsgiKeys.additionalHeaders:= Map(
        "Bundle-Name" -> "ScalaTest Expectations",
        "Bundle-Description" -> "ScalaTest is an open-source test framework for the Java Platform designed to increase your productivity by letting you write fewer lines of test code that more clearly reveal your intent.",
        "Bundle-DocURL" -> "http://www.scalatest.org/",
        "Bundle-Vendor" -> "Artima, Inc."
      )
    ).dependsOn(scalatestCore, scalacticMacro % "compile-internal, test-internal")  

  lazy val scalatestMatchersCore = project.in(file("jvm/matchers-core"))
    .enablePlugins(SbtOsgi)
    .settings(sharedSettings: _*)
    .settings(scalatestDocSettings: _*)
    .settings(
      projectTitle := "ScalaTest Matchers Core",
      name := "scalatest-matchers-core",
      organization := "org.scalatest",
      Compile / sourceGenerators += {
        // Little trick to get rid of bnd error when publish.
        Def.task{
          (new File(crossTarget.value, "classes")).mkdirs()
          Seq.empty[File]
        }.taskValue
      },
      Compile / sourceGenerators += {
       Def.task{
         GenFactories.genMain((Compile / sourceManaged).value / "org" / "scalatest" / "matchers" / "dsl", version.value, scalaVersion.value)
       }.taskValue
      },
      scalatestDocSettings,
      mimaPreviousArtifacts := Set(organization.value %% name.value % previousReleaseVersion),
      mimaCurrentClassfiles := (Compile / classDirectory).value.getParentFile / (name.value + "_" + scalaBinaryVersion.value + "-" + releaseVersion + ".jar")
    ).settings(osgiSettings: _*).settings(
      OsgiKeys.exportPackage := Seq(
        "org.scalatest.matchers", 
        "org.scalatest.matchers.dsl"
      ),
      OsgiKeys.importPackage := Seq(
        "org.scalatest.*",
        "*;resolution:=optional"
      ),
      OsgiKeys.additionalHeaders:= Map(
        "Bundle-Name" -> "ScalaTest Matchers Core",
        "Bundle-Description" -> "ScalaTest is an open-source test framework for the Java Platform designed to increase your productivity by letting you write fewer lines of test code that more clearly reveal your intent.",
        "Bundle-DocURL" -> "http://www.scalatest.org/",
        "Bundle-Vendor" -> "Artima, Inc."
      )
    ).dependsOn(scalatestCore, scalacticMacro % "compile-internal, test-internal") 

  lazy val scalatestShouldMatchers = project.in(file("jvm/shouldmatchers"))
    .enablePlugins(SbtOsgi)
    .settings(sharedSettings: _*)
    .settings(scalatestDocSettings: _*)
    .settings(
      projectTitle := "ScalaTest Should Matchers",
      name := "scalatest-shouldmatchers",
      organization := "org.scalatest",
      Compile / sourceGenerators += {
        // Little trick to get rid of bnd error when publish.
        Def.task{
          (new File(crossTarget.value, "classes")).mkdirs()
          Seq.empty[File]
        }.taskValue
      },
      scalatestDocSettings,
      mimaPreviousArtifacts := Set(organization.value %% name.value % previousReleaseVersion),
      mimaCurrentClassfiles := (Compile / classDirectory).value.getParentFile / (name.value + "_" + scalaBinaryVersion.value + "-" + releaseVersion + ".jar")
    ).settings(osgiSettings: _*).settings(
      OsgiKeys.exportPackage := Seq(
        "org.scalatest.matchers.should"
      ),
      OsgiKeys.importPackage := Seq(
        "org.scalatest.*",
        "*;resolution:=optional"
      ),
      OsgiKeys.additionalHeaders:= Map(
        "Bundle-Name" -> "ScalaTest Should Matchers",
        "Bundle-Description" -> "ScalaTest is an open-source test framework for the Java Platform designed to increase your productivity by letting you write fewer lines of test code that more clearly reveal your intent.",
        "Bundle-DocURL" -> "http://www.scalatest.org/",
        "Bundle-Vendor" -> "Artima, Inc."
      )
    ).dependsOn(scalatestMatchersCore, scalacticMacro % "compile-internal, test-internal")

  lazy val scalatestMustMatchers = project.in(file("jvm/scalatest-mustmatchers"))
    .enablePlugins(SbtOsgi)
    .settings(sharedSettings: _*)
    .settings(scalatestDocSettings: _*)
    .settings(
      projectTitle := "ScalaTest Must Matchers",
      name := "scalatest-mustmatchers",
      organization := "org.scalatest",
      Compile / sourceGenerators += {
        // Little trick to get rid of bnd error when publish.
        Def.task{
          (new File(crossTarget.value, "classes")).mkdirs()
          Seq.empty[File]
        }.taskValue
      },
      Compile / sourceGenerators += {
       Def.task{
         GenMatchers.genMain((Compile / sourceManaged).value / "org" / "scalatest", version.value, scalaVersion.value)
       }.taskValue
      },
      scalatestDocSettings,
      mimaPreviousArtifacts := Set(organization.value %% name.value % previousReleaseVersion),
      mimaCurrentClassfiles := (Compile / classDirectory).value.getParentFile / (name.value + "_" + scalaBinaryVersion.value + "-" + releaseVersion + ".jar")
    ).settings(osgiSettings: _*).settings(
      OsgiKeys.exportPackage := Seq(
        "org.scalatest.matchers.must"
      ),
      OsgiKeys.importPackage := Seq(
        "org.scalatest.*",
        "*;resolution:=optional"
      ),
      OsgiKeys.additionalHeaders:= Map(
        "Bundle-Name" -> "ScalaTest Must Matchers",
        "Bundle-Description" -> "ScalaTest is an open-source test framework for the Java Platform designed to increase your productivity by letting you write fewer lines of test code that more clearly reveal your intent.",
        "Bundle-DocURL" -> "http://www.scalatest.org/",
        "Bundle-Vendor" -> "Artima, Inc."
      )
    ).dependsOn(scalatestMatchersCore, scalacticMacro % "compile-internal, test-internal")     

  lazy val scalatestModules = (project in file("modules/jvm/modules-aggregation"))
    .settings(sharedSettings: _*)
    .settings(
      publishArtifact := false,
      publish := {},
      publishLocal := {},
      Compile / doc / scalacOptions := List.empty
    ).aggregate(
      scalatestCore, 
      scalatestFeatureSpec, 
      scalatestFlatSpec, 
      scalatestFreeSpec, 
      scalatestFunSuite, 
      scalatestFunSpec, 
      scalatestPropSpec, 
      scalatestRefSpec, 
      scalatestWordSpec, 
      scalatestDiagrams, 
      scalatestMatchersCore, 
      scalatestShouldMatchers, 
      scalatestMustMatchers
    )

  lazy val scalatest = project.in(file("jvm/scalatest"))
    .enablePlugins(SbtOsgi)
    .settings(sharedSettings: _*)
    .settings(scalatestDocSettings: _*)
    .settings(
      projectTitle := "ScalaTest",
      name := "scalatest",
      organization := "org.scalatest",
      Compile / sourceGenerators += {
        // Little trick to get rid of bnd error when publish.
        Def.task{
          (new File(crossTarget.value, "classes")).mkdirs()
          Seq.empty[File]
        }.taskValue
      },
      scalatestDocSettings,
      mimaPreviousArtifacts := Set(organization.value %% name.value % previousReleaseVersion),
      mimaCurrentClassfiles := (Compile / classDirectory).value.getParentFile / (name.value + "_" + scalaBinaryVersion.value + "-" + releaseVersion + ".jar")
    ).settings(osgiSettings: _*).settings(
      OsgiKeys.privatePackage := Seq.empty, 
      OsgiKeys.additionalHeaders:= Map(
        "Bundle-Name" -> "ScalaTest",
        "Bundle-Description" -> "ScalaTest is an open-source test framework for the Java Platform designed to increase your productivity by letting you write fewer lines of test code that more clearly reveal your intent.",
        "Bundle-DocURL" -> "http://www.scalatest.org/",
        "Bundle-Vendor" -> "Artima, Inc."
      )
    ).dependsOn(
      scalacticMacro % "compile-internal, test-internal", 
      scalatestCore, 
      scalatestFeatureSpec, 
      scalatestFlatSpec, 
      scalatestFreeSpec, 
      scalatestFunSuite, 
      scalatestFunSpec, 
      scalatestPropSpec, 
      scalatestRefSpec, 
      scalatestWordSpec, 
      scalatestDiagrams, 
      scalatestExpectations, 
      scalatestMatchersCore, 
      scalatestShouldMatchers, 
      scalatestMustMatchers
    ).aggregate(
      scalatestCore, 
      scalatestFeatureSpec, 
      scalatestFlatSpec, 
      scalatestFreeSpec, 
      scalatestFunSuite, 
      scalatestFunSpec, 
      scalatestPropSpec, 
      scalatestWordSpec, 
      scalatestRefSpec, 
      scalatestDiagrams, 
      scalatestMatchersCore, 
      scalatestShouldMatchers, 
      scalatestMustMatchers
    )          

  def gentestsLibraryDependencies =
    Seq(
      "org.scalatestplus" %% "testng-7-5" % plusTestNGVersion % "test",
      "org.scalatestplus" %% "junit-4-13" % plusJUnitVersion % "test", 
      commonmark
    )

  def gentestsSharedSettings: Seq[Setting[_]] = scalaVersionsSettings ++ Seq(
    javaHome := getJavaHome(scalaBinaryVersion.value),
    resolvers += "Sonatype Public" at "https://oss.sonatype.org/content/groups/public",
    libraryDependencies ++= gentestsLibraryDependencies,
    Test / testOptions := Seq(Tests.Argument(TestFrameworks.ScalaTest, "-h", "target/html"))
  )

  lazy val genRegularTests1 = project.in(file("gentests/GenRegular1"))
    .settings(gentestsSharedSettings: _*)
    .settings(
      genRegularTask1,
      Test / sourceGenerators += {
        Def.task{
          GenRegularTests1.genTest((Test / sourceManaged).value, version.value, scalaVersion.value)
        }.taskValue
      }
    ).dependsOn(scalatest, commonTest, scalacticMacro % "compile-internal, test-internal")

  lazy val genRegularTests2 = project.in(file("gentests/GenRegular2"))
    .settings(gentestsSharedSettings: _*)
    .settings(
      genRegularTask2,
      Test / sourceGenerators += {
        Def.task{
          GenRegularTests2.genTest((Test / sourceManaged).value, version.value, scalaVersion.value)
        }.taskValue
      }
    ).dependsOn(scalatest, commonTest, scalacticMacro % "compile-internal, test-internal")

  lazy val genRegularTests3 = project.in(file("gentests/GenRegular3"))
    .settings(gentestsSharedSettings: _*)
    .settings(
      genRegularTask3,
      Test / sourceGenerators += {
        Def.task{
          GenRegularTests3.genTest((Test / sourceManaged).value, version.value, scalaVersion.value)
        }.taskValue
      }
    ).dependsOn(scalatest, commonTest, scalacticMacro % "compile-internal, test-internal")

  lazy val genRegularTests4 = project.in(file("gentests/GenRegular4"))
    .settings(gentestsSharedSettings: _*)
    .settings(
      genRegularTask4,
      libraryDependencies ++= scalatestLibraryDependencies,
      Test / testOptions := scalatestTestOptions,
      javaSourceManaged := target.value / "java",
      Test / managedSourceDirectories += javaSourceManaged.value,
      Test / sourceGenerators += {
        Def.task{
          GenRegularTests4.genJava((Compile / javaSourceManaged).value)
        }.taskValue
      },
      Test / sourceGenerators += {
        Def.task{
          GenRegularTests4.genTest((Test / sourceManaged).value, version.value, scalaVersion.value)
        }.taskValue
      }
    ).dependsOn(scalatest, commonTest, scalacticMacro % "compile-internal, test-internal")

  lazy val genRegularTests5 = project.in(file("gentests/GenRegular5"))
    .settings(gentestsSharedSettings: _*)
    .settings(
      genRegularTask5,
      libraryDependencies ++= scalatestLibraryDependencies,
      libraryDependencies ++= gentestsLibraryDependencies,
      Test / testOptions := scalatestTestOptions,
      javaSourceManaged := target.value / "java",
      Test / managedSourceDirectories += javaSourceManaged.value,
      Test / sourceGenerators += {
        Def.task{
          GenRegularTests5.genJava((Compile / javaSourceManaged).value)
        }.taskValue
      },
      Test / sourceGenerators += {
        Def.task{
          GenRegularTests5.genTest((Test / sourceManaged).value, version.value, scalaVersion.value)
        }.taskValue
      }
    ).dependsOn(scalatest, commonTest, scalacticMacro % "compile-internal, test-internal")

  lazy val genMustMatchersTests1 = project.in(file("gentests/MustMatchers1"))
    .settings(gentestsSharedSettings: _*)
    .settings(
      genMustMatchersTask,
      Test / sourceGenerators += {
        Def.task{
          GenMustMatchersTests1.genTest((Test / sourceManaged).value / "org" / "scalatest", version.value, scalaVersion.value)
        }.taskValue
      }
    ).dependsOn(scalatest, commonTest, scalacticMacro % "compile-internal, test-internal")

  lazy val genMustMatchersTests2 = project.in(file("gentests/MustMatchers2"))
    .settings(gentestsSharedSettings: _*)
    .settings(
      genMustMatchersTask,
      Test / sourceGenerators += {
        Def.task{
          GenMustMatchersTests2.genTest((Test / sourceManaged).value / "org" / "scalatest", version.value, scalaVersion.value)
        }.taskValue
      }
    ).dependsOn(scalatest, commonTest, scalacticMacro % "compile-internal, test-internal")

  lazy val genMustMatchersTests3 = project.in(file("gentests/MustMatchers3"))
    .settings(gentestsSharedSettings: _*)
    .settings(
      genMustMatchersTask,
      Test / sourceGenerators += {
        Def.task{
          GenMustMatchersTests3.genTest((Test / sourceManaged).value / "org" / "scalatest", version.value, scalaVersion.value)
        }.taskValue
      }
    ).dependsOn(scalatest, commonTest, scalacticMacro % "compile-internal, test-internal")

  lazy val genMustMatchersTests4 = project.in(file("gentests/MustMatchers4"))
    .settings(gentestsSharedSettings: _*)
    .settings(
      genMustMatchersTask,
      Test / sourceGenerators += {
        Def.task{
          GenMustMatchersTests4.genTest((Test / sourceManaged).value / "org" / "scalatest", version.value, scalaVersion.value)
        }.taskValue
      }
    ).dependsOn(scalatest, commonTest, scalacticMacro % "compile-internal, test-internal")

  lazy val genGenTests = project.in(file("gentests/GenGen"))
    .settings(gentestsSharedSettings: _*)
    .settings(
      genGenTask,
      Test / sourceGenerators += {
        Def.task{
          GenGen.genTest((Test / sourceManaged).value / "org" / "scalatest" / "prop", version.value, scalaVersion.value)
        }.taskValue
      }
    ).dependsOn(scalatest, commonTest, scalacticMacro % "compile-internal, test-internal")

  lazy val genTablesTests = project.in(file("gentests/GenTables"))
    .settings(gentestsSharedSettings: _*)
    .settings(
      genTablesTask,
      Test / sourceGenerators += {
        Def.task{
          GenTable.genTest((Test / sourceManaged).value / "org" / "scalatest" / "prop", version.value, scalaVersion.value)
        }.taskValue
      }
    ).dependsOn(scalatest, commonTest, scalacticMacro % "compile-internal, test-internal")

  lazy val genInspectorsTests = project.in(file("gentests/GenInspectors"))
    .settings(gentestsSharedSettings: _*)
    .settings(
      genInspectorsTask,
      Test / sourceGenerators += {
        Def.task{
          GenInspectors.genTest((Test / sourceManaged).value, version.value, scalaVersion.value)
        }.taskValue
      }
    ).dependsOn(scalatest, commonTest, scalacticMacro % "compile-internal, test-internal")

  lazy val genInspectorsShorthandsTests1 = project.in(file("gentests/GenInspectorsShorthands1"))
    .settings(gentestsSharedSettings: _*)
    .settings(
      genInspectorsShorthandsTask1,
      Test / sourceGenerators += {
        Def.task{
          GenInspectorsShorthands1.genTest((Test / sourceManaged).value, version.value, scalaVersion.value)
        }.taskValue
      }
    ).dependsOn(scalatest, commonTest, scalacticMacro % "compile-internal, test-internal")

  lazy val genInspectorsShorthandsTests2 = project.in(file("gentests/GenInspectorsShorthands2"))
    .settings(gentestsSharedSettings: _*)
    .settings(
      genInspectorsShorthandsTask2,
      Test / sourceGenerators += {
        Def.task{
          GenInspectorsShorthands2.genTest((Test / sourceManaged).value, version.value, scalaVersion.value)
        }.taskValue
      }
    ).dependsOn(scalatest, commonTest, scalacticMacro % "compile-internal, test-internal")

  lazy val genTheyTests = project.in(file("gentests/GenThey"))
    .settings(gentestsSharedSettings: _*)
    .settings(
      genTheyWordTask,
      Test / sourceGenerators += {
        Def.task{
          GenTheyWord.genTest((Test / sourceManaged).value / "org" / "scalatest", version.value, scalaVersion.value)
        }.taskValue
      }
    ).dependsOn(scalatest, commonTest, scalacticMacro % "compile-internal, test-internal")

  lazy val genContainTests1 = project.in(file("gentests/GenContain1"))
    .settings(gentestsSharedSettings: _*)
    .settings(
      genContainTask1,
      Test / sourceGenerators += {
        Def.task{
          GenContain1.genTest((Test / sourceManaged).value / "org" / "scalatest", version.value, scalaVersion.value)
        }.taskValue
      }
    ).dependsOn(scalatest, commonTest, scalacticMacro % "compile-internal, test-internal")

  lazy val genContainTests2 = project.in(file("gentests/GenContain2"))
    .settings(gentestsSharedSettings: _*)
    .settings(
      genContainTask2,
      Test / sourceGenerators += {
        Def.task{
          GenContain2.genTest((Test / sourceManaged).value / "org" / "scalatest", version.value, scalaVersion.value)
        }.taskValue
      }
    ).dependsOn(scalatest, commonTest, scalacticMacro % "compile-internal, test-internal")

  lazy val genSortedTests = project.in(file("gentests/GenSorted"))
    .settings(gentestsSharedSettings: _*)
    .settings(
      genSortedTask,
      Test / sourceGenerators += {
        Def.task{
          GenSorted.genTest((Test / sourceManaged).value / "org" / "scalatest", version.value, scalaVersion.value)
        }.taskValue
      }
    ).dependsOn(scalatest, commonTest, scalacticMacro % "compile-internal, test-internal")

  lazy val genLoneElementTests = project.in(file("gentests/GenLoneElement"))
    .settings(gentestsSharedSettings: _*)
    .settings(
      genLoneElementTask,
      Test / sourceGenerators += {
        Def.task{
          GenLoneElement.genTest((Test / sourceManaged).value / "org" / "scalatest", version.value, scalaVersion.value)
        }.taskValue
      }
    ).dependsOn(scalatest, commonTest, scalacticMacro % "compile-internal, test-internal")

  lazy val genEmptyTests = project.in(file("gentests/GenEmpty"))
    .settings(gentestsSharedSettings: _*)
    .settings(
      genEmptyTask,
      Test / sourceGenerators += {
        Def.task{
          GenEmpty.genTest((Test / sourceManaged).value / "org" / "scalatest", version.value, scalaVersion.value)
        }.taskValue
      }
    ).dependsOn(scalatest, commonTest, scalacticMacro % "compile-internal, test-internal")

  /*lazy val genSafeStyleTests = project.in(file("gentests/GenSafeStyles"))
    .settings(gentestsSharedSettings: _*)
    .settings(
      genSafeStyleTestsTask,
      Test / sourceGenerators += {
        Def.task{
          GenSafeStyles.genTest((Test / sourceManaged).value / "org" / "scalatest", version.value, scalaVersion.value)
        }.taskValue
      }
    ).dependsOn(scalatest, commonTest, scalacticMacro % "compile-internal, test-internal")*/

  lazy val gentests = project.in(file("gentests"))
    .aggregate(genMustMatchersTests1, genMustMatchersTests2, genMustMatchersTests3, genMustMatchersTests4, genGenTests, genTablesTests, genInspectorsTests, genInspectorsShorthandsTests1,
               genInspectorsShorthandsTests2, genTheyTests, genContainTests1, genContainTests2, genSortedTests, genLoneElementTests, genEmptyTests/*, genSafeStyleTests*/)

  lazy val examples = project.in(file("examples"))
    .settings(
      scalaVersionsSettings
    ).dependsOn(scalacticMacro, scalactic, scalatest)

  def genFiles(name: String, generatorSource: String)(gen: (File, String, String) => Unit)(basedir: File, outDir: File, theVersion: String, theScalaVersion: String): Seq[File] = {
    val tdir = outDir / "scala" / name
    val genSource = basedir / "project" / generatorSource

    def results = (tdir ** "*.scala").get
    if (results.isEmpty || results.exists(_.lastModified < genSource.lastModified)) {
      tdir.mkdirs()
      gen(tdir, theVersion, theScalaVersion)
    }
    results
  }

  def genJavaFiles(name: String, generatorSource: String)(gen: (File, String, String) => Unit)(basedir: File, outDir: File, theVersion: String, theScalaVersion: String): Seq[File] = {
    val tdir = outDir / "java" / name
    val genSource = basedir / "project" / generatorSource

    def results = (tdir ** "*.java").get
    if (results.isEmpty || results.exists(_.lastModified < genSource.lastModified)) {
      tdir.mkdirs()
      gen(tdir, theVersion, theScalaVersion)
    }
    results
  }

  val genRegular1 = TaskKey[Unit]("genregular1", "Generate regular tests 1")
  val genRegularTask1 = genRegular1 := {
    val mainTargetDir = (Compile / sourceManaged).value
    val testTargetDir = (Test / sourceManaged).value
    val theVersion = version.value
    val theScalaVersion = scalaVersion.value

    GenRegularTests1.genTest(new File(testTargetDir, "scala/genregular1"), theVersion, theScalaVersion)
  }

  val genRegular2 = TaskKey[Unit]("genregular2", "Generate regular tests 2")
  val genRegularTask2 = genRegular2 := {
    val mainTargetDir = (Compile / sourceManaged).value
    val testTargetDir = (Test / sourceManaged).value
    val theVersion = version.value
    val theScalaVersion = scalaVersion.value

    GenRegularTests2.genTest(new File(testTargetDir, "scala/genregular2"), theVersion, theScalaVersion)
  }

  val genRegular3 = TaskKey[Unit]("genregular3", "Generate regular tests 3")
  val genRegularTask3 = genRegular3 := {
    val mainTargetDir = (Compile / sourceManaged).value
    val testTargetDir = (Test / sourceManaged).value
    val theVersion = version.value
    val theScalaVersion = scalaVersion.value

    GenRegularTests3.genTest(new File(testTargetDir, "scala/genregular3"), theVersion, theScalaVersion)
  }

  val genRegular4 = TaskKey[Unit]("genregular4", "Generate regular tests 4")
  val genRegularTask4 = genRegular4 := {
    val mainTargetDir = (Compile / sourceManaged).value
    val testTargetDir = (Test / sourceManaged).value
    val theVersion = version.value
    val theScalaVersion = scalaVersion.value

    GenRegularTests4.genTest(new File(testTargetDir, "scala/genregular4"), theVersion, theScalaVersion)
  }

  val genRegular5 = TaskKey[Unit]("genregular5", "Generate regular tests 5")
  val genRegularTask5 = genRegular5 := {
    val mainTargetDir = (Compile / sourceManaged).value
    val testTargetDir = (Test / sourceManaged).value
    val theVersion = version.value
    val theScalaVersion = scalaVersion.value

    GenRegularTests5.genTest(new File(testTargetDir, "scala/genregular5"), theVersion, theScalaVersion)
  }

  val genMustMatchers = TaskKey[Unit]("genmatchers", "Generate Must Matchers")
  val genMustMatchersTask = genMustMatchers := {
    val mainTargetDir = (Compile / sourceManaged).value
    val testTargetDir = (Test / sourceManaged).value
    val projName = name.value
    val theVersion = version.value
    val theScalaVersion = scalaVersion.value

    projName match {
      case "scalatest" =>
        GenMatchers.genMain(new File(mainTargetDir, "scala/genmatchers"), theVersion, theScalaVersion)
      case "genMustMatchersTests1" =>
        GenMustMatchersTests1.genTest(new File(testTargetDir, "scala/genmatchers1"), theVersion, theScalaVersion)
      case "genMustMatchersTests2" =>
        GenMustMatchersTests2.genTest(new File(testTargetDir, "scala/genmatchers2"), theVersion, theScalaVersion)
      case "genMustMatchersTests3" =>
        GenMustMatchersTests3.genTest(new File(testTargetDir, "scala/genmatchers3"), theVersion, theScalaVersion)
      case "genMustMatchersTests4" =>
        GenMustMatchersTests4.genTest(new File(testTargetDir, "scala/genmatchers4"), theVersion, theScalaVersion)
    }
  }
  val genGen = TaskKey[Unit]("gengen", "Generate Property Checks")
  val genGenTask = genGen := {
    val mainTargetDir = (Compile / sourceManaged).value
    val testTargetDir = (Test / sourceManaged).value
    val projName = name.value
    val theVersion = version.value
    val theScalaVersion = scalaVersion.value

    projName match {
      case "scalatest" =>
        GenGen.genMain(new File(mainTargetDir, "scala/gengen"), theVersion, theScalaVersion)
      case "gentests" =>
        GenGen.genTest(new File(testTargetDir, "scala/gengen"), theVersion, theScalaVersion)
    }
  }

  val genTables = TaskKey[Unit]("gentables", "Generate Tables")
  val genTablesTask = genTables := {
    val mainTargetDir = (Compile / sourceManaged).value
    val testTargetDir = (Test / sourceManaged).value
    val projName = name.value
    val theVersion = version.value
    val theScalaVersion = scalaVersion.value

    projName match {
      case "scalatest" =>
        GenTable.genMain(new File(mainTargetDir, "scala/gentables"), theVersion, theScalaVersion)
      case "gentests" =>
        GenTable.genTest(new File(testTargetDir, "scala/gentables"), theVersion, theScalaVersion)
    }
  }

  val genTheyWord = TaskKey[Unit]("genthey", "Generate They Word tests")
  val genTheyWordTask = genTheyWord := {
    val mainTargetDir = (Compile / sourceManaged ).value
    val testTargetDir = (Test / sourceManaged).value
    val theVersion = version.value
    val theScalaVersion = scalaVersion.value

    GenTheyWord.genTest(new File(testTargetDir, "scala/genthey"), theVersion, theScalaVersion)
  }

  val genInspectors = TaskKey[Unit]("geninspectors", "Generate Inspectors tests")
  val genInspectorsTask = genInspectors := {
    val mainTargetDir = (Compile / sourceManaged).value
    val testTargetDir = (Test / sourceManaged).value
    val theVersion = version.value
    val theScalaVersion = scalaVersion.value

    GenInspectors.genTest(new File(testTargetDir, "scala/geninspectors"), theVersion, theScalaVersion)
  }

  val genInspectorsShorthands1 = TaskKey[Unit]("geninspectorsshorthands1", "Generate Inspectors Shorthands tests 1")
  val genInspectorsShorthandsTask1 = genInspectorsShorthands1 := {
    val mainTargetDir = (Compile / sourceManaged).value
    val testTargetDir = (Test / sourceManaged).value
    val theVersion = version.value
    val theScalaVersion = scalaVersion.value

    GenInspectorsShorthands1.genTest(new File(testTargetDir, "scala/geninspectorsshorthands1"), theVersion, theScalaVersion)
  }

  val genInspectorsShorthands2 = TaskKey[Unit]("geninspectorsshorthands2", "Generate Inspectors Shorthands tests 2")
  val genInspectorsShorthandsTask2 = genInspectorsShorthands2 := {
    val mainTargetDir = (Compile / sourceManaged).value
    val testTargetDir = (Test / sourceManaged).value
    val theVersion = version.value
    val theScalaVersion = scalaVersion.value

    GenInspectorsShorthands2.genTest(new File(testTargetDir, "scala/geninspectorsshorthands2"), theVersion, theScalaVersion)
  }

  val genFactories = TaskKey[Unit]("genfactories", "Generate Matcher Factories")
  val genFactoriesTask = genFactories := {
    val mainTargetDir = (Compile / sourceManaged).value
    val testTargetDir = (Test / sourceManaged).value
    val theVersion = version.value
    val theScalaVersion = scalaVersion.value

    GenFactories.genMain(new File(mainTargetDir, "scala/genfactories"), theVersion, theScalaVersion)
  }

  val genCompatibleClasses = TaskKey[Unit]("gencompcls", "Generate Compatible Classes for Java 6 & 7")
  val genCompatibleClassesTask = genCompatibleClasses := {
    val mainTargetDir = (Compile / sourceManaged).value
    val testTargetDir = (Test / sourceManaged).value
    val theVersion = version.value
    val theScalaVersion = scalaVersion.value

    GenCompatibleClasses.genMain(new File(mainTargetDir, "scala/gencompclass"), theVersion, theScalaVersion)
  }

  val genVersions = TaskKey[Unit]("genversions", "Generate Versions object")
  val genVersionsTask = genVersions := {
    val mainTargetDir = (Compile / sourceManaged).value
    val testTargetDir = (Test / sourceManaged).value
    val theVersion = version.value
    val theScalaVersion = scalaVersion.value

    GenVersions.genScalaTestVersions(new File(mainTargetDir, "scala/gencompclass"), theVersion, theScalaVersion)
  }

  val genContain1 = TaskKey[Unit]("gencontain1", "Generate contain matcher tests 1")
  val genContainTask1 = genContain1 := {
    val mainTargetDir = (Compile / sourceManaged).value
    val testTargetDir = (Test / sourceManaged).value
    val theVersion = version.value
    val theScalaVersion = scalaVersion.value

    GenContain1.genTest(new File(testTargetDir, "scala/gencontain1"), theVersion, theScalaVersion)
  }

  val genContain2 = TaskKey[Unit]("gencontain2", "Generate contain matcher tests 2")
  val genContainTask2 = genContain2 := {
    val mainTargetDir = (Compile / sourceManaged).value
    val testTargetDir = (Test / sourceManaged).value
    val theVersion = version.value
    val theScalaVersion = scalaVersion.value

    GenContain2.genTest(new File(testTargetDir, "scala/gencontain2"), theVersion, theScalaVersion)
  }

  val genSorted = TaskKey[Unit]("gensorted", "Generate sorted matcher tests")
  val genSortedTask = genSorted := {
    val mainTargetDir = (Compile / sourceManaged).value
    val testTargetDir = (Test / sourceManaged).value
    val theVersion = version.value
    val theScalaVersion = scalaVersion.value

    GenSorted.genTest(new File(testTargetDir, "scala/gensorted"), theVersion, theScalaVersion)
  }

  val genLoneElement = TaskKey[Unit]("genloneelement", "Generate lone element matcher tests")
  val genLoneElementTask = genLoneElement := {
    val mainTargetDir = (Compile / sourceManaged).value
    val testTargetDir = (Test / sourceManaged).value
    val theVersion = version.value
    val theScalaVersion = scalaVersion.value

    GenLoneElement.genTest(new File(testTargetDir, "scala/genloneelement"), theVersion, theScalaVersion)
  }

  val genEmpty = TaskKey[Unit]("genempty", "Generate empty matcher tests")
  val genEmptyTask = genEmpty := {
    val mainTargetDir = (Compile / sourceManaged).value
    val testTargetDir = (Test / sourceManaged).value
    val theVersion = version.value
    val theScalaVersion = scalaVersion.value

    GenEmpty.genTest(new File(testTargetDir, "scala/genempty"), theVersion, theScalaVersion)
  }

  val genCode = TaskKey[Unit]("gencode", "Generate Code, includes Must Matchers and They Word tests.")
  val genCodeTask = genCode := {
    val mainTargetDir = (Compile / sourceManaged).value
    val testTargetDir = (Test / sourceManaged).value
    val theVersion = version.value
    val theScalaVersion = scalaVersion.value

    GenGen.genMain(new File(mainTargetDir, "scala/gengen"), theVersion, theScalaVersion)
    GenTable.genMain(new File(mainTargetDir, "scala/gentables"), theVersion, theScalaVersion)
    GenMatchers.genMain(new File(mainTargetDir, "scala/genmatchers"), theVersion, theScalaVersion)
    GenFactories.genMain(new File(mainTargetDir, "scala/genfactories"), theVersion, theScalaVersion)
  }

  /*val genSafeStyles = TaskKey[Unit]("gensafestyles", "Generate safe style traits.")
  val genSafeStylesTask = genSafeStyles <<= (Compile / sourceManaged, Test / sourceManaged, version, scalaVersion) map { (mainTargetDir: File, testTargetDir: File, theVersion: String, theScalaVersion: String) =>
    GenSafeStyles.genMain(new File(mainTargetDir, "scala/gensafestyles"), theVersion, theScalaVersion)
  }

  val genSafeStyleTestsTaskKey = TaskKey[Unit]("gensafestyletests", "Generate Safe Style tests")
  val genSafeStyleTestsTask = genSafeStyleTestsTaskKey <<= (Compile / sourceManaged, Test / sourceManaged, version, scalaVersion) map { (mainTargetDir: File, testTargetDir: File, theVersion: String, theScalaVersion: String) =>
    GenSafeStyles.genTest(new File(testTargetDir, "scala/gensafestyles"), theVersion, theScalaVersion)
  }*/

  val scalatestDocSourceUrl =
    s"https://github.com/scalatest/releases-source/blob/main/scalatest/${releaseVersion}€{FILE_PATH}.scala"

  val scalacticDocSourceUrl =
    s"https://github.com/scalatest/releases-source/blob/main/scalactic/$releaseVersion€{FILE_PATH}.scala"

  val scalatestDocScalacOptionsSetting =
    Compile / doc / scalacOptions := {
      Seq[String](
        // -Ymacro-no-expand is not supported (or needed) under 2.13. In case we want
        // to run Scaladoc under 2.12 again, this is the line that is required:
        // "-Ymacro-no-expand", // avoids need to separate out macros in docsrc dir
        "-groups", // enables the @group tags in Scaladocs
        "-sourcepath", docsrcDir.value.getAbsolutePath,
        "-doc-title", projectTitle.value +" "+ releaseVersion,
        "-doc-source-url", scalatestDocSourceUrl)
    }

  val scalacticDocScalacOptionsSetting =
    Compile / doc / scalacOptions :=
      Seq[String](
        // -Ymacro-no-expand is not supported (or needed) under 2.13. In case we want
        // to run Scaladoc under 2.12 again, this is the line that is required:
        // "-Ymacro-no-expand", // avoids need to separate out macros in docsrc dir
        "-groups", // enables the @group tags in Scaladocs
        "-sourcepath", docsrcDir.value.getAbsolutePath,
        "-doc-title", projectTitle.value +" "+ releaseVersion,
        "-doc-source-url", scalacticDocSourceUrl)
}
// set Compile / console / scalacOptions += "-Xlog-implicits"
// set Compile / console / scalacOptions += "-Xlog-implicits"
// set Compile / console / scalacOptions += "-Xlog-implicits"
// set Compile / console / scalacOptions += "-nowarn"<|MERGE_RESOLUTION|>--- conflicted
+++ resolved
@@ -130,7 +130,6 @@
 
   def scalaXmlDependency(theScalaVersion: String): Seq[ModuleID] =
     CrossVersion.partialVersion(theScalaVersion) match {
-      case Some((2, 10)) => Seq.empty
       case Some((2, 11)) => Seq(("org.scala-lang.modules" %% "scala-xml" % "1.3.0"))
       case Some((scalaEpoch, scalaMajor)) if (scalaEpoch == 2 && scalaMajor >= 12) || scalaEpoch == 3 =>
         Seq(("org.scala-lang.modules" %% "scala-xml" % "2.1.0"))
@@ -149,22 +148,11 @@
       commonmark
     )
 
-  def crossBuildTestLibraryDependencies = Def.setting {
-<<<<<<< HEAD
-    Seq(
-      "org.scala-lang.modules" %%% "scala-parser-combinators" % "2.1.1"
-    )
-=======
+  def crossBuildTestLibraryDependencies: sbt.Def.Initialize[Seq[ModuleID]] = Def.setting {
     CrossVersion.partialVersion(scalaVersion.value) match {
-      case Some((2, scalaMajor)) if scalaMajor == 10 =>
-        Seq.empty
-
-      case _ => // for scala 2.11, 2.12, 2.13
-        Seq(
-          "org.scala-lang.modules" %%% "scala-parser-combinators" % "2.1.1"
-        )
+      case Some((2, 11)) => Seq("org.scala-lang.modules" %%% "scala-parser-combinators" % "2.1.1")
+      case _ => Seq("org.scala-lang.modules" %%% "scala-parser-combinators" % "2.4.0")
     }
->>>>>>> 745651b1
   }
 
   val commonmark = "org.commonmark" % "commonmark" % commonmarkVersion % "optional"
