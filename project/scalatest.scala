import sbt._
import Keys._
import java.net.{URL, URLClassLoader}
import java.io.PrintWriter
import scala.io.Source
import com.typesafe.sbt.osgi.OsgiKeys
import com.typesafe.sbt.osgi.SbtOsgi
import com.typesafe.sbt.osgi.SbtOsgi.autoImport._
import com.jsuereth.sbtpgp.SbtPgp.autoImport._

//import sbtcrossproject.CrossPlugin.autoImport._
import org.portablescala.sbtplatformdeps.PlatformDepsPlugin.autoImport._
import sbtcrossproject.CrossPlugin.autoImport.{crossProject, CrossType, _}
import scalajscrossproject.ScalaJSCrossPlugin.autoImport._

import com.typesafe.tools.mima.plugin.MimaKeys.{mimaPreviousArtifacts, mimaCurrentClassfiles, mimaBinaryIssueFilters}
import com.typesafe.tools.mima.core._
import com.typesafe.tools.mima.core.ProblemFilters._

import xerial.sbt.Sonatype.autoImport.sonatypePublishToBundle

object ScalatestBuild extends BuildCommons with DottyBuild with NativeBuild with JsBuild {

  // To run gentests
  // rm -rf gentests
  // sbt genGenTests/test  (etc., look at specific failures on CI output)

  // To enable deprecation warnings on the fly
  // set scalacOptions in ThisBuild ++= Seq("-unchecked", "-deprecation")
  // To temporarily switch sbt to a different Scala version:
  // > ++ 2.12.14

  def envVar(name: String): Option[String] =
    try {
      Some(sys.env(name))
    }
    catch {
      case e: NoSuchElementException => None
    }

  def getNexusCredentials: Credentials =
    (envVar("SCALATEST_NEXUS_LOGIN"), envVar("SCALATEST_NEXUS_PASSWORD")) match {
      case (Some(login), Some(password)) => Credentials("Sonatype Nexus Repository Manager", "oss.sonatype.org", login, password)
      case _ => Credentials(Path.userHome / ".ivy2" / ".credentials")
    }

  def getJavaHome(scalaMajorVersion: String): Option[File] = {
    val javaHome = new File(System.getProperty("java.home"))
    val javaHomeBin = new File(javaHome, "bin")
    val javac = new File(javaHomeBin, "javac")
    val javacExe = new File(javaHomeBin, "javac.exe")
    if (javac.exists || javacExe.exists)
      Some(file(javaHome.getAbsolutePath))
    else {
      val javaHomeParentBin = new File(javaHome.getParent, "bin")
      val parentJavac = new File(javaHomeParentBin, "javac")
      val parentJavacExe = new File(javaHomeParentBin, "javac.exe")
      if (parentJavac.exists || parentJavacExe.exists)
        Some(file(javaHome.getParentFile.getAbsolutePath))
      else
        println("WARNING: javac from java.home not found, javac on PATH will be used.  Try to use JDK instead of JRE to launch SBT to remove this warning.")
      None
    }
  }

  def commonSharedSettings: Seq[Setting[_]] = Seq(
    javaHome := getJavaHome(scalaBinaryVersion.value),
    version := releaseVersion,
    scalacOptions ++= Seq("-deprecation"), 
    resolvers += "Sonatype Public" at "https://oss.sonatype.org/content/groups/public",
    publishTo := sonatypePublishToBundle.value, 
    publishMavenStyle := true,
    Test / publishArtifact := false,
    pomIncludeRepository := { _ => false },
    pomExtra := (
      <url>http://www.scalatest.org</url>
        <licenses>
          <license>
            <name>the Apache License, ASL Version 2.0</name>
            <url>http://www.apache.org/licenses/LICENSE-2.0</url>
            <distribution>repo</distribution>
          </license>
        </licenses>
        <scm>
          <url>https://github.com/scalatest/scalatest</url>
          <connection>scm:git:git@github.com:scalatest/scalatest.git</connection>
          <developerConnection>
            scm:git:git@github.com:scalatest/scalatest.git
          </developerConnection>
        </scm>
        <developers>
          <developer>
            <id>bvenners</id>
            <name>Bill Venners</name>
            <email>bill@artima.com</email>
          </developer>
          <developer>
            <id>gcberger</id>
            <name>George Berger</name>
            <email>george.berger@gmail.com</email>
          </developer>
          <developer>
            <id>cheeseng</id>
            <name>Chua Chee Seng</name>
            <email>cheeseng@amaseng.com</email>
          </developer>
        </developers>
      ),
    credentials += getNexusCredentials,
  )

  def sharedSettings: Seq[Setting[_]] = 
    commonSharedSettings ++ scalaVersionsSettings ++ Seq(
      libraryDependencies ++= {
        if (scalaVersion.value.startsWith("3."))
          Seq()
        else
          scalaLibraries(scalaVersion.value),
      }
    )

  lazy val scalatestDocSettings = Seq(
    docsrcDirSetting,
    scalatestDocScalacOptionsSetting
  )

  lazy val scalacticDocSettings = Seq(
    docsrcDirSetting,
    scalacticDocScalacOptionsSetting
  )

  def scalaXmlDependency(theScalaVersion: String): Seq[ModuleID] =
    CrossVersion.partialVersion(theScalaVersion) match {
      case Some((2, 11)) => Seq(("org.scala-lang.modules" %% "scala-xml" % "1.3.0"))
      case Some((scalaEpoch, scalaMajor)) if (scalaEpoch == 2 && scalaMajor >= 12) || scalaEpoch == 3 =>
        Seq(("org.scala-lang.modules" %% "scala-xml" % "2.1.0"))
    }

  def scalaLibraries(theScalaVersion: String) =
    Seq(
      "org.scala-lang" % "scala-compiler" % theScalaVersion % "provided",
      "org.scala-lang" % "scala-reflect" % theScalaVersion // this is needed to compile macro
    )

  def scalatestLibraryDependencies =
    Seq(
      "org.scala-sbt" % "test-interface" % "1.0" % "optional",
      "org.apache.ant" % "ant" % "1.10.14" % "optional",
      commonmark
    )

  def crossBuildTestLibraryDependencies: sbt.Def.Initialize[Seq[ModuleID]] = Def.setting {
    CrossVersion.partialVersion(scalaVersion.value) match {
      case Some((2, 11)) => Seq("org.scala-lang.modules" %%% "scala-parser-combinators" % "2.1.1")
      case _ => Seq("org.scala-lang.modules" %%% "scala-parser-combinators" % "2.4.0")
    }
  }

  val commonmark = "org.commonmark" % "commonmark" % commonmarkVersion % "optional"

  def scalatestTestLibraryDependencies(theScalaVersion: String) =
    Seq(
      "org.scalatestplus" %% "testng-7-5" % plusTestNGVersion % "test",
      "org.scalatestplus" %% "junit-4-13" % plusJUnitVersion % "test"
    )

  lazy val commonTest = Project("common-test", file("jvm/common-test"))
    .settings(sharedSettings: _*)
    .settings(
      projectTitle := "Common test classes used by scalactic and scalatest",
      libraryDependencies ++= crossBuildTestLibraryDependencies.value,
      Compile / sourceGenerators += {
        Def.task{
          GenCompatibleClasses.genTest((Compile / sourceManaged).value, version.value, scalaVersion.value)
        }.taskValue
      },
      publishArtifact := false,
      publish := {},
      publishLocal := {},
      Compile / doc / scalacOptions := List.empty
    ).dependsOn(scalacticMacro, LocalProject("scalatest"))

  lazy val scalacticMacro = project.in(file("jvm/scalactic-macro"))
    .settings(sharedSettings: _*)
    .settings(
      projectTitle := "Scalactic Macro",
      organization := "org.scalactic",
      Compile / sourceGenerators += {
        Def.task{
          ScalacticGenResourcesJVM.genResources((Compile / sourceManaged).value / "org" / "scalactic", version.value, scalaVersion.value) ++
          GenAnyVals.genMain((Compile / sourceManaged).value / "org" / "scalactic" / "anyvals", version.value, scalaVersion.value, false) ++
          GenEvery.genMain((Compile / sourceManaged).value / "org" / "scalactic", version.value, scalaVersion.value) ++
          GenColCompatHelper.genMain((Compile / sourceManaged).value / "org" / "scalactic", version.value, scalaVersion.value)
        }.taskValue
      },
      // Disable publishing macros directly, included in scalactic main jar
      publishArtifact := false,
      publish := {},
      publishLocal := {},
      Compile / doc / scalacOptions := List.empty
    )

  lazy val scalactic = project.in(file("jvm/scalactic"))
    .enablePlugins(SbtOsgi)
    .settings(sharedSettings: _*)
    .settings(scalacticDocSettings: _*)
    .settings(
      projectTitle := "Scalactic",
      organization := "org.scalactic",
      console / initialCommands := "import org.scalactic._",
      Compile / sourceGenerators += {
        Def.task{
<<<<<<< HEAD
          GenVersions.genScalacticVersions((Compile / sourceManaged).value / "org" / "scalactic", version.value, scalaVersion.value) ++
          ScalacticGenResourcesJVM.genFailureMessages((Compile / sourceManaged).value / "org" / "scalactic", version.value, scalaVersion.value) ++
          GenArrayHelper.genMain((Compile / sourceManaged).value / "org" / "scalactic", version.value, scalaVersion.value) ++
          GenCompatibleClasses.genScalacticMain((Compile / sourceManaged).value / "org" / "scalactic", version.value, scalaVersion.value)
=======
          GenVersions.genScalacticVersions((Compile / sourceManaged).value / "scala" / "org" / "scalactic", version.value, scalaVersion.value) ++
          ScalacticGenResourcesJVM.genFailureMessages((Compile / sourceManaged).value / "scala" / "org" / "scalactic", version.value, scalaVersion.value) ++
          GenArrayHelper.genMain((Compile / sourceManaged).value / "scala" / "org" / "scalactic", version.value, scalaVersion.value)
>>>>>>> 8d7c88da
        }.taskValue
      },
      // include the macro classes and resources in the main jar
      Compile / packageBin / mappings ++= (scalacticMacro / Compile / packageBin / mappings).value,
      // include the macro sources in the main source jar
      Compile / packageSrc / mappings ++= (scalacticMacro / Compile / packageSrc / mappings).value,
      Compile / doc / sources :=
        genDocSources((Compile / sources).value ++ (scalacticMacro / Compile / sources).value,
          Seq((Compile / sourceManaged).value,
            baseDirectory.value,
            file(".").getCanonicalFile),
          docsrcDir.value), 
      docTaskSetting,
      mimaPreviousArtifacts := Set(organization.value %% name.value % previousReleaseVersion),
      mimaCurrentClassfiles := (Compile / classDirectory).value.getParentFile / (name.value + "_" + scalaBinaryVersion.value + "-" + releaseVersion + ".jar"), 
      mimaBinaryIssueFilters ++= Seq()
    ).settings(osgiSettings: _*).settings(
      OsgiKeys.exportPackage := Seq(
        "org.scalactic",
        "org.scalactic.anyvals",
        "org.scalactic.exceptions",
        "org.scalactic.source"
      ),
      OsgiKeys.importPackage := Seq(
        "org.scalatest.*",
        "org.scalactic.*",
        "scala.util.parsing.*;version=\"$<range;[==,=+);$<replace;1.0.4;-;.>>\"",
        "scala.xml.*;version=\"$<range;[==,=+);$<replace;1.0.4;-;.>>\"",
        "scala.*;version=\"$<range;[==,=+);$<replace;"+scalaBinaryVersion.value+";-;.>>\"",
        "*;resolution:=optional"
      ),
      OsgiKeys.additionalHeaders:= Map(
        "Bundle-Name" -> "Scalactic",
        "Bundle-Description" -> "Scalactic is an open-source library for Scala projects.",
        "Bundle-DocURL" -> "http://www.scalactic.org/",
        "Bundle-Vendor" -> "Artima, Inc."
      )
    ).dependsOn(scalacticMacro % "compile-internal, test-internal")  // avoid dependency in pom on non-existent scalactic-macro artifact, per discussion in http://grokbase.com/t/gg/simple-build-tool/133shekp07/sbt-avoid-dependence-in-a-macro-based-project

  lazy val scalacticTest = Project("scalactic-test", file("jvm/scalactic-test"))
    .settings(sharedSettings: _*)
    .settings(
      projectTitle := "Scalactic Test",
      organization := "org.scalactic",
      Test / testOptions ++=
        Seq(Tests.Argument(TestFrameworks.ScalaTest,
          "-oDIF",
          "-W", "120", "60")),
      Test / logBuffered := false,
      publishArtifact := false,
      publish := {},
      publishLocal := {},
      Test / sourceGenerators += Def.task {
        GenAnyVals.genTest((Test / sourceManaged).value / "scala" / "org" / "scalactic" / "anyvals", version.value, scalaVersion.value)
      }.taskValue,
    ).dependsOn(scalactic, scalatest % "test", commonTest % "test")

  def sharedTestSettings: Seq[Setting[_]] = 
    Seq(
      organization := "org.scalatest",
      libraryDependencies ++= scalatestLibraryDependencies,
      libraryDependencies ++= scalatestTestLibraryDependencies(scalaVersion.value),
      Test / testOptions := scalatestTestOptions,
      Test / logBuffered := false,
      Test / baseDirectory := file("./"),
      publishArtifact := false,
      publish := {},
      publishLocal := {}
    )

  lazy val scalatestTest = Project("scalatest-test", file("jvm/scalatest-test"))
    .settings(sharedSettings: _*)
    .settings(sharedTestSettings: _*)
    .settings(
      projectTitle := "ScalaTest Test"
    ).dependsOn(commonTest % "test")
     .aggregate(
       scalatestDiagramsTest, 
       scalatestExpectationsTest, 
       scalatestFeatureSpecTest, 
       scalatestFlatSpecTest, 
       scalatestFreeSpecTest, 
       scalatestFunSpecTest, 
       scalatestFunSuiteTest, 
       scalatestPropSpecTest, 
       scalatestWordSpecTest
     )

  lazy val scalatestDiagramsTest = project.in(file("jvm/diagrams-test"))
    .settings(sharedSettings: _*)
    .settings(sharedTestSettings: _*)
    .settings(
      projectTitle := "ScalaTest Diagrams Test"
    ).dependsOn(commonTest % "test")

  lazy val scalatestExpectationsTest = project.in(file("jvm/expectations-test"))
    .settings(sharedSettings: _*)
    .settings(sharedTestSettings: _*)
    .settings(
      projectTitle := "ScalaTest Expectations Test"
    ).dependsOn(commonTest % "test")  

  lazy val scalatestFeatureSpecTest = project.in(file("jvm/featurespec-test"))
    .settings(sharedSettings: _*)
    .settings(sharedTestSettings: _*)
    .settings(
      projectTitle := "ScalaTest FeatureSpec Test", 
      Test / sourceGenerators += {
        Def.task {
          GenSafeStyles.genFeatureSpecTest((Compile / sourceManaged).value / "org" / "scalatest" / "featurespec", version.value, scalaVersion.value, false)
        }
      },
    ).dependsOn(commonTest % "test")

  lazy val scalatestFlatSpecTest = project.in(file("jvm/flatspec-test"))
    .settings(sharedSettings: _*)
    .settings(sharedTestSettings: _*)
    .settings(
      projectTitle := "ScalaTest FlatSpec Test", 
      Test / sourceGenerators += {
        Def.task {
          GenSafeStyles.genFlatSpecTest((Compile / sourceManaged).value / "org" / "scalatest" / "flatspec", version.value, scalaVersion.value, false)
        }
      },
    ).dependsOn(commonTest % "test")

  lazy val scalatestFreeSpecTest = project.in(file("jvm/freespec-test"))
    .settings(sharedSettings: _*)
    .settings(sharedTestSettings: _*)
    .settings(
      projectTitle := "ScalaTest FreeSpec Test", 
      Test / sourceGenerators += {
        Def.task {
          GenSafeStyles.genFreeSpecTest((Compile / sourceManaged).value / "org" / "scalatest" / "freespec", version.value, scalaVersion.value, false)
        }
      },
    ).dependsOn(commonTest % "test")

  lazy val scalatestFunSpecTest = project.in(file("jvm/funspec-test"))
    .settings(sharedSettings: _*)
    .settings(sharedTestSettings: _*)
    .settings(
      projectTitle := "ScalaTest FunSpec Test", 
      Test / sourceGenerators += {
        Def.task {
          GenSafeStyles.genFunSpecTest((Compile / sourceManaged).value / "org" / "scalatest" / "funspec", version.value, scalaVersion.value, false)
        }
      }, 
    ).dependsOn(commonTest % "test")

  lazy val scalatestFunSuiteTest = project.in(file("jvm/funsuite-test"))
    .settings(sharedSettings: _*)
    .settings(sharedTestSettings: _*)
    .settings(
      projectTitle := "ScalaTest FunSuite Test", 
      Test / sourceGenerators += {
        Def.task {
          GenSafeStyles.genFunSuiteTest((Compile / sourceManaged).value / "org" / "scalatest" / "funsuite", version.value, scalaVersion.value, false)
        }
      },  
    ).dependsOn(commonTest % "test")  

  lazy val scalatestPropSpecTest = project.in(file("jvm/propspec-test"))
    .settings(sharedSettings: _*)
    .settings(sharedTestSettings: _*)
    .settings(
      projectTitle := "ScalaTest PropSpec Test", 
      Test / sourceGenerators += {
        Def.task {
          GenSafeStyles.genPropSpecTest((Compile / sourceManaged).value / "org" / "scalatest" / "propspec", version.value, scalaVersion.value, false)
        }
      }, 
    ).dependsOn(commonTest % "test")

  lazy val scalatestWordSpecTest = project.in(file("jvm/wordspec-test"))
    .settings(sharedSettings: _*)
    .settings(sharedTestSettings: _*)
    .settings(
      projectTitle := "ScalaTest WordSpec Test", 
      Test / sourceGenerators += {
        Def.task {
          GenSafeStyles.genWordSpecTest((Compile / sourceManaged).value / "org" / "scalatest" / "wordspec", version.value, scalaVersion.value, false)
        }
      },
    ).dependsOn(commonTest % "test")            

  lazy val scalatestApp = project.in(file("scalatest-app"))
    .enablePlugins(SbtOsgi)
    .settings(sharedSettings: _*)
    .settings(scalatestDocSettings: _*)
    .settings(
      projectTitle := "ScalaTest App",
      name := "scalatest-app",
      organization := "org.scalatest",
      libraryDependencies ++= scalatestLibraryDependencies,
      // include the scalactic classes and resources in the jar
      Compile / packageBin / mappings ++= (scalactic / Compile / packageBin / mappings).value,
      // include the scalactic sources in the source jar
      Compile / packageSrc / mappings ++= (scalactic / Compile / packageSrc / mappings).value,
      // include the scalatest classes and resources in the jar
      Compile / packageBin / mappings ++= (scalatest / Compile / packageBin / mappings).value,
      // include the scalatest sources in the source jar
      Compile / packageSrc / mappings ++= (scalatest / Compile / packageSrc / mappings).value,
      Compile / sourceGenerators += {
        // Little trick to get rid of bnd error when publish.
        Def.task{
          (new File(crossTarget.value, "classes")).mkdirs()
          Seq.empty[File]
        }.taskValue
      },
      scalatestDocSettings,
      Compile / unmanagedResourceDirectories += baseDirectory.value / "scalatest" / "src" / "main" / "resources",
      mimaPreviousArtifacts := Set(organization.value %% name.value % previousReleaseVersion),
      mimaCurrentClassfiles := (Compile / classDirectory).value.getParentFile / (name.value + "_" + scalaBinaryVersion.value + "-" + releaseVersion + ".jar")
    ).settings(osgiSettings: _*).settings(
      OsgiKeys.exportPackage := Seq(
        "images",
        "org.scalatest",
        "org.scalatest.compatible",
        "org.scalatest.concurrent",
        "org.scalatest.diagrams",
        "org.scalatest.enablers",
        "org.scalatest.events",
        "org.scalatest.exceptions",
        "org.scalatest.expectations",
        "org.scalatest.fixture",
        "org.scalatest.funsuite",
        "org.scalatest.featurespec",
        "org.scalatest.funspec",
        "org.scalatest.freespec",
        "org.scalatest.flatspec",
        "org.scalatest.matchers",
        "org.scalatest.matchers.should",
        "org.scalatest.matchers.must",
        "org.scalatest.matchers.dsl",
        "org.scalatest.verbs",
        "org.scalatest.path",
        "org.scalatest.prop",
        "org.scalatest.propspec",
        "org.scalatest.refspec",
        "org.scalatest.tags",
        "org.scalatest.tagobjects",
        "org.scalatest.time",
        "org.scalatest.tools",
        "org.scalatest.verb",
        "org.scalatest.words",
        "org.scalatest.wordspec",
        "org.scalactic",
        "org.scalactic.anyvals",
        "org.scalactic.exceptions",
        "org.scalactic.source"
      ),
      OsgiKeys.importPackage := Seq(
        "org.scalatest.*",
        "org.scalactic.*",
        "scala.util.parsing.*;version=\"$<range;[==,=+);$<replace;1.0.4;-;.>>\"",
        "scala.xml.*;version=\"$<range;[==,=+);$<replace;1.0.4;-;.>>\"",
        "scala.*;version=\"$<range;[==,=+);$<replace;"+scalaBinaryVersion.value+";-;.>>\"",
        "*;resolution:=optional"
      ),
      OsgiKeys.additionalHeaders:= Map(
        "Bundle-Name" -> "ScalaTest",
        "Bundle-Description" -> "ScalaTest is an open-source test framework for the Java Platform designed to increase your productivity by letting you write fewer lines of test code that more clearly reveal your intent.",
        "Bundle-DocURL" -> "http://www.scalatest.org/",
        "Bundle-Vendor" -> "Artima, Inc.",
        "Main-Class" -> "org.scalatest.tools.Runner"
      )
    ).dependsOn(
        scalacticMacro % "compile-internal, test-internal", 
        scalactic % "compile-internal", 
        scalatestCompatible % "compile-internal", 
        scalatestCore % "compile-internal", 
        scalatestFeatureSpec % "compile-internal", 
        scalatestFlatSpec % "compile-internal", 
        scalatestFreeSpec % "compile-internal", 
        scalatestFunSuite % "compile-internal", 
        scalatestFunSpec % "compile-internal", 
        scalatestPropSpec % "compile-internal", 
        scalatestWordSpec % "compile-internal", 
        scalatestDiagrams % "compile-internal", 
        scalatestExpectations % "compile-internal", 
        scalatestMatchersCore % "compile-internal", 
        scalatestShouldMatchers % "compile-internal", 
        scalatestMustMatchers % "compile-internal")

  lazy val scalatestDoc = project.in(file("scalatest-doc"))
    .enablePlugins(SbtOsgi)
    .settings(sharedSettings: _*)
    .settings(scalatestDocSettings: _*)
    .settings(
      projectTitle := "ScalaTest Doc",
      name := "scalatest-doc",
      organization := "org.scalatest",
      libraryDependencies ++= scalatestLibraryDependencies,
      libraryDependencies ++= scalaXmlDependency(scalaVersion.value),
      javaSourceManaged := target.value / "java",
      Compile / sourceGenerators += {
        // Little trick to get rid of bnd error when publish.
        Def.task{
          GenScalaTestDoc.genScala((Compile / sourceManaged).value, version.value, scalaVersion.value) ++ 
          GenScalaTestDoc.genJava((Compile / javaSourceManaged).value, version.value, scalaVersion.value) ++ 
          GenTable.genMain((Compile / sourceManaged).value / "org" / "scalatest", version.value, scalaVersion.value) ++
          GenConfigMap.genMain((Compile / sourceManaged).value, version.value, scalaVersion.value) ++ 
          ScalaTestGenResourcesJVM.genResources((Compile / sourceManaged).value / "org" / "scalatest", version.value, scalaVersion.value) ++
          ScalaTestGenResourcesJVM.genFailureMessages((Compile / sourceManaged).value / "org" / "scalatest", version.value, scalaVersion.value) ++ 
          GenVersions.genScalaTestVersions((Compile / sourceManaged).value / "org" / "scalatest", version.value, scalaVersion.value) ++ 
          GenCompatibleClasses.genScalaTestMain((Compile / sourceManaged).value / "org" / "scalatest" / "tools", version.value, scalaVersion.value) ++ 
          GenFactories.genMain((Compile / sourceManaged).value / "org" / "scalatest" / "matchers" / "dsl", version.value, scalaVersion.value) ++ 
          GenMatchers.genMain((Compile / sourceManaged).value / "org" / "scalatest", version.value, scalaVersion.value) ++ 
          GenGen.genMain((Compile / sourceManaged).value / "org" / "scalatest" / "prop", version.value, scalaVersion.value)
        }.taskValue
      },
      Compile / doc / sources :=
        genDocSources((Compile / sources).value,
                       Seq((Compile / sourceManaged).value,
                           (Compile / scalaSource).value, 
                           (Compile / javaSource).value),
                       docsrcDir.value), 
      scalatestDocSettings,
      docTaskSetting,
      Compile / unmanagedResourceDirectories += baseDirectory.value / "scalatest" / "src" / "main" / "resources",
      mimaPreviousArtifacts := Set(organization.value %% name.value % previousReleaseVersion),
      mimaCurrentClassfiles := (Compile / classDirectory).value.getParentFile / (name.value + "_" + scalaBinaryVersion.value + "-" + releaseVersion + ".jar")
    ).dependsOn(
      scalacticMacro, 
      scalactic
    )      

  lazy val rootProject = Project("root", file("."))
                         .aggregate(
                           scalacticMacro, 
                           scalactic, 
                           scalatest, 
                           scalatestCore, 
                           scalatestFeatureSpec, 
                           scalatestFlatSpec, 
                           scalatestFreeSpec, 
                           scalatestFunSuite, 
                           scalatestFunSpec, 
                           scalatestPropSpec, 
                           scalatestWordSpec, 
                           scalatestDiagrams, 
                           scalatestMatchersCore, 
                           scalatestShouldMatchers, 
                           scalatestMustMatchers, 
                           commonTest, 
                           scalacticTest, 
                           scalatestTest
                         )

  lazy val scalatestCompatible = project.in(file("jvm/compatible"))
    .enablePlugins(SbtOsgi)
    .settings(commonSharedSettings: _*)
    .settings(scalatestDocSettings: _*)
    .settings(
      projectTitle := "ScalaTest Compatible",
      name := "scalatest-compatible",
      organization := "org.scalatest",
      javaSourceManaged := target.value / "java",
      autoScalaLibrary := false, 
      crossPaths := false, // disable using the Scala version in output paths and artifacts
      Compile / sourceGenerators += {
        // Little trick to get rid of bnd error when publish.
        Def.task{
          (new File(crossTarget.value, "classes")).mkdirs()
          Seq.empty[File]
        }.taskValue
      },
      scalatestDocSettings,
      mimaPreviousArtifacts := Set(organization.value %% name.value % previousReleaseVersion),
      mimaCurrentClassfiles := (Compile / classDirectory).value.getParentFile / (name.value + "_" + scalaBinaryVersion.value + "-" + releaseVersion + ".jar")
    ).settings(osgiSettings: _*).settings(
      OsgiKeys.exportPackage := Seq(
        "org.scalatest.compatible"
      ),
      OsgiKeys.importPackage := Seq(
        "org.scalactic.*",
        "*;resolution:=optional"
      ),
      OsgiKeys.additionalHeaders:= Map(
        "Bundle-Name" -> "ScalaTest Compatible",
        "Bundle-Description" -> "ScalaTest is an open-source test framework for the Java Platform designed to increase your productivity by letting you write fewer lines of test code that more clearly reveal your intent.",
        "Bundle-DocURL" -> "http://www.scalatest.org/",
        "Bundle-Vendor" -> "Artima, Inc."
      )
    )

  lazy val scalatestCore = project.in(file("jvm/core"))
    .enablePlugins(SbtOsgi)
    .settings(sharedSettings: _*)
    .settings(scalatestDocSettings: _*)
    .settings(
      projectTitle := "ScalaTest Core",
      name := "scalatest-core",
      organization := "org.scalatest",
      libraryDependencies ++= scalaXmlDependency(scalaVersion.value),
      libraryDependencies ++= scalatestLibraryDependencies,
      Compile / sourceGenerators += {
        // Little trick to get rid of bnd error when publish.
        Def.task{
          (new File(crossTarget.value, "classes")).mkdirs()
          Seq.empty[File]
        }.taskValue
      },
      Compile / sourceGenerators += {
       Def.task{
<<<<<<< HEAD
         GenTable.genMain((Compile / sourceManaged).value / "org" / "scalatest", version.value, scalaVersion.value) ++
         GenConfigMap.genMain((Compile / sourceManaged).value, version.value, scalaVersion.value) ++ 
         ScalaTestGenResourcesJVM.genResources((Compile / sourceManaged).value / "org" / "scalatest", version.value, scalaVersion.value) ++
         ScalaTestGenResourcesJVM.genFailureMessages((Compile / sourceManaged).value / "org" / "scalatest", version.value, scalaVersion.value) ++ 
         GenVersions.genScalaTestVersions((Compile / sourceManaged).value / "org" / "scalatest", version.value, scalaVersion.value) ++ 
         GenGen.genMain((Compile / sourceManaged).value / "org" / "scalatest" / "prop", version.value, scalaVersion.value) ++
         GenCompatibleClasses.genScalaTestMain((Compile / sourceManaged).value / "org" / "scalatest" / "tools", version.value, scalaVersion.value)
=======
         GenTable.genMain((Compile / sourceManaged).value / "scala" / "org" / "scalatest", version.value, scalaVersion.value) ++
         GenConfigMap.genMain((Compile / sourceManaged).value / "scala" / "org" / "scalatest", version.value, scalaVersion.value) ++ 
         ScalaTestGenResourcesJVM.genResources((Compile / sourceManaged).value / "scala" / "org" / "scalatest", version.value, scalaVersion.value) ++
         ScalaTestGenResourcesJVM.genFailureMessages((Compile / sourceManaged).value / "scala" / "org" / "scalatest", version.value, scalaVersion.value) ++ 
         GenVersions.genScalaTestVersions((Compile / sourceManaged).value / "scala" / "org" / "scalatest", version.value, scalaVersion.value) ++ 
         GenGen.genMain((Compile / sourceManaged).value / "scala" / "org" / "scalatest" / "prop", version.value, scalaVersion.value) ++
         GenCompatibleClasses.genMain((Compile / sourceManaged).value / "scala" / "org" / "scalatest" / "tools", version.value, scalaVersion.value)
>>>>>>> 8d7c88da
       }.taskValue
      },
      scalatestDocSettings,
      mimaPreviousArtifacts := Set(organization.value %% name.value % previousReleaseVersion),
      mimaCurrentClassfiles := (Compile / classDirectory).value.getParentFile / (name.value + "_" + scalaBinaryVersion.value + "-" + releaseVersion + ".jar"), 
      mimaBinaryIssueFilters ++= {
        Seq(
          exclude[DirectMissingMethodProblem]("org.scalatest.FailureMessages.cannotLoadDiscoveredSuite"), // Private class function
          exclude[DirectMissingMethodProblem]("org.scalatest.Resources.cannotLoadDiscoveredSuite") // Private class function
        )
      }
    ).settings(osgiSettings: _*).settings(
      OsgiKeys.exportPackage := Seq(
        "org.scalatest", 
        "org.scalatest.concurrent",  
        "org.scalatest.enablers",  
        "org.scalatest.exceptions",  
        "org.scalatest.events", 
        "org.scalatest.fixture",  
        "org.scalatest.prop", 
        "org.scalatest.tags", 
        "org.scalatest.tagobjects", 
        "org.scalatest.time", 
        "org.scalatest.tools",  
        "org.scalatest.verbs"
      ),
      OsgiKeys.importPackage := Seq(
        "org.scalatest.*",
        "*;resolution:=optional"
      ),
      OsgiKeys.additionalHeaders:= Map(
        "Bundle-Name" -> "ScalaTest Core",
        "Bundle-Description" -> "ScalaTest is an open-source test framework for the Java Platform designed to increase your productivity by letting you write fewer lines of test code that more clearly reveal your intent.",
        "Bundle-DocURL" -> "http://www.scalatest.org/",
        "Bundle-Vendor" -> "Artima, Inc.",
        "Main-Class" -> "org.scalatest.tools.Runner"
      )
    ).dependsOn(scalatestCompatible, scalacticMacro % "compile-internal, test-internal", scalactic)  

  lazy val scalatestFeatureSpec = project.in(file("jvm/featurespec"))
    .enablePlugins(SbtOsgi)
    .settings(sharedSettings: _*)
    .settings(scalatestDocSettings: _*)
    .settings(
      projectTitle := "ScalaTest FeatureSpec",
      name := "scalatest-featurespec",
      organization := "org.scalatest",
      Compile / sourceGenerators += {
        // Little trick to get rid of bnd error when publish.
        Def.task{
          (new File(crossTarget.value, "classes")).mkdirs()
          Seq.empty[File]
        }.taskValue
      },
      Compile / sourceGenerators += {
        Def.task {
          GenSafeStyles.genFeatureSpec((Compile / sourceManaged).value / "scala" / "org" / "scalatest" / "featurespec", version.value, scalaVersion.value, false)
        }
      },
      scalatestDocSettings,
      mimaPreviousArtifacts := Set(organization.value %% name.value % previousReleaseVersion),
      mimaCurrentClassfiles := (Compile / classDirectory).value.getParentFile / (name.value + "_" + scalaBinaryVersion.value + "-" + releaseVersion + ".jar")
    ).settings(osgiSettings: _*).settings(
      OsgiKeys.exportPackage := Seq(
        "org.scalatest.featurespec"
      ),
      OsgiKeys.importPackage := Seq(
        "org.scalatest.*",
        "*;resolution:=optional"
      ),
      OsgiKeys.additionalHeaders:= Map(
        "Bundle-Name" -> "ScalaTest FeatureSpec",
        "Bundle-Description" -> "ScalaTest is an open-source test framework for the Java Platform designed to increase your productivity by letting you write fewer lines of test code that more clearly reveal your intent.",
        "Bundle-DocURL" -> "http://www.scalatest.org/",
        "Bundle-Vendor" -> "Artima, Inc."
      )
    ).dependsOn(scalatestCore, scalacticMacro % "compile-internal, test-internal")

  lazy val scalatestFlatSpec = project.in(file("jvm/flatspec"))
    .enablePlugins(SbtOsgi)
    .settings(sharedSettings: _*)
    .settings(scalatestDocSettings: _*)
    .settings(
      projectTitle := "ScalaTest FlatSpec",
      name := "scalatest-flatspec",
      organization := "org.scalatest",
      Compile / sourceGenerators += {
        // Little trick to get rid of bnd error when publish.
        Def.task{
          (new File(crossTarget.value, "classes")).mkdirs()
          Seq.empty[File]
        }.taskValue
      },
      Compile / sourceGenerators += {
        Def.task {
          GenSafeStyles.genFlatSpec((Compile / sourceManaged).value / "scala" / "org" / "scalatest" / "flatspec", version.value, scalaVersion.value, false)
        }
      },
      scalatestDocSettings,
      mimaPreviousArtifacts := Set(organization.value %% name.value % previousReleaseVersion),
      mimaCurrentClassfiles := (Compile / classDirectory).value.getParentFile / (name.value + "_" + scalaBinaryVersion.value + "-" + releaseVersion + ".jar")
    ).settings(osgiSettings: _*).settings(
      OsgiKeys.exportPackage := Seq(
        "org.scalatest.flatspec"
      ),
      OsgiKeys.importPackage := Seq(
        "org.scalatest.*",
        "*;resolution:=optional"
      ),
      OsgiKeys.additionalHeaders:= Map(
        "Bundle-Name" -> "ScalaTest FlatSpec",
        "Bundle-Description" -> "ScalaTest is an open-source test framework for the Java Platform designed to increase your productivity by letting you write fewer lines of test code that more clearly reveal your intent.",
        "Bundle-DocURL" -> "http://www.scalatest.org/",
        "Bundle-Vendor" -> "Artima, Inc."
      )
    ).dependsOn(scalatestCore, scalacticMacro % "compile-internal, test-internal")

  lazy val scalatestFreeSpec = project.in(file("jvm/freespec"))
    .enablePlugins(SbtOsgi)
    .settings(sharedSettings: _*)
    .settings(scalatestDocSettings: _*)
    .settings(
      projectTitle := "ScalaTest FreeSpec",
      name := "scalatest-freespec",
      organization := "org.scalatest",
      Compile / sourceGenerators += {
        // Little trick to get rid of bnd error when publish.
        Def.task{
          (new File(crossTarget.value, "classes")).mkdirs()
          Seq.empty[File]
        }.taskValue
      },
      Compile / sourceGenerators += {
        Def.task {
          GenSafeStyles.genFreeSpec((Compile / sourceManaged).value / "scala" / "org" / "scalatest" / "freespec", version.value, scalaVersion.value, false)
        }
      },
      scalatestDocSettings,
      mimaPreviousArtifacts := Set(organization.value %% name.value % previousReleaseVersion),
      mimaCurrentClassfiles := (Compile / classDirectory).value.getParentFile / (name.value + "_" + scalaBinaryVersion.value + "-" + releaseVersion + ".jar")
    ).settings(osgiSettings: _*).settings(
      OsgiKeys.exportPackage := Seq(
        "org.scalatest.freespec"
      ),
      OsgiKeys.importPackage := Seq(
        "org.scalatest.*",
        "*;resolution:=optional"
      ),
      OsgiKeys.additionalHeaders:= Map(
        "Bundle-Name" -> "ScalaTest FreeSpec",
        "Bundle-Description" -> "ScalaTest is an open-source test framework for the Java Platform designed to increase your productivity by letting you write fewer lines of test code that more clearly reveal your intent.",
        "Bundle-DocURL" -> "http://www.scalatest.org/",
        "Bundle-Vendor" -> "Artima, Inc."
      )
    ).dependsOn(scalatestCore, scalacticMacro % "compile-internal, test-internal")

  lazy val scalatestFunSuite = project.in(file("jvm/funsuite"))
    .enablePlugins(SbtOsgi)
    .settings(sharedSettings: _*)
    .settings(scalatestDocSettings: _*)
    .settings(
      projectTitle := "ScalaTest FunSuite",
      name := "scalatest-funsuite",
      organization := "org.scalatest",
      Compile / sourceGenerators += {
        // Little trick to get rid of bnd error when publish.
        Def.task{
          (new File(crossTarget.value, "classes")).mkdirs()
          Seq.empty[File]
        }.taskValue
      },
      Compile / sourceGenerators += {
        Def.task {
          GenSafeStyles.genFunSuite((Compile / sourceManaged).value / "scala" / "org" / "scalatest" / "funsuite", version.value, scalaVersion.value, false)
        }
      }, 
      scalatestDocSettings,
      mimaPreviousArtifacts := Set(organization.value %% name.value % previousReleaseVersion),
      mimaCurrentClassfiles := (Compile / classDirectory).value.getParentFile / (name.value + "_" + scalaBinaryVersion.value + "-" + releaseVersion + ".jar")
    ).settings(osgiSettings: _*).settings(
      OsgiKeys.exportPackage := Seq(
        "org.scalatest.funsuite"
      ),
      OsgiKeys.importPackage := Seq(
        "org.scalatest.*",
        "*;resolution:=optional"
      ),
      OsgiKeys.additionalHeaders:= Map(
        "Bundle-Name" -> "ScalaTest FunSuite",
        "Bundle-Description" -> "ScalaTest is an open-source test framework for the Java Platform designed to increase your productivity by letting you write fewer lines of test code that more clearly reveal your intent.",
        "Bundle-DocURL" -> "http://www.scalatest.org/",
        "Bundle-Vendor" -> "Artima, Inc."
      )
    ).dependsOn(scalatestCore, scalacticMacro % "compile-internal, test-internal") 

  lazy val scalatestFunSpec = project.in(file("jvm/funspec"))
    .enablePlugins(SbtOsgi)
    .settings(sharedSettings: _*)
    .settings(scalatestDocSettings: _*)
    .settings(
      projectTitle := "ScalaTest FunSpec",
      name := "scalatest-funspec",
      organization := "org.scalatest",
      Compile / sourceGenerators += {
        // Little trick to get rid of bnd error when publish.
        Def.task{
          (new File(crossTarget.value, "classes")).mkdirs()
          Seq.empty[File]
        }.taskValue
      }, 
      Compile / sourceGenerators += {
        Def.task {
          GenSafeStyles.genFunSpec((Compile / sourceManaged).value / "scala" / "org" / "scalatest" / "funspec", version.value, scalaVersion.value, false)
        }
      }, 
      scalatestDocSettings,
      mimaPreviousArtifacts := Set(organization.value %% name.value % previousReleaseVersion),
      mimaCurrentClassfiles := (Compile / classDirectory).value.getParentFile / (name.value + "_" + scalaBinaryVersion.value + "-" + releaseVersion + ".jar")
    ).settings(osgiSettings: _*).settings(
      OsgiKeys.exportPackage := Seq(
        "org.scalatest.funspec"
      ),
      OsgiKeys.importPackage := Seq(
        "org.scalatest.*",
        "*;resolution:=optional"
      ),
      OsgiKeys.additionalHeaders:= Map(
        "Bundle-Name" -> "ScalaTest FunSpec",
        "Bundle-Description" -> "ScalaTest is an open-source test framework for the Java Platform designed to increase your productivity by letting you write fewer lines of test code that more clearly reveal your intent.",
        "Bundle-DocURL" -> "http://www.scalatest.org/",
        "Bundle-Vendor" -> "Artima, Inc."
      )
    ).dependsOn(scalatestCore, scalacticMacro % "compile-internal, test-internal")     

  lazy val scalatestPropSpec = project.in(file("jvm/propspec"))
    .enablePlugins(SbtOsgi)
    .settings(sharedSettings: _*)
    .settings(scalatestDocSettings: _*)
    .settings(
      projectTitle := "ScalaTest PropSpec",
      name := "scalatest-propspec",
      organization := "org.scalatest",
      Compile / sourceGenerators += {
        // Little trick to get rid of bnd error when publish.
        Def.task{
          (new File(crossTarget.value, "classes")).mkdirs()
          Seq.empty[File]
        }.taskValue
      },
      Compile / sourceGenerators += {
        Def.task {
          GenSafeStyles.genPropSpec((Compile / sourceManaged).value / "scala" / "org" / "scalatest" / "propspec", version.value, scalaVersion.value, false)
        }
      }, 
      scalatestDocSettings,
      mimaPreviousArtifacts := Set(organization.value %% name.value % previousReleaseVersion),
      mimaCurrentClassfiles := (Compile / classDirectory).value.getParentFile / (name.value + "_" + scalaBinaryVersion.value + "-" + releaseVersion + ".jar")
    ).settings(osgiSettings: _*).settings(
      OsgiKeys.exportPackage := Seq(
        "org.scalatest.propspec"
      ),
      OsgiKeys.importPackage := Seq(
        "org.scalatest.*",
        "*;resolution:=optional"
      ),
      OsgiKeys.additionalHeaders:= Map(
        "Bundle-Name" -> "ScalaTest PropSpec",
        "Bundle-Description" -> "ScalaTest is an open-source test framework for the Java Platform designed to increase your productivity by letting you write fewer lines of test code that more clearly reveal your intent.",
        "Bundle-DocURL" -> "http://www.scalatest.org/",
        "Bundle-Vendor" -> "Artima, Inc."
      )
    ).dependsOn(scalatestCore, scalacticMacro % "compile-internal, test-internal")

  lazy val scalatestRefSpec = project.in(file("jvm/refspec"))
    .enablePlugins(SbtOsgi)
    .settings(sharedSettings: _*)
    .settings(scalatestDocSettings: _*)
    .settings(
      projectTitle := "ScalaTest RefSpec",
      name := "scalatest-refspec",
      organization := "org.scalatest",
      Compile / sourceGenerators += {
        // Little trick to get rid of bnd error when publish.
        Def.task{
          (new File(crossTarget.value, "classes")).mkdirs()
          Seq.empty[File]
        }.taskValue
      },
      scalatestDocSettings,
      mimaPreviousArtifacts := Set(organization.value %% name.value % previousReleaseVersion),
      mimaCurrentClassfiles := (Compile / classDirectory).value.getParentFile / (name.value + "_" + scalaBinaryVersion.value + "-" + releaseVersion + ".jar")
    ).settings(osgiSettings: _*).settings(
      OsgiKeys.exportPackage := Seq(
        "org.scalatest.refspec"
      ),
      OsgiKeys.importPackage := Seq(
        "org.scalatest.*",
        "*;resolution:=optional"
      ),
      OsgiKeys.additionalHeaders:= Map(
        "Bundle-Name" -> "ScalaTest RefSpec",
        "Bundle-Description" -> "ScalaTest is an open-source test framework for the Java Platform designed to increase your productivity by letting you write fewer lines of test code that more clearly reveal your intent.",
        "Bundle-DocURL" -> "http://www.scalatest.org/",
        "Bundle-Vendor" -> "Artima, Inc."
      )
    ).dependsOn(scalatestCore, scalacticMacro % "compile-internal, test-internal") 

  lazy val scalatestWordSpec = project.in(file("jvm/wordspec"))
    .enablePlugins(SbtOsgi)
    .settings(sharedSettings: _*)
    .settings(scalatestDocSettings: _*)
    .settings(
      projectTitle := "ScalaTest WordSpec",
      name := "scalatest-wordspec",
      organization := "org.scalatest",
      Compile / sourceGenerators += {
        // Little trick to get rid of bnd error when publish.
        Def.task{
          (new File(crossTarget.value, "classes")).mkdirs()
          Seq.empty[File]
        }.taskValue
      },
      Compile / sourceGenerators += {
        Def.task {
          GenSafeStyles.genWordSpec((Compile / sourceManaged).value / "scala" / "org" / "scalatest" / "wordspec", version.value, scalaVersion.value, false)
        }
      }, 
      scalatestDocSettings,
      mimaPreviousArtifacts := Set(organization.value %% name.value % previousReleaseVersion),
      mimaCurrentClassfiles := (Compile / classDirectory).value.getParentFile / (name.value + "_" + scalaBinaryVersion.value + "-" + releaseVersion + ".jar")
    ).settings(osgiSettings: _*).settings(
      OsgiKeys.exportPackage := Seq(
        "org.scalatest.wordspec"
      ),
      OsgiKeys.importPackage := Seq(
        "org.scalatest.*",
        "*;resolution:=optional"
      ),
      OsgiKeys.additionalHeaders:= Map(
        "Bundle-Name" -> "ScalaTest WordSpec",
        "Bundle-Description" -> "ScalaTest is an open-source test framework for the Java Platform designed to increase your productivity by letting you write fewer lines of test code that more clearly reveal your intent.",
        "Bundle-DocURL" -> "http://www.scalatest.org/",
        "Bundle-Vendor" -> "Artima, Inc."
      )
    ).dependsOn(scalatestCore, scalacticMacro % "compile-internal, test-internal")

  lazy val scalatestDiagrams = project.in(file("jvm/diagrams"))
    .enablePlugins(SbtOsgi)
    .settings(sharedSettings: _*)
    .settings(scalatestDocSettings: _*)
    .settings(
      projectTitle := "ScalaTest Diagrams",
      name := "scalatest-diagrams",
      organization := "org.scalatest",
      Compile / sourceGenerators += {
        // Little trick to get rid of bnd error when publish.
        Def.task{
          (new File(crossTarget.value, "classes")).mkdirs()
          Seq.empty[File]
        }.taskValue
      },
      scalatestDocSettings,
      mimaPreviousArtifacts := Set(organization.value %% name.value % previousReleaseVersion),
      mimaCurrentClassfiles := (Compile / classDirectory).value.getParentFile / (name.value + "_" + scalaBinaryVersion.value + "-" + releaseVersion + ".jar")
    ).settings(osgiSettings: _*).settings(
      OsgiKeys.exportPackage := Seq(
        "org.scalatest.diagrams"
      ),
      OsgiKeys.importPackage := Seq(
        "org.scalatest.*",
        "*;resolution:=optional"
      ),
      OsgiKeys.additionalHeaders:= Map(
        "Bundle-Name" -> "ScalaTest Diagrams",
        "Bundle-Description" -> "ScalaTest is an open-source test framework for the Java Platform designed to increase your productivity by letting you write fewer lines of test code that more clearly reveal your intent.",
        "Bundle-DocURL" -> "http://www.scalatest.org/",
        "Bundle-Vendor" -> "Artima, Inc."
      )
    ).dependsOn(scalatestCore, scalacticMacro % "compile-internal, test-internal")

  lazy val scalatestExpectations = project.in(file("jvm/expectations"))
    .enablePlugins(SbtOsgi)
    .settings(sharedSettings: _*)
    .settings(scalatestDocSettings: _*)
    .settings(
      projectTitle := "ScalaTest Expectations",
      name := "scalatest-expectations",
      organization := "org.scalatest",
      Compile / sourceGenerators += {
        // Little trick to get rid of bnd error when publish.
        Def.task{
          (new File(crossTarget.value, "classes")).mkdirs()
          Seq.empty[File]
        }.taskValue
      },
      scalatestDocSettings,
      mimaPreviousArtifacts := Set(organization.value %% name.value % previousReleaseVersion),
      mimaCurrentClassfiles := (Compile / classDirectory).value.getParentFile / (name.value + "_" + scalaBinaryVersion.value + "-" + releaseVersion + ".jar")
    ).settings(osgiSettings: _*).settings(
      OsgiKeys.exportPackage := Seq(
        "org.scalatest.expectations"
      ),
      OsgiKeys.importPackage := Seq(
        "org.scalatest.*",
        "*;resolution:=optional"
      ),
      OsgiKeys.additionalHeaders:= Map(
        "Bundle-Name" -> "ScalaTest Expectations",
        "Bundle-Description" -> "ScalaTest is an open-source test framework for the Java Platform designed to increase your productivity by letting you write fewer lines of test code that more clearly reveal your intent.",
        "Bundle-DocURL" -> "http://www.scalatest.org/",
        "Bundle-Vendor" -> "Artima, Inc."
      )
    ).dependsOn(scalatestCore, scalacticMacro % "compile-internal, test-internal")  

  lazy val scalatestMatchersCore = project.in(file("jvm/matchers-core"))
    .enablePlugins(SbtOsgi)
    .settings(sharedSettings: _*)
    .settings(scalatestDocSettings: _*)
    .settings(
      projectTitle := "ScalaTest Matchers Core",
      name := "scalatest-matchers-core",
      organization := "org.scalatest",
      Compile / sourceGenerators += {
        // Little trick to get rid of bnd error when publish.
        Def.task{
          (new File(crossTarget.value, "classes")).mkdirs()
          Seq.empty[File]
        }.taskValue
      },
      Compile / sourceGenerators += {
       Def.task{
         GenFactories.genMain((Compile / sourceManaged).value / "scala" / "org" / "scalatest" / "matchers" / "dsl", version.value, scalaVersion.value)
       }.taskValue
      },
      scalatestDocSettings,
      mimaPreviousArtifacts := Set(organization.value %% name.value % previousReleaseVersion),
      mimaCurrentClassfiles := (Compile / classDirectory).value.getParentFile / (name.value + "_" + scalaBinaryVersion.value + "-" + releaseVersion + ".jar")
    ).settings(osgiSettings: _*).settings(
      OsgiKeys.exportPackage := Seq(
        "org.scalatest.matchers", 
        "org.scalatest.matchers.dsl"
      ),
      OsgiKeys.importPackage := Seq(
        "org.scalatest.*",
        "*;resolution:=optional"
      ),
      OsgiKeys.additionalHeaders:= Map(
        "Bundle-Name" -> "ScalaTest Matchers Core",
        "Bundle-Description" -> "ScalaTest is an open-source test framework for the Java Platform designed to increase your productivity by letting you write fewer lines of test code that more clearly reveal your intent.",
        "Bundle-DocURL" -> "http://www.scalatest.org/",
        "Bundle-Vendor" -> "Artima, Inc."
      )
    ).dependsOn(scalatestCore, scalacticMacro % "compile-internal, test-internal") 

  lazy val scalatestShouldMatchers = project.in(file("jvm/shouldmatchers"))
    .enablePlugins(SbtOsgi)
    .settings(sharedSettings: _*)
    .settings(scalatestDocSettings: _*)
    .settings(
      projectTitle := "ScalaTest Should Matchers",
      name := "scalatest-shouldmatchers",
      organization := "org.scalatest",
      Compile / sourceGenerators += {
        // Little trick to get rid of bnd error when publish.
        Def.task{
          (new File(crossTarget.value, "classes")).mkdirs()
          Seq.empty[File]
        }.taskValue
      },
      scalatestDocSettings,
      mimaPreviousArtifacts := Set(organization.value %% name.value % previousReleaseVersion),
      mimaCurrentClassfiles := (Compile / classDirectory).value.getParentFile / (name.value + "_" + scalaBinaryVersion.value + "-" + releaseVersion + ".jar")
    ).settings(osgiSettings: _*).settings(
      OsgiKeys.exportPackage := Seq(
        "org.scalatest.matchers.should"
      ),
      OsgiKeys.importPackage := Seq(
        "org.scalatest.*",
        "*;resolution:=optional"
      ),
      OsgiKeys.additionalHeaders:= Map(
        "Bundle-Name" -> "ScalaTest Should Matchers",
        "Bundle-Description" -> "ScalaTest is an open-source test framework for the Java Platform designed to increase your productivity by letting you write fewer lines of test code that more clearly reveal your intent.",
        "Bundle-DocURL" -> "http://www.scalatest.org/",
        "Bundle-Vendor" -> "Artima, Inc."
      )
    ).dependsOn(scalatestMatchersCore, scalacticMacro % "compile-internal, test-internal")

  lazy val scalatestMustMatchers = project.in(file("jvm/scalatest-mustmatchers"))
    .enablePlugins(SbtOsgi)
    .settings(sharedSettings: _*)
    .settings(scalatestDocSettings: _*)
    .settings(
      projectTitle := "ScalaTest Must Matchers",
      name := "scalatest-mustmatchers",
      organization := "org.scalatest",
      Compile / sourceGenerators += {
        // Little trick to get rid of bnd error when publish.
        Def.task{
          (new File(crossTarget.value, "classes")).mkdirs()
          Seq.empty[File]
        }.taskValue
      },
      Compile / sourceGenerators += {
       Def.task{
         GenMatchers.genMain((Compile / sourceManaged).value / "scala" / "org" / "scalatest", version.value, scalaVersion.value)
       }.taskValue
      },
      scalatestDocSettings,
      mimaPreviousArtifacts := Set(organization.value %% name.value % previousReleaseVersion),
      mimaCurrentClassfiles := (Compile / classDirectory).value.getParentFile / (name.value + "_" + scalaBinaryVersion.value + "-" + releaseVersion + ".jar")
    ).settings(osgiSettings: _*).settings(
      OsgiKeys.exportPackage := Seq(
        "org.scalatest.matchers.must"
      ),
      OsgiKeys.importPackage := Seq(
        "org.scalatest.*",
        "*;resolution:=optional"
      ),
      OsgiKeys.additionalHeaders:= Map(
        "Bundle-Name" -> "ScalaTest Must Matchers",
        "Bundle-Description" -> "ScalaTest is an open-source test framework for the Java Platform designed to increase your productivity by letting you write fewer lines of test code that more clearly reveal your intent.",
        "Bundle-DocURL" -> "http://www.scalatest.org/",
        "Bundle-Vendor" -> "Artima, Inc."
      )
    ).dependsOn(scalatestMatchersCore, scalacticMacro % "compile-internal, test-internal")     

  lazy val scalatestModules = (project in file("modules/jvm/modules-aggregation"))
    .settings(sharedSettings: _*)
    .settings(
      publishArtifact := false,
      publish := {},
      publishLocal := {},
      Compile / doc / scalacOptions := List.empty
    ).aggregate(
      scalatestCore, 
      scalatestFeatureSpec, 
      scalatestFlatSpec, 
      scalatestFreeSpec, 
      scalatestFunSuite, 
      scalatestFunSpec, 
      scalatestPropSpec, 
      scalatestRefSpec, 
      scalatestWordSpec, 
      scalatestDiagrams, 
      scalatestMatchersCore, 
      scalatestShouldMatchers, 
      scalatestMustMatchers
    )

  lazy val scalatest = project.in(file("jvm/scalatest"))
    .enablePlugins(SbtOsgi)
    .settings(sharedSettings: _*)
    .settings(scalatestDocSettings: _*)
    .settings(
      projectTitle := "ScalaTest",
      name := "scalatest",
      organization := "org.scalatest",
      Compile / sourceGenerators += {
        // Little trick to get rid of bnd error when publish.
        Def.task{
          (new File(crossTarget.value, "classes")).mkdirs()
          Seq.empty[File]
        }.taskValue
      },
      scalatestDocSettings,
      mimaPreviousArtifacts := Set(organization.value %% name.value % previousReleaseVersion),
      mimaCurrentClassfiles := (Compile / classDirectory).value.getParentFile / (name.value + "_" + scalaBinaryVersion.value + "-" + releaseVersion + ".jar")
    ).settings(osgiSettings: _*).settings(
      OsgiKeys.privatePackage := Seq.empty, 
      OsgiKeys.additionalHeaders:= Map(
        "Bundle-Name" -> "ScalaTest",
        "Bundle-Description" -> "ScalaTest is an open-source test framework for the Java Platform designed to increase your productivity by letting you write fewer lines of test code that more clearly reveal your intent.",
        "Bundle-DocURL" -> "http://www.scalatest.org/",
        "Bundle-Vendor" -> "Artima, Inc."
      )
    ).dependsOn(
      scalacticMacro % "compile-internal, test-internal", 
      scalatestCore, 
      scalatestFeatureSpec, 
      scalatestFlatSpec, 
      scalatestFreeSpec, 
      scalatestFunSuite, 
      scalatestFunSpec, 
      scalatestPropSpec, 
      scalatestRefSpec, 
      scalatestWordSpec, 
      scalatestDiagrams, 
      scalatestExpectations, 
      scalatestMatchersCore, 
      scalatestShouldMatchers, 
      scalatestMustMatchers
    ).aggregate(
      scalatestCore, 
      scalatestFeatureSpec, 
      scalatestFlatSpec, 
      scalatestFreeSpec, 
      scalatestFunSuite, 
      scalatestFunSpec, 
      scalatestPropSpec, 
      scalatestWordSpec, 
      scalatestRefSpec, 
      scalatestDiagrams, 
      scalatestMatchersCore, 
      scalatestShouldMatchers, 
      scalatestMustMatchers
    )          

  def gentestsLibraryDependencies =
    Seq(
      "org.scalatestplus" %% "testng-7-5" % plusTestNGVersion % "test",
      "org.scalatestplus" %% "junit-4-13" % plusJUnitVersion % "test", 
      commonmark
    )

  def gentestsSharedSettings: Seq[Setting[_]] = scalaVersionsSettings ++ Seq(
    javaHome := getJavaHome(scalaBinaryVersion.value),
    resolvers += "Sonatype Public" at "https://oss.sonatype.org/content/groups/public",
    libraryDependencies ++= gentestsLibraryDependencies,
    Test / testOptions := Seq(Tests.Argument(TestFrameworks.ScalaTest, "-h", "target/html"))
  )

  lazy val genRegularTests1 = project.in(file("gentests/GenRegular1"))
    .settings(gentestsSharedSettings: _*)
    .settings(
      genRegularTask1,
      Test / sourceGenerators += {
        Def.task{
          GenRegularTests1.genTest((Test / sourceManaged).value, version.value, scalaVersion.value)
        }.taskValue
      }
    ).dependsOn(scalatest, commonTest, scalacticMacro % "compile-internal, test-internal")

  lazy val genRegularTests2 = project.in(file("gentests/GenRegular2"))
    .settings(gentestsSharedSettings: _*)
    .settings(
      genRegularTask2,
      Test / sourceGenerators += {
        Def.task{
          GenRegularTests2.genTest((Test / sourceManaged).value, version.value, scalaVersion.value)
        }.taskValue
      }
    ).dependsOn(scalatest, commonTest, scalacticMacro % "compile-internal, test-internal")

  lazy val genRegularTests3 = project.in(file("gentests/GenRegular3"))
    .settings(gentestsSharedSettings: _*)
    .settings(
      genRegularTask3,
      Test / sourceGenerators += {
        Def.task{
          GenRegularTests3.genTest((Test / sourceManaged).value, version.value, scalaVersion.value)
        }.taskValue
      }
    ).dependsOn(scalatest, commonTest, scalacticMacro % "compile-internal, test-internal")

  lazy val genRegularTests4 = project.in(file("gentests/GenRegular4"))
    .settings(gentestsSharedSettings: _*)
    .settings(
      genRegularTask4,
      libraryDependencies ++= scalatestLibraryDependencies,
      Test / testOptions := scalatestTestOptions,
      javaSourceManaged := target.value / "java",
      Test / managedSourceDirectories += javaSourceManaged.value,
      Test / sourceGenerators += {
        Def.task{
          GenRegularTests4.genJava((Compile / javaSourceManaged).value)
        }.taskValue
      },
      Test / sourceGenerators += {
        Def.task{
          GenRegularTests4.genTest((Test / sourceManaged).value, version.value, scalaVersion.value)
        }.taskValue
      }
    ).dependsOn(scalatest, commonTest, scalacticMacro % "compile-internal, test-internal")

  lazy val genRegularTests5 = project.in(file("gentests/GenRegular5"))
    .settings(gentestsSharedSettings: _*)
    .settings(
      genRegularTask5,
      libraryDependencies ++= scalatestLibraryDependencies,
      libraryDependencies ++= gentestsLibraryDependencies,
      Test / testOptions := scalatestTestOptions,
      javaSourceManaged := target.value / "java",
      Test / managedSourceDirectories += javaSourceManaged.value,
      Test / sourceGenerators += {
        Def.task{
          GenRegularTests5.genJava((Compile / javaSourceManaged).value)
        }.taskValue
      },
      Test / sourceGenerators += {
        Def.task{
          GenRegularTests5.genTest((Test / sourceManaged).value, version.value, scalaVersion.value)
        }.taskValue
      }
    ).dependsOn(scalatest, commonTest, scalacticMacro % "compile-internal, test-internal")

  lazy val genMustMatchersTests1 = project.in(file("gentests/MustMatchers1"))
    .settings(gentestsSharedSettings: _*)
    .settings(
      genMustMatchersTask,
      Test / sourceGenerators += {
        Def.task{
          GenMustMatchersTests1.genTest((Test / sourceManaged).value / "org" / "scalatest", version.value, scalaVersion.value)
        }.taskValue
      }
    ).dependsOn(scalatest, commonTest, scalacticMacro % "compile-internal, test-internal")

  lazy val genMustMatchersTests2 = project.in(file("gentests/MustMatchers2"))
    .settings(gentestsSharedSettings: _*)
    .settings(
      genMustMatchersTask,
      Test / sourceGenerators += {
        Def.task{
          GenMustMatchersTests2.genTest((Test / sourceManaged).value / "org" / "scalatest", version.value, scalaVersion.value)
        }.taskValue
      }
    ).dependsOn(scalatest, commonTest, scalacticMacro % "compile-internal, test-internal")

  lazy val genMustMatchersTests3 = project.in(file("gentests/MustMatchers3"))
    .settings(gentestsSharedSettings: _*)
    .settings(
      genMustMatchersTask,
      Test / sourceGenerators += {
        Def.task{
          GenMustMatchersTests3.genTest((Test / sourceManaged).value / "org" / "scalatest", version.value, scalaVersion.value)
        }.taskValue
      }
    ).dependsOn(scalatest, commonTest, scalacticMacro % "compile-internal, test-internal")

  lazy val genMustMatchersTests4 = project.in(file("gentests/MustMatchers4"))
    .settings(gentestsSharedSettings: _*)
    .settings(
      genMustMatchersTask,
      Test / sourceGenerators += {
        Def.task{
          GenMustMatchersTests4.genTest((Test / sourceManaged).value / "org" / "scalatest", version.value, scalaVersion.value)
        }.taskValue
      }
    ).dependsOn(scalatest, commonTest, scalacticMacro % "compile-internal, test-internal")

  lazy val genGenTests = project.in(file("gentests/GenGen"))
    .settings(gentestsSharedSettings: _*)
    .settings(
      genGenTask,
      Test / sourceGenerators += {
        Def.task{
          GenGen.genTest((Test / sourceManaged).value / "org" / "scalatest" / "prop", version.value, scalaVersion.value)
        }.taskValue
      }
    ).dependsOn(scalatest, commonTest, scalacticMacro % "compile-internal, test-internal")

  lazy val genTablesTests = project.in(file("gentests/GenTables"))
    .settings(gentestsSharedSettings: _*)
    .settings(
      genTablesTask,
      Test / sourceGenerators += {
        Def.task{
          GenTable.genTest((Test / sourceManaged).value / "org" / "scalatest" / "prop", version.value, scalaVersion.value)
        }.taskValue
      }
    ).dependsOn(scalatest, commonTest, scalacticMacro % "compile-internal, test-internal")

  lazy val genInspectorsTests = project.in(file("gentests/GenInspectors"))
    .settings(gentestsSharedSettings: _*)
    .settings(
      genInspectorsTask,
      Test / sourceGenerators += {
        Def.task{
          GenInspectors.genTest((Test / sourceManaged).value, version.value, scalaVersion.value)
        }.taskValue
      }
    ).dependsOn(scalatest, commonTest, scalacticMacro % "compile-internal, test-internal")

  lazy val genInspectorsShorthandsTests1 = project.in(file("gentests/GenInspectorsShorthands1"))
    .settings(gentestsSharedSettings: _*)
    .settings(
      genInspectorsShorthandsTask1,
      Test / sourceGenerators += {
        Def.task{
          GenInspectorsShorthands1.genTest((Test / sourceManaged).value, version.value, scalaVersion.value)
        }.taskValue
      }
    ).dependsOn(scalatest, commonTest, scalacticMacro % "compile-internal, test-internal")

  lazy val genInspectorsShorthandsTests2 = project.in(file("gentests/GenInspectorsShorthands2"))
    .settings(gentestsSharedSettings: _*)
    .settings(
      genInspectorsShorthandsTask2,
      Test / sourceGenerators += {
        Def.task{
          GenInspectorsShorthands2.genTest((Test / sourceManaged).value, version.value, scalaVersion.value)
        }.taskValue
      }
    ).dependsOn(scalatest, commonTest, scalacticMacro % "compile-internal, test-internal")

  lazy val genTheyTests = project.in(file("gentests/GenThey"))
    .settings(gentestsSharedSettings: _*)
    .settings(
      genTheyWordTask,
      Test / sourceGenerators += {
        Def.task{
          GenTheyWord.genTest((Test / sourceManaged).value / "org" / "scalatest", version.value, scalaVersion.value)
        }.taskValue
      }
    ).dependsOn(scalatest, commonTest, scalacticMacro % "compile-internal, test-internal")

  lazy val genContainTests1 = project.in(file("gentests/GenContain1"))
    .settings(gentestsSharedSettings: _*)
    .settings(
      genContainTask1,
      Test / sourceGenerators += {
        Def.task{
          GenContain1.genTest((Test / sourceManaged).value / "org" / "scalatest", version.value, scalaVersion.value)
        }.taskValue
      }
    ).dependsOn(scalatest, commonTest, scalacticMacro % "compile-internal, test-internal")

  lazy val genContainTests2 = project.in(file("gentests/GenContain2"))
    .settings(gentestsSharedSettings: _*)
    .settings(
      genContainTask2,
      Test / sourceGenerators += {
        Def.task{
          GenContain2.genTest((Test / sourceManaged).value / "org" / "scalatest", version.value, scalaVersion.value)
        }.taskValue
      }
    ).dependsOn(scalatest, commonTest, scalacticMacro % "compile-internal, test-internal")

  lazy val genSortedTests = project.in(file("gentests/GenSorted"))
    .settings(gentestsSharedSettings: _*)
    .settings(
      genSortedTask,
      Test / sourceGenerators += {
        Def.task{
          GenSorted.genTest((Test / sourceManaged).value / "org" / "scalatest", version.value, scalaVersion.value)
        }.taskValue
      }
    ).dependsOn(scalatest, commonTest, scalacticMacro % "compile-internal, test-internal")

  lazy val genLoneElementTests = project.in(file("gentests/GenLoneElement"))
    .settings(gentestsSharedSettings: _*)
    .settings(
      genLoneElementTask,
      Test / sourceGenerators += {
        Def.task{
          GenLoneElement.genTest((Test / sourceManaged).value / "org" / "scalatest", version.value, scalaVersion.value)
        }.taskValue
      }
    ).dependsOn(scalatest, commonTest, scalacticMacro % "compile-internal, test-internal")

  lazy val genEmptyTests = project.in(file("gentests/GenEmpty"))
    .settings(gentestsSharedSettings: _*)
    .settings(
      genEmptyTask,
      Test / sourceGenerators += {
        Def.task{
          GenEmpty.genTest((Test / sourceManaged).value / "org" / "scalatest", version.value, scalaVersion.value)
        }.taskValue
      }
    ).dependsOn(scalatest, commonTest, scalacticMacro % "compile-internal, test-internal")

  /*lazy val genSafeStyleTests = project.in(file("gentests/GenSafeStyles"))
    .settings(gentestsSharedSettings: _*)
    .settings(
      genSafeStyleTestsTask,
      Test / sourceGenerators += {
        Def.task{
          GenSafeStyles.genTest((Test / sourceManaged).value / "org" / "scalatest", version.value, scalaVersion.value)
        }.taskValue
      }
    ).dependsOn(scalatest, commonTest, scalacticMacro % "compile-internal, test-internal")*/

  lazy val gentests = project.in(file("gentests"))
    .aggregate(genMustMatchersTests1, genMustMatchersTests2, genMustMatchersTests3, genMustMatchersTests4, genGenTests, genTablesTests, genInspectorsTests, genInspectorsShorthandsTests1,
               genInspectorsShorthandsTests2, genTheyTests, genContainTests1, genContainTests2, genSortedTests, genLoneElementTests, genEmptyTests/*, genSafeStyleTests*/)

  lazy val examples = project.in(file("examples"))
    .settings(
      scalaVersionsSettings
    ).dependsOn(scalacticMacro, scalactic, scalatest)

  def genFiles(name: String, generatorSource: String)(gen: (File, String, String) => Unit)(basedir: File, outDir: File, theVersion: String, theScalaVersion: String): Seq[File] = {
    val tdir = outDir / "scala" / name
    val genSource = basedir / "project" / generatorSource

    def results = (tdir ** "*.scala").get
    if (results.isEmpty || results.exists(_.lastModified < genSource.lastModified)) {
      tdir.mkdirs()
      gen(tdir, theVersion, theScalaVersion)
    }
    results
  }

  def genJavaFiles(name: String, generatorSource: String)(gen: (File, String, String) => Unit)(basedir: File, outDir: File, theVersion: String, theScalaVersion: String): Seq[File] = {
    val tdir = outDir / "java" / name
    val genSource = basedir / "project" / generatorSource

    def results = (tdir ** "*.java").get
    if (results.isEmpty || results.exists(_.lastModified < genSource.lastModified)) {
      tdir.mkdirs()
      gen(tdir, theVersion, theScalaVersion)
    }
    results
  }

  val genRegular1 = TaskKey[Unit]("genregular1", "Generate regular tests 1")
  val genRegularTask1 = genRegular1 := {
    val mainTargetDir = (Compile / sourceManaged).value
    val testTargetDir = (Test / sourceManaged).value
    val theVersion = version.value
    val theScalaVersion = scalaVersion.value

    GenRegularTests1.genTest(new File(testTargetDir, "scala/genregular1"), theVersion, theScalaVersion)
  }

  val genRegular2 = TaskKey[Unit]("genregular2", "Generate regular tests 2")
  val genRegularTask2 = genRegular2 := {
    val mainTargetDir = (Compile / sourceManaged).value
    val testTargetDir = (Test / sourceManaged).value
    val theVersion = version.value
    val theScalaVersion = scalaVersion.value

    GenRegularTests2.genTest(new File(testTargetDir, "scala/genregular2"), theVersion, theScalaVersion)
  }

  val genRegular3 = TaskKey[Unit]("genregular3", "Generate regular tests 3")
  val genRegularTask3 = genRegular3 := {
    val mainTargetDir = (Compile / sourceManaged).value
    val testTargetDir = (Test / sourceManaged).value
    val theVersion = version.value
    val theScalaVersion = scalaVersion.value

    GenRegularTests3.genTest(new File(testTargetDir, "scala/genregular3"), theVersion, theScalaVersion)
  }

  val genRegular4 = TaskKey[Unit]("genregular4", "Generate regular tests 4")
  val genRegularTask4 = genRegular4 := {
    val mainTargetDir = (Compile / sourceManaged).value
    val testTargetDir = (Test / sourceManaged).value
    val theVersion = version.value
    val theScalaVersion = scalaVersion.value

    GenRegularTests4.genTest(new File(testTargetDir, "scala/genregular4"), theVersion, theScalaVersion)
  }

  val genRegular5 = TaskKey[Unit]("genregular5", "Generate regular tests 5")
  val genRegularTask5 = genRegular5 := {
    val mainTargetDir = (Compile / sourceManaged).value
    val testTargetDir = (Test / sourceManaged).value
    val theVersion = version.value
    val theScalaVersion = scalaVersion.value

    GenRegularTests5.genTest(new File(testTargetDir, "scala/genregular5"), theVersion, theScalaVersion)
  }

  val genMustMatchers = TaskKey[Unit]("genmatchers", "Generate Must Matchers")
  val genMustMatchersTask = genMustMatchers := {
    val mainTargetDir = (Compile / sourceManaged).value
    val testTargetDir = (Test / sourceManaged).value
    val projName = name.value
    val theVersion = version.value
    val theScalaVersion = scalaVersion.value

    projName match {
      case "scalatest" =>
        GenMatchers.genMain(new File(mainTargetDir, "scala/genmatchers"), theVersion, theScalaVersion)
      case "genMustMatchersTests1" =>
        GenMustMatchersTests1.genTest(new File(testTargetDir, "scala/genmatchers1"), theVersion, theScalaVersion)
      case "genMustMatchersTests2" =>
        GenMustMatchersTests2.genTest(new File(testTargetDir, "scala/genmatchers2"), theVersion, theScalaVersion)
      case "genMustMatchersTests3" =>
        GenMustMatchersTests3.genTest(new File(testTargetDir, "scala/genmatchers3"), theVersion, theScalaVersion)
      case "genMustMatchersTests4" =>
        GenMustMatchersTests4.genTest(new File(testTargetDir, "scala/genmatchers4"), theVersion, theScalaVersion)
    }
  }
  val genGen = TaskKey[Unit]("gengen", "Generate Property Checks")
  val genGenTask = genGen := {
    val mainTargetDir = (Compile / sourceManaged).value
    val testTargetDir = (Test / sourceManaged).value
    val projName = name.value
    val theVersion = version.value
    val theScalaVersion = scalaVersion.value

    projName match {
      case "scalatest" =>
        GenGen.genMain(new File(mainTargetDir, "scala/gengen"), theVersion, theScalaVersion)
      case "gentests" =>
        GenGen.genTest(new File(testTargetDir, "scala/gengen"), theVersion, theScalaVersion)
    }
  }

  val genTables = TaskKey[Unit]("gentables", "Generate Tables")
  val genTablesTask = genTables := {
    val mainTargetDir = (Compile / sourceManaged).value
    val testTargetDir = (Test / sourceManaged).value
    val projName = name.value
    val theVersion = version.value
    val theScalaVersion = scalaVersion.value

    projName match {
      case "scalatest" =>
        GenTable.genMain(new File(mainTargetDir, "scala/gentables"), theVersion, theScalaVersion)
      case "gentests" =>
        GenTable.genTest(new File(testTargetDir, "scala/gentables"), theVersion, theScalaVersion)
    }
  }

  val genTheyWord = TaskKey[Unit]("genthey", "Generate They Word tests")
  val genTheyWordTask = genTheyWord := {
    val mainTargetDir = (Compile / sourceManaged ).value
    val testTargetDir = (Test / sourceManaged).value
    val theVersion = version.value
    val theScalaVersion = scalaVersion.value

    GenTheyWord.genTest(new File(testTargetDir, "scala/genthey"), theVersion, theScalaVersion)
  }

  val genInspectors = TaskKey[Unit]("geninspectors", "Generate Inspectors tests")
  val genInspectorsTask = genInspectors := {
    val mainTargetDir = (Compile / sourceManaged).value
    val testTargetDir = (Test / sourceManaged).value
    val theVersion = version.value
    val theScalaVersion = scalaVersion.value

    GenInspectors.genTest(new File(testTargetDir, "scala/geninspectors"), theVersion, theScalaVersion)
  }

  val genInspectorsShorthands1 = TaskKey[Unit]("geninspectorsshorthands1", "Generate Inspectors Shorthands tests 1")
  val genInspectorsShorthandsTask1 = genInspectorsShorthands1 := {
    val mainTargetDir = (Compile / sourceManaged).value
    val testTargetDir = (Test / sourceManaged).value
    val theVersion = version.value
    val theScalaVersion = scalaVersion.value

    GenInspectorsShorthands1.genTest(new File(testTargetDir, "scala/geninspectorsshorthands1"), theVersion, theScalaVersion)
  }

  val genInspectorsShorthands2 = TaskKey[Unit]("geninspectorsshorthands2", "Generate Inspectors Shorthands tests 2")
  val genInspectorsShorthandsTask2 = genInspectorsShorthands2 := {
    val mainTargetDir = (Compile / sourceManaged).value
    val testTargetDir = (Test / sourceManaged).value
    val theVersion = version.value
    val theScalaVersion = scalaVersion.value

    GenInspectorsShorthands2.genTest(new File(testTargetDir, "scala/geninspectorsshorthands2"), theVersion, theScalaVersion)
  }

  val genFactories = TaskKey[Unit]("genfactories", "Generate Matcher Factories")
  val genFactoriesTask = genFactories := {
    val mainTargetDir = (Compile / sourceManaged).value
    val testTargetDir = (Test / sourceManaged).value
    val theVersion = version.value
    val theScalaVersion = scalaVersion.value

    GenFactories.genMain(new File(mainTargetDir, "scala/genfactories"), theVersion, theScalaVersion)
  }

  val genVersions = TaskKey[Unit]("genversions", "Generate Versions object")
  val genVersionsTask = genVersions := {
    val mainTargetDir = (Compile / sourceManaged).value
    val testTargetDir = (Test / sourceManaged).value
    val theVersion = version.value
    val theScalaVersion = scalaVersion.value

    GenVersions.genScalaTestVersions(new File(mainTargetDir, "scala/gencompclass"), theVersion, theScalaVersion)
  }

  val genContain1 = TaskKey[Unit]("gencontain1", "Generate contain matcher tests 1")
  val genContainTask1 = genContain1 := {
    val mainTargetDir = (Compile / sourceManaged).value
    val testTargetDir = (Test / sourceManaged).value
    val theVersion = version.value
    val theScalaVersion = scalaVersion.value

    GenContain1.genTest(new File(testTargetDir, "scala/gencontain1"), theVersion, theScalaVersion)
  }

  val genContain2 = TaskKey[Unit]("gencontain2", "Generate contain matcher tests 2")
  val genContainTask2 = genContain2 := {
    val mainTargetDir = (Compile / sourceManaged).value
    val testTargetDir = (Test / sourceManaged).value
    val theVersion = version.value
    val theScalaVersion = scalaVersion.value

    GenContain2.genTest(new File(testTargetDir, "scala/gencontain2"), theVersion, theScalaVersion)
  }

  val genSorted = TaskKey[Unit]("gensorted", "Generate sorted matcher tests")
  val genSortedTask = genSorted := {
    val mainTargetDir = (Compile / sourceManaged).value
    val testTargetDir = (Test / sourceManaged).value
    val theVersion = version.value
    val theScalaVersion = scalaVersion.value

    GenSorted.genTest(new File(testTargetDir, "scala/gensorted"), theVersion, theScalaVersion)
  }

  val genLoneElement = TaskKey[Unit]("genloneelement", "Generate lone element matcher tests")
  val genLoneElementTask = genLoneElement := {
    val mainTargetDir = (Compile / sourceManaged).value
    val testTargetDir = (Test / sourceManaged).value
    val theVersion = version.value
    val theScalaVersion = scalaVersion.value

    GenLoneElement.genTest(new File(testTargetDir, "scala/genloneelement"), theVersion, theScalaVersion)
  }

  val genEmpty = TaskKey[Unit]("genempty", "Generate empty matcher tests")
  val genEmptyTask = genEmpty := {
    val mainTargetDir = (Compile / sourceManaged).value
    val testTargetDir = (Test / sourceManaged).value
    val theVersion = version.value
    val theScalaVersion = scalaVersion.value

    GenEmpty.genTest(new File(testTargetDir, "scala/genempty"), theVersion, theScalaVersion)
  }

  val genCode = TaskKey[Unit]("gencode", "Generate Code, includes Must Matchers and They Word tests.")
  val genCodeTask = genCode := {
    val mainTargetDir = (Compile / sourceManaged).value
    val testTargetDir = (Test / sourceManaged).value
    val theVersion = version.value
    val theScalaVersion = scalaVersion.value

    GenGen.genMain(new File(mainTargetDir, "scala/gengen"), theVersion, theScalaVersion)
    GenTable.genMain(new File(mainTargetDir, "scala/gentables"), theVersion, theScalaVersion)
    GenMatchers.genMain(new File(mainTargetDir, "scala/genmatchers"), theVersion, theScalaVersion)
    GenFactories.genMain(new File(mainTargetDir, "scala/genfactories"), theVersion, theScalaVersion)
  }

  /*val genSafeStyles = TaskKey[Unit]("gensafestyles", "Generate safe style traits.")
  val genSafeStylesTask = genSafeStyles <<= (Compile / sourceManaged, Test / sourceManaged, version, scalaVersion) map { (mainTargetDir: File, testTargetDir: File, theVersion: String, theScalaVersion: String) =>
    GenSafeStyles.genMain(new File(mainTargetDir, "scala/gensafestyles"), theVersion, theScalaVersion)
  }

  val genSafeStyleTestsTaskKey = TaskKey[Unit]("gensafestyletests", "Generate Safe Style tests")
  val genSafeStyleTestsTask = genSafeStyleTestsTaskKey <<= (Compile / sourceManaged, Test / sourceManaged, version, scalaVersion) map { (mainTargetDir: File, testTargetDir: File, theVersion: String, theScalaVersion: String) =>
    GenSafeStyles.genTest(new File(testTargetDir, "scala/gensafestyles"), theVersion, theScalaVersion)
  }*/

  val scalatestDocSourceUrl =
    s"https://github.com/scalatest/releases-source/blob/main/scalatest/${releaseVersion}€{FILE_PATH}.scala"

  val scalacticDocSourceUrl =
    s"https://github.com/scalatest/releases-source/blob/main/scalactic/$releaseVersion€{FILE_PATH}.scala"

  val scalatestDocScalacOptionsSetting =
    Compile / doc / scalacOptions := {
      Seq[String](
        // -Ymacro-no-expand is not supported (or needed) under 2.13. In case we want
        // to run Scaladoc under 2.12 again, this is the line that is required:
        // "-Ymacro-no-expand", // avoids need to separate out macros in docsrc dir
        "-groups", // enables the @group tags in Scaladocs
        "-sourcepath", docsrcDir.value.getAbsolutePath,
        "-doc-title", projectTitle.value +" "+ releaseVersion,
        "-doc-source-url", scalatestDocSourceUrl)
    }

  val scalacticDocScalacOptionsSetting =
    Compile / doc / scalacOptions :=
      Seq[String](
        // -Ymacro-no-expand is not supported (or needed) under 2.13. In case we want
        // to run Scaladoc under 2.12 again, this is the line that is required:
        // "-Ymacro-no-expand", // avoids need to separate out macros in docsrc dir
        "-groups", // enables the @group tags in Scaladocs
        "-sourcepath", docsrcDir.value.getAbsolutePath,
        "-doc-title", projectTitle.value +" "+ releaseVersion,
        "-doc-source-url", scalacticDocSourceUrl)
}
// set Compile / console / scalacOptions += "-Xlog-implicits"
// set Compile / console / scalacOptions += "-Xlog-implicits"
// set Compile / console / scalacOptions += "-Xlog-implicits"
// set Compile / console / scalacOptions += "-nowarn"<|MERGE_RESOLUTION|>--- conflicted
+++ resolved
@@ -210,16 +210,10 @@
       console / initialCommands := "import org.scalactic._",
       Compile / sourceGenerators += {
         Def.task{
-<<<<<<< HEAD
-          GenVersions.genScalacticVersions((Compile / sourceManaged).value / "org" / "scalactic", version.value, scalaVersion.value) ++
-          ScalacticGenResourcesJVM.genFailureMessages((Compile / sourceManaged).value / "org" / "scalactic", version.value, scalaVersion.value) ++
-          GenArrayHelper.genMain((Compile / sourceManaged).value / "org" / "scalactic", version.value, scalaVersion.value) ++
-          GenCompatibleClasses.genScalacticMain((Compile / sourceManaged).value / "org" / "scalactic", version.value, scalaVersion.value)
-=======
           GenVersions.genScalacticVersions((Compile / sourceManaged).value / "scala" / "org" / "scalactic", version.value, scalaVersion.value) ++
           ScalacticGenResourcesJVM.genFailureMessages((Compile / sourceManaged).value / "scala" / "org" / "scalactic", version.value, scalaVersion.value) ++
-          GenArrayHelper.genMain((Compile / sourceManaged).value / "scala" / "org" / "scalactic", version.value, scalaVersion.value)
->>>>>>> 8d7c88da
+          GenArrayHelper.genMain((Compile / sourceManaged).value / "scala" / "org" / "scalactic", version.value, scalaVersion.value) ++
+          GenCompatibleClasses.genScalacticMain((Compile / sourceManaged).value / "scala" / "org" / "scalactic", version.value, scalaVersion.value)
         }.taskValue
       },
       // include the macro classes and resources in the main jar
@@ -626,23 +620,13 @@
       },
       Compile / sourceGenerators += {
        Def.task{
-<<<<<<< HEAD
-         GenTable.genMain((Compile / sourceManaged).value / "org" / "scalatest", version.value, scalaVersion.value) ++
-         GenConfigMap.genMain((Compile / sourceManaged).value, version.value, scalaVersion.value) ++ 
-         ScalaTestGenResourcesJVM.genResources((Compile / sourceManaged).value / "org" / "scalatest", version.value, scalaVersion.value) ++
-         ScalaTestGenResourcesJVM.genFailureMessages((Compile / sourceManaged).value / "org" / "scalatest", version.value, scalaVersion.value) ++ 
-         GenVersions.genScalaTestVersions((Compile / sourceManaged).value / "org" / "scalatest", version.value, scalaVersion.value) ++ 
-         GenGen.genMain((Compile / sourceManaged).value / "org" / "scalatest" / "prop", version.value, scalaVersion.value) ++
-         GenCompatibleClasses.genScalaTestMain((Compile / sourceManaged).value / "org" / "scalatest" / "tools", version.value, scalaVersion.value)
-=======
          GenTable.genMain((Compile / sourceManaged).value / "scala" / "org" / "scalatest", version.value, scalaVersion.value) ++
          GenConfigMap.genMain((Compile / sourceManaged).value / "scala" / "org" / "scalatest", version.value, scalaVersion.value) ++ 
          ScalaTestGenResourcesJVM.genResources((Compile / sourceManaged).value / "scala" / "org" / "scalatest", version.value, scalaVersion.value) ++
          ScalaTestGenResourcesJVM.genFailureMessages((Compile / sourceManaged).value / "scala" / "org" / "scalatest", version.value, scalaVersion.value) ++ 
          GenVersions.genScalaTestVersions((Compile / sourceManaged).value / "scala" / "org" / "scalatest", version.value, scalaVersion.value) ++ 
          GenGen.genMain((Compile / sourceManaged).value / "scala" / "org" / "scalatest" / "prop", version.value, scalaVersion.value) ++
-         GenCompatibleClasses.genMain((Compile / sourceManaged).value / "scala" / "org" / "scalatest" / "tools", version.value, scalaVersion.value)
->>>>>>> 8d7c88da
+         GenCompatibleClasses.genScalaTestMain((Compile / sourceManaged).value / "scala" / "org" / "scalatest" / "tools", version.value, scalaVersion.value)
        }.taskValue
       },
       scalatestDocSettings,
