--- conflicted
+++ resolved
@@ -21,11 +21,7 @@
   // > ++ 2.10.5
   val buildScalaVersion = "2.12.4"
 
-<<<<<<< HEAD
   val releaseVersion = "3.0.5"
-=======
-  val releaseVersion = "3.0.4"
->>>>>>> 69c9e025
 
   val scalacheckVersion = "1.13.5"
   val easyMockVersion = "3.2"
@@ -794,19 +790,11 @@
 
   def gentestsLibraryDependencies =
     Seq(
-<<<<<<< HEAD
-      "org.mockito" % "mockito-all" % "1.9.0" % "optional",
-      "junit" % "junit" % "4.10" % "optional",
-      "org.testng" % "testng" % "6.8.7" % "optional",
-      "org.jmock" % "jmock-legacy" % "2.8.1" % "optional",
-      "org.pegdown" % "pegdown" % "1.4.2" % "optional"
-=======
       "org.mockito" % "mockito-core" % mockitoVersion % "optional",
       "junit" % "junit" % junitVersion % "optional",
       "org.testng" % "testng" % testngVersion % "optional",
       "org.jmock" % "jmock-legacy" % jmockVersion % "optional",
       "org.pegdown" % "pegdown" % pegdownVersion % "optional"
->>>>>>> 69c9e025
     )
 
   def gentestsSharedSettings: Seq[Setting[_]] = Seq(
