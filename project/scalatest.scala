import sbt._
import Keys._
import java.net.{URL, URLClassLoader}
import java.io.PrintWriter
import scala.io.Source
import com.typesafe.sbt.osgi.SbtOsgi._
import com.typesafe.sbt.SbtPgp._
import org.scalajs.sbtplugin.ScalaJSPlugin
import org.scalajs.sbtplugin.ScalaJSPlugin.autoImport._

object ScalatestBuild extends Build {

  // To run gentests
  // rm -rf gentests
  // sbt genGenTests/test  (etc., look at specific failures on CI output)

  // To enable deprecation warnings on the fly
  // set scalacOptions in ThisBuild ++= Seq("-unchecked", "-deprecation")

  // To temporarily switch sbt to a different Scala version:
  // > ++ 2.10.5
  val buildScalaVersion = "2.11.7"

<<<<<<< HEAD
  val releaseVersion = "3.0.0-M7"

  val githubTag = "release-3.0.0-M7-for-scala-2.11-and-2.10" // for scaladoc source urls
=======
  val releaseVersion = "3.0.0-M9"

  val githubTag = "release-3.0.0-M9-for-scala-2.11-and-2.10" // for scaladoc source urls
>>>>>>> fadbd0b4

  val docSourceUrl =
    "https://github.com/scalatest/scalatest/tree/"+ githubTag +
    "€{FILE_PATH}.scala"

  def envVar(name: String): Option[String] =
    try {
      Some(sys.env(name))
    }
    catch {
      case e: NoSuchElementException => None
    }

  def getGPGFilePath: String =
    envVar("SCALATEST_GPG_FILE") match {
      case Some(path) => path
      case None => (Path.userHome / ".gnupg" / "secring.gpg").getAbsolutePath
    }

  def getGPGPassphase: Option[Array[Char]] =
    envVar("SCALATEST_GPG_PASSPHASE") match {
      case Some(passphase) => Some(passphase.toCharArray)
      case None => None
    }

  def getNexusCredentials: Credentials =
    (envVar("SCALATEST_NEXUS_LOGIN"), envVar("SCALATEST_NEXUS_PASSWORD")) match {
      case (Some(login), Some(password)) => Credentials("Sonatype Nexus Repository Manager", "oss.sonatype.org", login, password)
      case _ => Credentials(Path.userHome / ".ivy2" / ".credentials")
    }

  def getJavaHome: Option[File] =
    envVar("JAVA_HOME") match {
      case Some(javaHome) => Some(file(javaHome))
      case None =>
        val javaHome = new File(System.getProperty("java.home"))
        val javaHomeBin = new File(javaHome, "bin")
        val javac = new File(javaHomeBin, "javac")
        val javacExe = new File(javaHomeBin, "javac.exe")
        if (javac.exists || javacExe.exists)
          Some(file(javaHome.getAbsolutePath))
        else {
          println("WARNING: No JAVA_HOME detected, javac on PATH will be used.  Set JAVA_HOME enviroment variable to a JDK to remove this warning.")
          None
        }
    }

  def sharedSettings: Seq[Setting[_]] = Seq(
    javaHome := getJavaHome,
    scalaVersion := buildScalaVersion,
    crossScalaVersions := Seq(buildScalaVersion, "2.10.5"),
    version := releaseVersion,
    scalacOptions ++= Seq("-feature", "-target:jvm-1.6"),
    resolvers += "Sonatype Public" at "https://oss.sonatype.org/content/groups/public",
    libraryDependencies ++= scalaLibraries(scalaVersion.value),
    publishTo <<= version { v: String =>
      val nexus = "https://oss.sonatype.org/"
      if (v.trim.endsWith("SNAPSHOT")) Some("publish-snapshots" at nexus + "content/repositories/snapshots")
      else                             Some("publish-releases" at nexus + "service/local/staging/deploy/maven2")
    },
    publishMavenStyle := true,
    publishArtifact in Test := false,
    pomIncludeRepository := { _ => false },
    pomExtra := (
      <url>http://www.scalatest.org</url>
        <licenses>
          <license>
            <name>the Apache License, ASL Version 2.0</name>
            <url>http://www.apache.org/licenses/LICENSE-2.0</url>
            <distribution>repo</distribution>
          </license>
        </licenses>
        <scm>
          <url>https://github.com/scalatest/scalatest</url>
          <connection>scm:git:git@github.com:scalatest/scalatest.git</connection>
          <developerConnection>
            scm:git:git@github.com:scalatest/scalatest.git
          </developerConnection>
        </scm>
        <developers>
          <developer>
            <id>bvenners</id>
            <name>Bill Venners</name>
            <email>bill@artima.com</email>
          </developer>
          <developer>
            <id>gcberger</id>
            <name>George Berger</name>
            <email>george.berger@gmail.com</email>
          </developer>
          <developer>
            <id>cheeseng</id>
            <name>Chua Chee Seng</name>
            <email>cheeseng@amaseng.com</email>
          </developer>
        </developers>
      ),
    credentials += getNexusCredentials,
    pgpSecretRing := file(getGPGFilePath),
    pgpPassphrase := getGPGPassphase
  )

  lazy val sharedDocSettings = Seq(
    docsrcDirSetting,
    docScalacOptionsSetting
  )

  def scalacheckDependency(config: String) =
    "org.scalacheck" %% "scalacheck" % "1.12.4" % config

  def crossBuildLibraryDependencies(theScalaVersion: String) =
    CrossVersion.partialVersion(theScalaVersion) match {
      // if scala 2.11+ is used, add dependency on scala-xml module
      case Some((2, scalaMajor)) if scalaMajor >= 11 =>
        Seq(
          "org.scala-lang.modules" %% "scala-xml" % "1.0.2",
          "org.scala-lang.modules" %% "scala-parser-combinators" % "1.0.4",
          scalacheckDependency("optional")
        )
      case _ =>
        Seq(scalacheckDependency("optional"))
    }

  def scalaLibraries(theScalaVersion: String) =
    Seq(
      "org.scala-lang" % "scala-compiler" % theScalaVersion % "provided",
      "org.scala-lang" % "scala-reflect" % theScalaVersion // this is needed to compile macro
    )

  def scalatestLibraryDependencies =
    Seq(
      "org.scala-sbt" % "test-interface" % "1.0" % "optional",
      "org.easymock" % "easymockclassextension" % "3.1" % "optional",
      "org.jmock" % "jmock-legacy" % "2.5.1" % "optional",
      "org.mockito" % "mockito-all" % "1.9.0" % "optional",
      "org.testng" % "testng" % "6.8.7" % "optional",
      "com.google.inject" % "guice" % "2.0" % "optional",
      "junit" % "junit" % "4.10" % "optional",
      "org.seleniumhq.selenium" % "selenium-java" % "2.35.0" % "optional",
      "org.apache.ant" % "ant" % "1.7.1" % "optional",
      "commons-io" % "commons-io" % "1.3.2" % "test",
      "org.eclipse.jetty" % "jetty-server" % "8.1.8.v20121106" % "test",
      "org.eclipse.jetty" % "jetty-webapp" % "8.1.8.v20121106" % "test",
      "org.ow2.asm" % "asm-all" % "4.1" % "optional",
      "org.pegdown" % "pegdown" % "1.4.2" % "optional"
    )

  def scalatestJSLibraryDependencies =
    Seq(
      "org.scala-js" %% "scalajs-test-interface" % "0.6.5"
    )

  def scalatestTestOptions =
    Seq(Tests.Argument(TestFrameworks.ScalaTest,
      "-l", "org.scalatest.tags.Slow",
      "-m", "org.scalatest",
      "-m", "org.scalactic",
      "-m", "org.scalactic.anyvals",
      "-m", "org.scalactic.algebra",
      "-m", "org.scalactic.enablers",
      "-m", "org.scalatest.fixture",
      "-m", "org.scalatest.concurrent",
      "-m", "org.scalatest.testng",
      "-m", "org.scalatest.junit",
      "-m", "org.scalatest.events",
      "-m", "org.scalatest.prop",
      "-m", "org.scalatest.tools",
      "-m", "org.scalatest.matchers",
      "-m", "org.scalatest.suiteprop",
      "-m", "org.scalatest.mock",
      "-m", "org.scalatest.path",
      "-m", "org.scalatest.selenium",
      "-m", "org.scalatest.exceptions",
      "-m", "org.scalatest.time",
      "-m", "org.scalatest.words",
      "-m", "org.scalatest.enablers",
      "-oDI",
      "-h", "target/html",
      "-u", "target/junit",
      "-fW", "target/result.txt"))

  def scalatestTestJSOptions =
    Seq(Tests.Argument(TestFrameworks.ScalaTest,
      "-l", "org.scalatest.tags.Slow",
      "-m", "org.scalatest",
      "-m", "org.scalactic",
      "-m", "org.scalactic.anyvals",
      "-m", "org.scalactic.algebra",
      "-m", "org.scalactic.enablers",
      "-m", "org.scalatest.fixture",
      "-m", "org.scalatest.concurrent",
      "-m", "org.scalatest.testng",
      "-m", "org.scalatest.junit",
      "-m", "org.scalatest.events",
      "-m", "org.scalatest.prop",
      "-m", "org.scalatest.tools",
      "-m", "org.scalatest.matchers",
      "-m", "org.scalatest.suiteprop",
      "-m", "org.scalatest.mock",
      "-m", "org.scalatest.path",
      "-m", "org.scalatest.selenium",
      "-m", "org.scalatest.exceptions",
      "-m", "org.scalatest.time",
      "-m", "org.scalatest.words",
      "-m", "org.scalatest.enablers",
      "-oDIF"))

  lazy val commonTest = Project("common-test", file("common-test"))
    .settings(sharedSettings: _*)
    .settings(
      projectTitle := "Common test classes used by scalactic and scalatest",
      libraryDependencies += scalacheckDependency("optional")
    ).dependsOn(scalacticMacro, LocalProject("scalatest"))

  lazy val commonTestJS = Project("commonTestJS", file("common-test.js"))
    .settings(sharedSettings: _*)
    .settings(
      projectTitle := "Common test classes used by scalactic.js and scalatest.js",
      libraryDependencies += scalacheckDependency("optional"),
      sourceGenerators in Compile += {
        Def.task{
          GenCommonTestJS.genMain((sourceManaged in Compile).value / "scala" / "org" / "scalatest", version.value, scalaVersion.value)
        }.taskValue
      }
    ).dependsOn(scalacticMacroJS, LocalProject("scalatestJS")).enablePlugins(ScalaJSPlugin)

  lazy val scalacticMacro = Project("scalacticMacro", file("scalactic-macro"))
    .settings(sharedSettings: _*)
    .settings(
      projectTitle := "Scalactic Macro",
      organization := "org.scalactic",
      sourceGenerators in Compile += {
        Def.task{
          ScalacticGenResourcesJVM.genResources((sourceManaged in Compile).value / "scala" / "org" / "scalactic", version.value, scalaVersion.value)
        }.taskValue
      },
      // Disable publishing macros directly, included in scalactic main jar
      publish := {},
      publishLocal := {}
    )

  lazy val scalacticMacroJS = Project("scalacticMacroJS", file("scalactic-macro.js"))
    .settings(sharedSettings: _*)
    .settings(
      projectTitle := "Scalactic Macro.js",
      organization := "org.scalactic",
      sourceGenerators in Compile += {
        Def.task{
          GenScalacticJS.genMacroScala((sourceManaged in Compile).value / "scala", version.value, scalaVersion.value) ++
          ScalacticGenResourcesJSVM.genResources((sourceManaged in Compile).value / "scala" / "org" / "scalactic", version.value, scalaVersion.value)
        }.taskValue
      },
      // Disable publishing macros directly, included in scalactic main jar
      publish := {},
      publishLocal := {}
    ).enablePlugins(ScalaJSPlugin)

  lazy val scalactic = Project("scalactic", file("scalactic"))
    .settings(sharedSettings: _*)
    .settings(sharedDocSettings: _*)
    .settings(
      projectTitle := "Scalactic",
      organization := "org.scalactic",
      initialCommands in console := "import org.scalactic._",
      sourceGenerators in Compile += {
        Def.task{
          GenVersions.genScalacticVersions((sourceManaged in Compile).value / "scala" / "org" / "scalactic", version.value, scalaVersion.value) ++
          ScalacticGenResourcesJVM.genFailureMessages((sourceManaged in Compile).value / "scala" / "org" / "scalactic", version.value, scalaVersion.value)
        }.taskValue
      },
      // include the macro classes and resources in the main jar
      mappings in (Compile, packageBin) ++= mappings.in(scalacticMacro, Compile, packageBin).value,
      // include the macro sources in the main source jar
      mappings in (Compile, packageSrc) ++= mappings.in(scalacticMacro, Compile, packageSrc).value,
      scalacticDocSourcesSetting,
      docTaskSetting
    ).settings(osgiSettings: _*).settings(
      OsgiKeys.exportPackage := Seq(
        "org.scalactic",
        "org.scalactic.anyvals",
        "org.scalactic.exceptions"
      ),
      OsgiKeys.importPackage := Seq(
        "org.scalatest.*",
        "org.scalactic.*",
        "scala.util.parsing.*;version=\"$<range;[==,=+);$<replace;1.0.4;-;.>>\"",
        "scala.xml.*;version=\"$<range;[==,=+);$<replace;1.0.4;-;.>>\"",
        "scala.*;version=\"$<range;[==,=+);$<replace;"+scalaBinaryVersion.value+";-;.>>\"",
        "*;resolution:=optional"
      ),
      OsgiKeys.additionalHeaders:= Map(
        "Bundle-Name" -> "Scalactic",
        "Bundle-Description" -> "Scalactic is an open-source library for Scala projects.",
        "Bundle-DocURL" -> "http://www.scalactic.org/",
        "Bundle-Vendor" -> "Artima, Inc."
      )
    ).dependsOn(scalacticMacro % "compile-internal, test-internal").aggregate(LocalProject("scalactic-test"))  // avoid dependency in pom on non-existent scalactic-macro artifact, per discussion in http://grokbase.com/t/gg/simple-build-tool/133shekp07/sbt-avoid-dependence-in-a-macro-based-project

  lazy val scalacticJS = Project("scalacticJS", file("scalactic.js"))
    .settings(sharedSettings: _*)
    .settings(
      projectTitle := "Scalactic.js",
      organization := "org.scalactic",
      moduleName := "scalactic",
      sourceGenerators in Compile += {
        Def.task {
          GenScalacticJS.genScala((sourceManaged in Compile).value / "scala", version.value, scalaVersion.value) ++
          ScalacticGenResourcesJSVM.genFailureMessages((sourceManaged in Compile).value / "scala", version.value, scalaVersion.value)
        }.taskValue
      },
      resourceGenerators in Compile += {
        Def.task {
          GenScalacticJS.genResource((sourceManaged in Compile).value / "scala", version.value, scalaVersion.value)
        }.taskValue
      }
    ).settings(osgiSettings: _*).settings(
      OsgiKeys.exportPackage := Seq(
        "org.scalactic",
        "org.scalactic.anyvals",
        "org.scalactic.exceptions"
      ),
      OsgiKeys.importPackage := Seq(
        "org.scalatest.*",
        "org.scalactic.*",
        "scala.util.parsing.*;version=\"$<range;[==,=+);$<replace;1.0.4;-;.>>\"",
        "scala.xml.*;version=\"$<range;[==,=+);$<replace;1.0.4;-;.>>\"",
        "scala.*;version=\"$<range;[==,=+);$<replace;"+scalaBinaryVersion.value+";-;.>>\"",
        "*;resolution:=optional"
      ),
      OsgiKeys.additionalHeaders:= Map(
        "Bundle-Name" -> "Scalactic",
        "Bundle-Description" -> "Scalactic.js is an open-source library for Scala-js projects.",
        "Bundle-DocURL" -> "http://www.scalactic.org/",
        "Bundle-Vendor" -> "Artima, Inc."
      )
    ).dependsOn(scalacticMacroJS % "compile-internal, test-internal").aggregate(LocalProject("scalacticTestJS")).enablePlugins(ScalaJSPlugin)

  lazy val scalacticTest = Project("scalactic-test", file("scalactic-test"))
    .settings(sharedSettings: _*)
    .settings(
      projectTitle := "Scalactic Test",
      organization := "org.scalactic",
      libraryDependencies += scalacheckDependency("test"),
      publishArtifact := false,
      publish := {},
      publishLocal := {}
    ).dependsOn(scalactic, scalatest % "test", commonTest % "test")

  lazy val scalacticTestJS = Project("scalacticTestJS", file("scalactic-test.js"))
    .settings(sharedSettings: _*)
    .settings(
      projectTitle := "Scalactic Test.js",
      organization := "org.scalactic",
      jsDependencies += RuntimeDOM % "test",
      libraryDependencies += "org.scalacheck" %%% "scalacheck" % "1.12.4" % "test",
      //scalaJSStage in Global := FastOptStage,
      //postLinkJSEnv := PhantomJSEnv().value,
      //postLinkJSEnv := NodeJSEnv(executable = "node").value,
      sourceGenerators in Test += {
        Def.task {
          GenScalacticJS.genTest((sourceManaged in Test).value / "scala", version.value, scalaVersion.value)
        }.taskValue
      },
      publishArtifact := false,
      publish := {},
      publishLocal := {}
    ).dependsOn(scalacticJS, scalatestJS % "test", commonTestJS % "test").enablePlugins(ScalaJSPlugin)

  lazy val scalatest = Project("scalatest", file("scalatest"))
   .settings(sharedSettings: _*)
   .settings(sharedDocSettings: _*)
   .settings(
     projectTitle := "ScalaTest",
     organization := "org.scalatest",
     moduleName := "scalatest",
     initialCommands in console := """|import org.scalatest._
                                      |import org.scalactic._
                                      |import Matchers._""".stripMargin,
     ivyXML :=
       <dependency org="org.eclipse.jetty.orbit" name="javax.servlet" rev="3.0.0.v201112011016">
         <artifact name="javax.servlet" type="orbit" ext="jar"/>
       </dependency>,
     libraryDependencies ++= crossBuildLibraryDependencies(scalaVersion.value),
     libraryDependencies ++= scalatestLibraryDependencies,
     genMustMatchersTask,
     genGenTask,
     genTablesTask,
     genCodeTask,
     genFactoriesTask,
     genCompatibleClassesTask,
     sourceGenerators in Compile <+=
         (baseDirectory, sourceManaged in Compile, version, scalaVersion) map genFiles("gengen", "GenGen.scala")(GenGen.genMain),
     sourceGenerators in Compile <+=
         (baseDirectory, sourceManaged in Compile, version, scalaVersion) map genFiles("gentables", "GenTable.scala")(GenTable.genMain),
     sourceGenerators in Compile <+=
         (baseDirectory, sourceManaged in Compile, version, scalaVersion) map genFiles("genmatchers", "MustMatchers.scala")(GenMatchers.genMain),
     sourceGenerators in Compile <+=
         (baseDirectory, sourceManaged in Compile, version, scalaVersion) map genFiles("genfactories", "GenFactories.scala")(GenFactories.genMain),
     sourceGenerators in Compile <+=
         (baseDirectory, sourceManaged in Compile, version, scalaVersion) map genFiles("gencompcls", "GenCompatibleClasses.scala")(GenCompatibleClasses.genMain),
     sourceGenerators in Compile <+=
         (baseDirectory, sourceManaged in Compile, version, scalaVersion) map genFiles("genversions", "GenVersions.scala")(GenVersions.genScalaTestVersions),
     scalatestDocSourcesSetting,
     sourceGenerators in Compile += {
       Def.task{
         ScalaTestGenResourcesJVM.genResources((sourceManaged in Compile).value / "scala" / "org" / "scalatest", version.value, scalaVersion.value) ++
         ScalaTestGenResourcesJVM.genFailureMessages((sourceManaged in Compile).value / "scala" / "org" / "scalatest", version.value, scalaVersion.value)
       }.taskValue
     },
     docTaskSetting
   ).settings(osgiSettings: _*).settings(
      OsgiKeys.exportPackage := Seq(
        "org.scalatest",
        "org.scalatest.concurrent",
        "org.scalatest.enablers",
        "org.scalatest.events",
        "org.scalatest.exceptions",
        "org.scalatest.fixture",
        "org.scalatest.junit",
        "org.scalatest.matchers",
        "org.scalatest.mock",
        "org.scalatest.path",
        "org.scalatest.prop",
        "org.scalatest.selenium",
        "org.scalatest.tags",
        "org.scalatest.tagobjects",
        "org.scalatest.testng",
        "org.scalatest.time",
        "org.scalatest.tools",
        "org.scalatest.verb",
        "org.scalatest.words"
      ),
      OsgiKeys.importPackage := Seq(
        "org.scalatest.*",
        "org.scalactic.*",
        "scala.util.parsing.*;version=\"$<range;[==,=+);$<replace;1.0.4;-;.>>\"",
        "scala.xml.*;version=\"$<range;[==,=+);$<replace;1.0.4;-;.>>\"",
        "scala.*;version=\"$<range;[==,=+);$<replace;"+scalaBinaryVersion.value+";-;.>>\"",
        "*;resolution:=optional"
      ),
      OsgiKeys.additionalHeaders:= Map(
        "Bundle-Name" -> "ScalaTest",
        "Bundle-Description" -> "ScalaTest is an open-source test framework for the Java Platform designed to increase your productivity by letting you write fewer lines of test code that more clearly reveal your intent.",
        "Bundle-DocURL" -> "http://www.scalatest.org/",
        "Bundle-Vendor" -> "Artima, Inc.",
        "Main-Class" -> "org.scalatest.tools.Runner"
      )
   ).dependsOn(scalacticMacro % "compile-internal, test-internal", scalactic).aggregate(LocalProject("scalatest-test"))

  lazy val scalatestTest = Project("scalatest-test", file("scalatest-test"))
    .settings(sharedSettings: _*)
    .settings(sharedDocSettings: _*)
    .settings(
      projectTitle := "ScalaTest Test",
      organization := "org.scalatest",
      libraryDependencies ++= crossBuildLibraryDependencies(scalaVersion.value),
      libraryDependencies ++= scalatestLibraryDependencies,
      testOptions in Test := scalatestTestOptions,
      publishArtifact := false,
      publish := {},
      publishLocal := {}
    ).dependsOn(scalatest % "test", commonTest % "test")

  lazy val scalatestJS = Project("scalatestJS", file("scalatest.js"))
    .settings(sharedSettings: _*)
    .settings(
      projectTitle := "ScalaTest",
      organization := "org.scalatest",
      moduleName := "scalatest",
      initialCommands in console := """|import org.scalatest._
                                      |import org.scalactic._
                                      |import Matchers._""".stripMargin,
      ivyXML :=
        <dependency org="org.eclipse.jetty.orbit" name="javax.servlet" rev="3.0.0.v201112011016">
          <artifact name="javax.servlet" type="orbit" ext="jar"/>
        </dependency>,
      scalacOptions ++= Seq("-P:scalajs:mapSourceURI:" + scalatestAll.base.toURI + "->https://raw.githubusercontent.com/scalatest/scalatest/v" + version.value + "/"),
      libraryDependencies ++= scalatestJSLibraryDependencies,
      libraryDependencies += "org.scalacheck" %%% "scalacheck" % "1.12.4" % "optional",
      jsDependencies += RuntimeDOM % "test",
      sourceGenerators in Compile += {
        Def.task {
          GenScalaTestJS.genHtml((sourceManaged in Compile).value, version.value, scalaVersion.value)

          GenScalaTestJS.genScala((sourceManaged in Compile).value / "scala", version.value, scalaVersion.value) ++
          GenVersions.genScalaTestVersions((sourceManaged in Compile).value / "scala" / "org" / "scalatest", version.value, scalaVersion.value) ++
          GenScalaTestJS.genJava((sourceManaged in Compile).value / "java", version.value, scalaVersion.value) ++
          ScalaTestGenResourcesJSVM.genResources((sourceManaged in Compile).value / "scala" / "org" / "scalatest", version.value, scalaVersion.value) ++
          ScalaTestGenResourcesJSVM.genFailureMessages((sourceManaged in Compile).value / "scala" / "org" / "scalatest", version.value, scalaVersion.value)
        }.taskValue
      },
      genFactoriesTask,
      sourceGenerators in Compile <+=
        (baseDirectory, sourceManaged in Compile, version, scalaVersion) map genFiles("genfactories", "GenFactories.scala")(GenFactories.genMainJS),
      sourceGenerators in Compile <+=
        (baseDirectory, sourceManaged in Compile, version, scalaVersion) map genFiles("gengen", "GenGen.scala")(GenGen.genMain),
      sourceGenerators in Compile <+=
        (baseDirectory, sourceManaged in Compile, version, scalaVersion) map genFiles("gentables", "GenTable.scala")(GenTable.genMainForScalaJS),
      sourceGenerators in Compile <+=
        (baseDirectory, sourceManaged in Compile, version, scalaVersion) map genFiles("genmatchers", "MustMatchers.scala")(GenMatchers.genMainForScalaJS),
      /*genMustMatchersTask,
      genGenTask,
      genTablesTask,
      genCodeTask,
      genCompatibleClassesTask,

      sourceGenerators in Compile <+=
        (baseDirectory, sourceManaged in Compile, version, scalaVersion) map genFiles("gencompcls", "GenCompatibleClasses.scala")(GenCompatibleClasses.genMain),
      sourceGenerators in Compile <+=
        (baseDirectory, sourceManaged in Compile, version, scalaVersion) map genFiles("genversions", "GenVersions.scala")(GenVersions.genScalaTestVersions),*/
      //unmanagedResourceDirectories in Compile <+= sourceManaged( _ / "resources" ),
      scalatestJSDocTaskSetting
    ).settings(osgiSettings: _*).settings(
      OsgiKeys.exportPackage := Seq(
        "org.scalatest",
        "org.scalatest.concurrent",
        "org.scalatest.enablers",
        "org.scalatest.events",
        "org.scalatest.exceptions",
        "org.scalatest.fixture",
        "org.scalatest.junit",
        "org.scalatest.matchers",
        "org.scalatest.mock",
        "org.scalatest.path",
        "org.scalatest.prop",
        "org.scalatest.selenium",
        "org.scalatest.tags",
        "org.scalatest.tagobjects",
        "org.scalatest.testng",
        "org.scalatest.time",
        "org.scalatest.tools",
        "org.scalatest.verb",
        "org.scalatest.words"
      ),
      OsgiKeys.importPackage := Seq(
        "org.scalatest.*",
        "org.scalactic.*",
        "scala.util.parsing.*;version=\"$<range;[==,=+);$<replace;1.0.4;-;.>>\"",
        "scala.xml.*;version=\"$<range;[==,=+);$<replace;1.0.4;-;.>>\"",
        "scala.*;version=\"$<range;[==,=+);$<replace;"+scalaBinaryVersion.value+";-;.>>\"",
        "*;resolution:=optional"
      ),
      OsgiKeys.additionalHeaders:= Map(
        "Bundle-Name" -> "ScalaTest",
        "Bundle-Description" -> "ScalaTest.js is an open-source test framework for the Javascript Platform designed to increase your productivity by letting you write fewer lines of test code that more clearly reveal your intent.",
        "Bundle-DocURL" -> "http://www.scalatest.org/",
        "Bundle-Vendor" -> "Artima, Inc.",
        "Main-Class" -> "org.scalatest.tools.Runner"
      )
    ).dependsOn(scalacticMacroJS % "compile-internal, test-internal", scalacticJS).aggregate(LocalProject("scalatestTestJS")).enablePlugins(ScalaJSPlugin)

  lazy val scalatestTestJS = Project("scalatestTestJS", file("scalatest-test.js"))
    .settings(sharedSettings: _*)
    .settings(sharedDocSettings: _*)
    .settings(
      projectTitle := "ScalaTest Test",
      organization := "org.scalatest",
      libraryDependencies ++= crossBuildLibraryDependencies(scalaVersion.value),
      libraryDependencies ++= scalatestJSLibraryDependencies,
      libraryDependencies += "org.scalacheck" %%% "scalacheck" % "1.12.4" % "test",
      jsDependencies += RuntimeDOM % "test",
      //scalaJSStage in Global := FastOptStage,
      //postLinkJSEnv := PhantomJSEnv().value,
      //postLinkJSEnv := NodeJSEnv(executable = "node").value,
      testOptions in Test := scalatestTestJSOptions,
      publishArtifact := false,
      publish := {},
      publishLocal := {},
      sourceGenerators in Test += {
        Def.task {
          GenScalaTestJS.genTest((sourceManaged in Test).value / "scala", version.value, scalaVersion.value)
        }.taskValue
      },
      sourceGenerators in Test <+=
        (baseDirectory, sourceManaged in Test, version, scalaVersion) map genFiles("gengen", "GenGen.scala")(GenGen.genTest),
      sourceGenerators in Test <+=
        (baseDirectory, sourceManaged in Test, version, scalaVersion) map genFiles("genmatchers", "GenMustMatchersTests.scala")(GenMustMatchersTests.genTestForScalaJS)
    ).dependsOn(scalatestJS % "test", commonTestJS % "test").enablePlugins(ScalaJSPlugin)

  lazy val scalatestAll = Project("scalatestAll", file("."))
    .settings(sharedSettings: _*)
    .settings(
      projectTitle := "ScalaTest All",
      name := "scalatest-all",
      organization := "org.scalatest",
      libraryDependencies ++= crossBuildLibraryDependencies(scalaVersion.value),
      libraryDependencies ++= scalatestLibraryDependencies,
      // include the scalactic classes and resources in the jar
      mappings in (Compile, packageBin) ++= mappings.in(scalactic, Compile, packageBin).value,
      // include the scalactic sources in the source jar
      mappings in (Compile, packageSrc) ++= mappings.in(scalactic, Compile, packageSrc).value,
      // include the scalatest classes and resources in the jar
      mappings in (Compile, packageBin) ++= mappings.in(scalatest, Compile, packageBin).value,
      // include the scalatest sources in the source jar
      mappings in (Compile, packageSrc) ++= mappings.in(scalatest, Compile, packageSrc).value,
      sourceGenerators in Compile += {
        // Little trick to get rid of bnd error when publish.
        Def.task{
          (new File(crossTarget.value, "classes")).mkdirs()
          Seq.empty[File]
        }.taskValue
      },
      unmanagedResourceDirectories in Compile <+= baseDirectory( _ / "scalatest" / "src" / "main" / "resources" )
    ).settings(osgiSettings: _*).settings(
      OsgiKeys.exportPackage := Seq(
        "org.scalatest",
        "org.scalatest.concurrent",
        "org.scalatest.enablers",
        "org.scalatest.events",
        "org.scalatest.exceptions",
        "org.scalatest.fixture",
        "org.scalatest.junit",
        "org.scalatest.matchers",
        "org.scalatest.mock",
        "org.scalatest.path",
        "org.scalatest.prop",
        "org.scalatest.selenium",
        "org.scalatest.tags",
        "org.scalatest.tagobjects",
        "org.scalatest.testng",
        "org.scalatest.time",
        "org.scalatest.tools",
        "org.scalatest.verb",
        "org.scalatest.words",
        "org.scalactic",
        "org.scalactic.anyvals"
      ),
      OsgiKeys.importPackage := Seq(
        "org.scalatest.*",
        "org.scalactic.*",
        "scala.util.parsing.*;version=\"$<range;[==,=+);$<replace;1.0.4;-;.>>\"",
        "scala.xml.*;version=\"$<range;[==,=+);$<replace;1.0.4;-;.>>\"",
        "scala.*;version=\"$<range;[==,=+);$<replace;"+scalaBinaryVersion.value+";-;.>>\"",
        "*;resolution:=optional"
      ),
      OsgiKeys.additionalHeaders:= Map(
        "Bundle-Name" -> "ScalaTest",
        "Bundle-Description" -> "ScalaTest is an open-source test framework for the Java Platform designed to increase your productivity by letting you write fewer lines of test code that more clearly reveal your intent.",
        "Bundle-DocURL" -> "http://www.scalatest.org/",
        "Bundle-Vendor" -> "Artima, Inc.",
        "Main-Class" -> "org.scalatest.tools.Runner"
      )
    ).dependsOn(scalacticMacro % "compile-internal, test-internal", scalactic % "compile-internal", scalatest % "compile-internal").aggregate(scalactic, scalatest)

  lazy val scalatestAllJS = Project("scalatestAllJS", file("scalatest-all.js"))
    .settings(sharedSettings: _*)
    .settings(
      projectTitle := "ScalaTest All",
      name := "scalatest-all",
      organization := "org.scalatest",
      moduleName := "scalatest-all",
      libraryDependencies ++= crossBuildLibraryDependencies(scalaVersion.value),
      libraryDependencies ++= scalatestJSLibraryDependencies,
      // include the scalactic classes and resources in the jar
      mappings in (Compile, packageBin) ++= mappings.in(scalacticJS, Compile, packageBin).value,
      // include the scalactic sources in the source jar
      mappings in (Compile, packageSrc) ++= mappings.in(scalacticJS, Compile, packageSrc).value,
      // include the scalatest classes and resources in the jar
      mappings in (Compile, packageBin) ++= mappings.in(scalatestJS, Compile, packageBin).value,
      // include the scalatest sources in the source jar
      mappings in (Compile, packageSrc) ++= mappings.in(scalatestJS, Compile, packageSrc).value,
      sourceGenerators in Compile += {
        // Little trick to get rid of bnd error when publish.
        Def.task{
          (new File(crossTarget.value, "classes")).mkdirs()
          Seq.empty[File]
        }.taskValue
      }
    ).settings(osgiSettings: _*).settings(
      OsgiKeys.exportPackage := Seq(
        "org.scalatest",
        "org.scalatest.concurrent",
        "org.scalatest.enablers",
        "org.scalatest.events",
        "org.scalatest.exceptions",
        "org.scalatest.fixture",
        "org.scalatest.junit",
        "org.scalatest.matchers",
        "org.scalatest.mock",
        "org.scalatest.path",
        "org.scalatest.prop",
        "org.scalatest.selenium",
        "org.scalatest.tags",
        "org.scalatest.tagobjects",
        "org.scalatest.testng",
        "org.scalatest.time",
        "org.scalatest.tools",
        "org.scalatest.verb",
        "org.scalatest.words",
        "org.scalactic",
        "org.scalactic.anyvals"
      ),
      OsgiKeys.importPackage := Seq(
        "org.scalatest.*",
        "org.scalactic.*",
        "scala.util.parsing.*;version=\"$<range;[==,=+);$<replace;1.0.4;-;.>>\"",
        "scala.xml.*;version=\"$<range;[==,=+);$<replace;1.0.4;-;.>>\"",
        "scala.*;version=\"$<range;[==,=+);$<replace;"+scalaBinaryVersion.value+";-;.>>\"",
        "*;resolution:=optional"
      ),
      OsgiKeys.additionalHeaders:= Map(
        "Bundle-Name" -> "ScalaTest",
        "Bundle-Description" -> "ScalaTest is an open-source test framework for the Java Platform designed to increase your productivity by letting you write fewer lines of test code that more clearly reveal your intent.",
        "Bundle-DocURL" -> "http://www.scalatest.org/",
        "Bundle-Vendor" -> "Artima, Inc.",
        "Main-Class" -> "org.scalatest.tools.Runner"
      )
    ).dependsOn(scalacticMacroJS % "compile-internal, test-internal", scalacticJS % "compile-internal", scalatestJS % "compile-internal").aggregate(scalacticJS, scalatestJS).enablePlugins(ScalaJSPlugin)

  def gentestsLibraryDependencies =
    Seq(
      "org.mockito" % "mockito-all" % "1.9.0" % "optional",
      "junit" % "junit" % "4.10" % "optional",
      "org.testng" % "testng" % "6.8.7" % "optional",
      "org.jmock" % "jmock-legacy" % "2.5.1" % "optional",
      "org.pegdown" % "pegdown" % "1.4.2" % "optional"
    )

  def gentestsSharedSettings: Seq[Setting[_]] = Seq(
    javaHome := getJavaHome,
    scalaVersion := buildScalaVersion,
    scalacOptions ++= Seq("-feature"),
    resolvers += "Sonatype Public" at "https://oss.sonatype.org/content/groups/public",
    libraryDependencies ++= crossBuildLibraryDependencies(scalaVersion.value),
    libraryDependencies ++= gentestsLibraryDependencies,
    testOptions in Test := Seq(Tests.Argument(TestFrameworks.ScalaTest, "-h", "target/html"))
  )

  lazy val genRegularTests1 = Project("genRegularTests1", file("gentests/GenRegular1"))
    .settings(gentestsSharedSettings: _*)
    .settings(
      genRegularTask1,
      sourceGenerators in Test <+=
        (baseDirectory, sourceManaged in Test, version, scalaVersion) map genFiles("genregular1", "GenRegular1.scala")(GenRegularTests1.genTest)
    ).dependsOn(scalatest, commonTest, scalacticMacro % "compile-internal, test-internal")

  lazy val genRegularTests2 = Project("genRegularTests2", file("gentests/GenRegular2"))
    .settings(gentestsSharedSettings: _*)
    .settings(
      genRegularTask2,
      sourceGenerators in Test <+=
        (baseDirectory, sourceManaged in Test, version, scalaVersion) map genFiles("genregular2", "GenRegular2.scala")(GenRegularTests2.genTest)
    ).dependsOn(scalatest, commonTest, scalacticMacro % "compile-internal, test-internal")

  lazy val genRegularTests3 = Project("genRegularTests3", file("gentests/GenRegular3"))
    .settings(gentestsSharedSettings: _*)
    .settings(
      genRegularTask3,
      sourceGenerators in Test <+=
        (baseDirectory, sourceManaged in Test, version, scalaVersion) map genFiles("genregular3", "GenRegular3.scala")(GenRegularTests3.genTest)
    ).dependsOn(scalatest, commonTest, scalacticMacro % "compile-internal, test-internal")

  lazy val genRegularTests4 = Project("genRegularTests4", file("gentests/GenRegular4"))
    .settings(gentestsSharedSettings: _*)
    .settings(
      genRegularTask4,
      libraryDependencies ++= scalatestLibraryDependencies,
      testOptions in Test := scalatestTestOptions,
      sourceGenerators in Test <+=
        (baseDirectory, sourceManaged in Test, version, scalaVersion) map genFiles("genregular4", "GenRegularTests1.scala")(GenRegularTests4.genTest)
    ).dependsOn(scalatest, commonTest, scalacticMacro % "compile-internal, test-internal")

  lazy val genRegularTests5 = Project("genRegularTests5", file("gentests/GenRegular5"))
    .settings(gentestsSharedSettings: _*)
    .settings(
      genRegularTask5,
      libraryDependencies ++= scalatestLibraryDependencies,
      testOptions in Test := scalatestTestOptions,
      sourceGenerators in Test <+=
        (baseDirectory, sourceManaged in Test, version, scalaVersion) map genFiles("genregular5", "GenRegularTests1.scala")(GenRegularTests5.genTest)
    ).dependsOn(scalatest, commonTest, scalacticMacro % "compile-internal, test-internal")

  lazy val genMustMatchersTests1 = Project("genMustMatchersTests1", file("gentests/MustMatchers1"))
    .settings(gentestsSharedSettings: _*)
    .settings(
      genMustMatchersTask,
      sourceGenerators in Test <+=
        (baseDirectory, sourceManaged in Test, version, scalaVersion) map genFiles("genmatchers1", "GenMustMatchersTests.scala")(GenMustMatchersTests1.genTest)
    ).dependsOn(scalatest, commonTest, scalacticMacro % "compile-internal, test-internal")

  lazy val genMustMatchersTests2 = Project("genMustMatchersTests2", file("gentests/MustMatchers2"))
    .settings(gentestsSharedSettings: _*)
    .settings(
      genMustMatchersTask,
      sourceGenerators in Test <+=
        (baseDirectory, sourceManaged in Test, version, scalaVersion) map genFiles("genmatchers2", "GenMustMatchersTests.scala")(GenMustMatchersTests2.genTest)
    ).dependsOn(scalatest, commonTest, scalacticMacro % "compile-internal, test-internal")

  lazy val genMustMatchersTests3 = Project("genMustMatchersTests3", file("gentests/MustMatchers3"))
    .settings(gentestsSharedSettings: _*)
    .settings(
      genMustMatchersTask,
      sourceGenerators in Test <+=
        (baseDirectory, sourceManaged in Test, version, scalaVersion) map genFiles("genmatchers3", "GenMustMatchersTests.scala")(GenMustMatchersTests3.genTest)
    ).dependsOn(scalatest, commonTest, scalacticMacro % "compile-internal, test-internal")

  lazy val genMustMatchersTests4 = Project("genMustMatchersTests4", file("gentests/MustMatchers4"))
    .settings(gentestsSharedSettings: _*)
    .settings(
      genMustMatchersTask,
      sourceGenerators in Test <+=
        (baseDirectory, sourceManaged in Test, version, scalaVersion) map genFiles("genmatchers4", "GenMustMatchersTests.scala")(GenMustMatchersTests4.genTest)
    ).dependsOn(scalatest, commonTest, scalacticMacro % "compile-internal, test-internal")

  lazy val genGenTests = Project("genGenTests", file("gentests/GenGen"))
    .settings(gentestsSharedSettings: _*)
    .settings(
      genGenTask,
      sourceGenerators in Test <+=
        (baseDirectory, sourceManaged in Test, version, scalaVersion) map genFiles("gengen", "GenGen.scala")(GenGen.genTest)
    ).dependsOn(scalatest, commonTest, scalacticMacro % "compile-internal, test-internal")

  lazy val genTablesTests = Project("genTablesTests", file("gentests/GenTables"))
    .settings(gentestsSharedSettings: _*)
    .settings(
      genTablesTask,
      sourceGenerators in Test <+=
        (baseDirectory, sourceManaged in Test, version, scalaVersion) map genFiles("gentables", "GenTable.scala")(GenTable.genTest)
    ).dependsOn(scalatest, commonTest, scalacticMacro % "compile-internal, test-internal")

  lazy val genInspectorsTests = Project("genInspectorsTests", file("gentests/GenInspectors"))
    .settings(gentestsSharedSettings: _*)
    .settings(
      genInspectorsTask,
      sourceGenerators in Test <+=
        (baseDirectory, sourceManaged in Test, version, scalaVersion) map genFiles("geninspectors", "GenInspectors.scala")(GenInspectors.genTest)
    ).dependsOn(scalatest, commonTest, scalacticMacro % "compile-internal, test-internal")

  lazy val genInspectorsShorthandsTests1 = Project("genInspectorsShorthandsTests1", file("gentests/GenInspectorsShorthands1"))
    .settings(gentestsSharedSettings: _*)
    .settings(
      genInspectorsShorthandsTask1,
      sourceGenerators in Test <+=
        (baseDirectory, sourceManaged in Test, version, scalaVersion) map genFiles("geninspectorsshorthands1", "GenInspectorsShorthands.scala")(GenInspectorsShorthands1.genTest)
    ).dependsOn(scalatest, commonTest, scalacticMacro % "compile-internal, test-internal")

  lazy val genInspectorsShorthandsTests2 = Project("genInspectorsShorthandsTests2", file("gentests/GenInspectorsShorthands2"))
    .settings(gentestsSharedSettings: _*)
    .settings(
      genInspectorsShorthandsTask2,
      sourceGenerators in Test <+=
        (baseDirectory, sourceManaged in Test, version, scalaVersion) map genFiles("geninspectorsshorthands2", "GenInspectorsShorthands.scala")(GenInspectorsShorthands2.genTest)
    ).dependsOn(scalatest, commonTest, scalacticMacro % "compile-internal, test-internal")

  lazy val genTheyTests = Project("genTheyTests", file("gentests/GenThey"))
    .settings(gentestsSharedSettings: _*)
    .settings(
      genTheyWordTask,
      sourceGenerators in Test <+=
        (baseDirectory, sourceManaged in Test, version, scalaVersion) map genFiles("genthey", "GenTheyWord.scala")(GenTheyWord.genTest)
    ).dependsOn(scalatest, commonTest, scalacticMacro % "compile-internal, test-internal")

  lazy val genContainTests1 = Project("genContainTests1", file("gentests/GenContain1"))
    .settings(gentestsSharedSettings: _*)
    .settings(
      genContainTask1,
      sourceGenerators in Test <+=
        (baseDirectory, sourceManaged in Test, version, scalaVersion) map genFiles("gencontain1", "GenContain1.scala")(GenContain1.genTest)
    ).dependsOn(scalatest, commonTest, scalacticMacro % "compile-internal, test-internal")

  lazy val genContainTests2 = Project("genContainTests2", file("gentests/GenContain2"))
    .settings(gentestsSharedSettings: _*)
    .settings(
      genContainTask2,
      sourceGenerators in Test <+=
        (baseDirectory, sourceManaged in Test, version, scalaVersion) map genFiles("gencontain2", "GenContain2.scala")(GenContain2.genTest)
    ).dependsOn(scalatest, commonTest, scalacticMacro % "compile-internal, test-internal")

  lazy val genSortedTests = Project("genSortedTests", file("gentests/GenSorted"))
    .settings(gentestsSharedSettings: _*)
    .settings(
      genSortedTask,
      sourceGenerators in Test <+=
        (baseDirectory, sourceManaged in Test, version, scalaVersion) map genFiles("gensorted", "GenSorted.scala")(GenSorted.genTest)
    ).dependsOn(scalatest, commonTest, scalacticMacro % "compile-internal, test-internal")

  lazy val genLoneElementTests = Project("genLoneElementTests", file("gentests/GenLoneElement"))
    .settings(gentestsSharedSettings: _*)
    .settings(
      genLoneElementTask,
      sourceGenerators in Test <+=
        (baseDirectory, sourceManaged in Test, version, scalaVersion) map genFiles("genloneelement", "GenLoneElement.scala")(GenLoneElement.genTest)
    ).dependsOn(scalatest, commonTest, scalacticMacro % "compile-internal, test-internal")

  lazy val genEmptyTests = Project("genEmptyTests", file("gentests/GenEmpty"))
    .settings(gentestsSharedSettings: _*)
    .settings(
      genEmptyTask,
      sourceGenerators in Test <+=
        (baseDirectory, sourceManaged in Test, version, scalaVersion) map genFiles("genempty", "GenEmpty.scala")(GenEmpty.genTest)
    ).dependsOn(scalatest, commonTest, scalacticMacro % "compile-internal, test-internal")

  lazy val gentests = Project("gentests", file("gentests"))
    .aggregate(genMustMatchersTests1, genMustMatchersTests2, genMustMatchersTests3, genMustMatchersTests4, genGenTests, genTablesTests, genInspectorsTests, genInspectorsShorthandsTests1,
               genInspectorsShorthandsTests2, genTheyTests, genContainTests1, genContainTests2, genSortedTests, genLoneElementTests, genEmptyTests)

  def genFiles(name: String, generatorSource: String)(gen: (File, String, String) => Unit)(basedir: File, outDir: File, theVersion: String, theScalaVersion: String): Seq[File] = {
    val tdir = outDir / "scala" / name
    val jdir = outDir / "java" / name
    val genSource = basedir / "project" / generatorSource

    def results = (tdir ** "*.scala").get ++ (jdir ** "*.java").get
    if (results.isEmpty || results.exists(_.lastModified < genSource.lastModified)) {
      tdir.mkdirs()
      gen(tdir, theVersion, theScalaVersion)
    }
    results
  }

  def genJavaFiles(name: String, generatorSource: String)(gen: (File, String, String) => Unit)(basedir: File, outDir: File, theVersion: String, theScalaVersion: String): Seq[File] = {
    val tdir = outDir / "java" / name
    val genSource = basedir / "project" / generatorSource

    def results = (tdir ** "*.java").get
    if (results.isEmpty || results.exists(_.lastModified < genSource.lastModified)) {
      tdir.mkdirs()
      gen(tdir, theVersion, theScalaVersion)
    }
    results
  }

  val genRegular1 = TaskKey[Unit]("genregular1", "Generate regular tests 1")
  val genRegularTask1 = genRegular1 <<= (sourceManaged in Compile, sourceManaged in Test, version, scalaVersion) map { (mainTargetDir: File, testTargetDir: File, theVersion: String, theScalaVersion: String) =>
    GenRegularTests1.genTest(new File(testTargetDir, "scala/genregular1"), theVersion, theScalaVersion)
  }

  val genRegular2 = TaskKey[Unit]("genregular2", "Generate regular tests 2")
  val genRegularTask2 = genRegular2 <<= (sourceManaged in Compile, sourceManaged in Test, version, scalaVersion) map { (mainTargetDir: File, testTargetDir: File, theVersion: String, theScalaVersion: String) =>
    GenRegularTests2.genTest(new File(testTargetDir, "scala/genregular2"), theVersion, theScalaVersion)
  }

  val genRegular3 = TaskKey[Unit]("genregular3", "Generate regular tests 3")
  val genRegularTask3 = genRegular3 <<= (sourceManaged in Compile, sourceManaged in Test, version, scalaVersion) map { (mainTargetDir: File, testTargetDir: File, theVersion: String, theScalaVersion: String) =>
    GenRegularTests3.genTest(new File(testTargetDir, "scala/genregular3"), theVersion, theScalaVersion)
  }

  val genRegular4 = TaskKey[Unit]("genregular4", "Generate regular tests 4")
  val genRegularTask4 = genRegular4 <<= (sourceManaged in Compile, sourceManaged in Test, version, scalaVersion) map { (mainTargetDir: File, testTargetDir: File, theVersion: String, theScalaVersion: String) =>
    GenRegularTests4.genTest(new File(testTargetDir, "scala/genregular4"), theVersion, theScalaVersion)
  }

  val genRegular5 = TaskKey[Unit]("genregular5", "Generate regular tests 5")
  val genRegularTask5 = genRegular5 <<= (sourceManaged in Compile, sourceManaged in Test, version, scalaVersion) map { (mainTargetDir: File, testTargetDir: File, theVersion: String, theScalaVersion: String) =>
    GenRegularTests5.genTest(new File(testTargetDir, "scala/genregular5"), theVersion, theScalaVersion)
  }

  val genMustMatchers = TaskKey[Unit]("genmatchers", "Generate Must Matchers")
  val genMustMatchersTask = genMustMatchers <<= (sourceManaged in Compile, sourceManaged in Test, name, version, scalaVersion) map { (mainTargetDir: File, testTargetDir: File, projName: String, theVersion: String, theScalaVersion: String) =>
    projName match {
      case "scalatest" =>
        GenMatchers.genMain(new File(mainTargetDir, "scala/genmatchers"), theVersion, theScalaVersion)
      case "genMustMatchersTests1" =>
        GenMustMatchersTests1.genTest(new File(testTargetDir, "scala/genmatchers1"), theVersion, theScalaVersion)
      case "genMustMatchersTests2" =>
        GenMustMatchersTests2.genTest(new File(testTargetDir, "scala/genmatchers2"), theVersion, theScalaVersion)
      case "genMustMatchersTests3" =>
        GenMustMatchersTests3.genTest(new File(testTargetDir, "scala/genmatchers3"), theVersion, theScalaVersion)
      case "genMustMatchersTests4" =>
        GenMustMatchersTests4.genTest(new File(testTargetDir, "scala/genmatchers4"), theVersion, theScalaVersion)
    }
  }
  val genGen = TaskKey[Unit]("gengen", "Generate Property Checks")
  val genGenTask = genGen <<= (sourceManaged in Compile, sourceManaged in Test, name, version, scalaVersion) map { (mainTargetDir: File, testTargetDir: File, projName: String, theVersion: String, theScalaVersion: String) =>
    projName match {
      case "scalatest" =>
        GenGen.genMain(new File(mainTargetDir, "scala/gengen"), theVersion, theScalaVersion)
      case "gentests" =>
        GenGen.genTest(new File(testTargetDir, "scala/gengen"), theVersion, theScalaVersion)
    }
  }

  val genTables = TaskKey[Unit]("gentables", "Generate Tables")
  val genTablesTask = genTables <<= (sourceManaged in Compile, sourceManaged in Test, name, version, scalaVersion) map { (mainTargetDir: File, testTargetDir: File, projName: String, theVersion: String, theScalaVersion: String) =>
    projName match {
      case "scalatest" =>
        GenTable.genMain(new File(mainTargetDir, "scala/gentables"), theVersion, theScalaVersion)
      case "gentests" =>
        GenTable.genTest(new File(testTargetDir, "scala/gentables"), theVersion, theScalaVersion)
    }
  }

  val genTheyWord = TaskKey[Unit]("genthey", "Generate They Word tests")
  val genTheyWordTask = genTheyWord <<= (sourceManaged in Compile, sourceManaged in Test, version, scalaVersion) map { (mainTargetDir: File, testTargetDir: File, theVersion: String, theScalaVersion: String) =>
    GenTheyWord.genTest(new File(testTargetDir, "scala/genthey"), theVersion, theScalaVersion)
  }

  val genInspectors = TaskKey[Unit]("geninspectors", "Generate Inspectors tests")
  val genInspectorsTask = genInspectors <<= (sourceManaged in Compile, sourceManaged in Test, version, scalaVersion) map { (mainTargetDir: File, testTargetDir: File, theVersion: String, theScalaVersion: String) =>
    GenInspectors.genTest(new File(testTargetDir, "scala/geninspectors"), theVersion, theScalaVersion)
  }

  val genInspectorsShorthands1 = TaskKey[Unit]("geninspectorsshorthands1", "Generate Inspectors Shorthands tests 1")
  val genInspectorsShorthandsTask1 = genInspectorsShorthands1 <<= (sourceManaged in Compile, sourceManaged in Test, version, scalaVersion) map { (mainTargetDir: File, testTargetDir: File, theVersion: String, theScalaVersion) =>
    GenInspectorsShorthands1.genTest(new File(testTargetDir, "scala/geninspectorsshorthands1"), theVersion, theScalaVersion)
  }

  val genInspectorsShorthands2 = TaskKey[Unit]("geninspectorsshorthands2", "Generate Inspectors Shorthands tests 2")
  val genInspectorsShorthandsTask2 = genInspectorsShorthands2 <<= (sourceManaged in Compile, sourceManaged in Test, version, scalaVersion) map { (mainTargetDir: File, testTargetDir: File, theVersion: String, theScalaVersion) =>
    GenInspectorsShorthands2.genTest(new File(testTargetDir, "scala/geninspectorsshorthands2"), theVersion, theScalaVersion)
  }

  val genFactories = TaskKey[Unit]("genfactories", "Generate Matcher Factories")
  val genFactoriesTask = genFactories <<= (sourceManaged in Compile, sourceManaged in Test, version, scalaVersion) map { (mainTargetDir: File, testTargetDir: File, theVersion: String, theScalaVersion: String) =>
    GenFactories.genMain(new File(mainTargetDir, "scala/genfactories"), theVersion, theScalaVersion)
  }

  val genCompatibleClasses = TaskKey[Unit]("gencompcls", "Generate Compatible Classes for Java 6 & 7")
  val genCompatibleClassesTask = genCompatibleClasses <<= (sourceManaged in Compile, sourceManaged in Test, version, scalaVersion) map { (mainTargetDir: File, testTargetDir: File, theVersion: String, theScalaVersion: String) =>
    GenCompatibleClasses.genMain(new File(mainTargetDir, "scala/gencompclass"), theVersion, theScalaVersion)
  }

  val genVersions = TaskKey[Unit]("genversions", "Generate Versions object")
  val genVersionsTask = genVersions <<= (sourceManaged in Compile, sourceManaged in Test, version, scalaVersion) map { (mainTargetDir: File, testTargetDir: File, theVersion: String, theScalaVersion: String) =>
    GenVersions.genScalaTestVersions(new File(mainTargetDir, "scala/gencompclass"), theVersion, theScalaVersion)
  }

  val genContain1 = TaskKey[Unit]("gencontain1", "Generate contain matcher tests 1")
  val genContainTask1 = genContain1 <<= (sourceManaged in Compile, sourceManaged in Test, version, scalaVersion) map { (mainTargetDir: File, testTargetDir: File, theVersion: String, theScalaVersion: String) =>
    GenContain1.genTest(new File(testTargetDir, "scala/gencontain1"), theVersion, theScalaVersion)
  }

  val genContain2 = TaskKey[Unit]("gencontain2", "Generate contain matcher tests 2")
  val genContainTask2 = genContain2 <<= (sourceManaged in Compile, sourceManaged in Test, version, scalaVersion) map { (mainTargetDir: File, testTargetDir: File, theVersion: String, theScalaVersion: String) =>
    GenContain2.genTest(new File(testTargetDir, "scala/gencontain2"), theVersion, theScalaVersion)
  }

  val genSorted = TaskKey[Unit]("gensorted", "Generate sorted matcher tests")
  val genSortedTask = genSorted <<= (sourceManaged in Compile, sourceManaged in Test, version, scalaVersion) map { (mainTargetDir: File, testTargetDir: File, theVersion: String, theScalaVersion: String) =>
    GenSorted.genTest(new File(testTargetDir, "scala/gensorted"), theVersion, theScalaVersion)
  }

  val genLoneElement = TaskKey[Unit]("genloneelement", "Generate lone element matcher tests")
  val genLoneElementTask = genLoneElement <<= (sourceManaged in Compile, sourceManaged in Test, version, scalaVersion) map { (mainTargetDir: File, testTargetDir: File, theVersion: String, theScalaVersion: String) =>
    GenLoneElement.genTest(new File(testTargetDir, "scala/genloneelement"), theVersion, theScalaVersion)
  }

  val genEmpty = TaskKey[Unit]("genempty", "Generate empty matcher tests")
  val genEmptyTask = genEmpty <<= (sourceManaged in Compile, sourceManaged in Test, version, scalaVersion) map { (mainTargetDir: File, testTargetDir: File, theVersion: String, theScalaVersion: String) =>
    GenEmpty.genTest(new File(testTargetDir, "scala/genempty"), theVersion, theScalaVersion)
  }

  val genCode = TaskKey[Unit]("gencode", "Generate Code, includes Must Matchers and They Word tests.")
  val genCodeTask = genCode <<= (sourceManaged in Compile, sourceManaged in Test, version, scalaVersion) map { (mainTargetDir: File, testTargetDir: File, theVersion: String, theScalaVersion: String) =>
    GenGen.genMain(new File(mainTargetDir, "scala/gengen"), theVersion, theScalaVersion)
    GenTable.genMain(new File(mainTargetDir, "scala/gentables"), theVersion, theScalaVersion)
    GenMatchers.genMain(new File(mainTargetDir, "scala/genmatchers"), theVersion, theScalaVersion)
    GenFactories.genMain(new File(mainTargetDir, "scala/genfactories"), theVersion, theScalaVersion)
  }

  //
  // Prepares source files for running scaladoc.
  //
  def genDocSources(srcFiles: Seq[File],
                    srcDirs: Seq[File],
                    docsrcDir: File): Seq[File] =
  {
    val scalaFiles =
      for {
        srcFile <- srcFiles
        if srcFile.name.endsWith(".scala")
      } yield {
        val srcPath = srcFile.getPath
        val maybeSourceFile = srcDirs.flatMap(srcFile.relativeTo).headOption
        maybeSourceFile match {
          case Some(docsrcFile) => copyDocFile(srcFile, new File(docsrcDir.asFile, docsrcFile.getPath))
          case None             =>
             throw new RuntimeException("unexpected source path ["+ srcPath +"] not relative to " + srcDirs.mkString("[", ", ", "]"))
        }
      }

    val javaSources = srcFiles.filter(_.name.endsWith(".java")).toSet
    val javaTagFiles = JavaTagDocumenter.docJavaTags(javaSources)

    scalaFiles ++ javaTagFiles
  }

  //
  // Copies a file, doing a little filtering along the way to make
  // destination file suitable for use in generating scaladocs.
  //
  // Returns destination file.
  //
  private def copyDocFile(srcFile: File, destFile: File): File = {
    if (!destFile.exists || (destFile.lastModified < srcFile.lastModified)) {
      IO.createDirectory(file(destFile.getParent))

      val writer = new PrintWriter(destFile)

      try {
        for (line <- Source.fromFile(srcFile).getLines)
          writer.println(line.replaceFirst("@Finders(.*)", ""))
      }
      finally { writer.close }
    }
    destFile
  }

  //
  // Adds customization to scaladocs.
  //
  // Appends additional css to template.css file and copies
  // additional gifs into lib directory.
  //
  // Note: found that adding new gifs into lib directory causes
  // doc task to rebuild scaladocs from scratch each time.
  // Without that it only rebuilds if needed.
  //
  def docTask(docDir: File, srcDir: File, projectName: String): File = {
    val docLibDir = docDir / "lib"
    val htmlSrcDir = srcDir / "html"
    val cssFile = docLibDir / "template.css"
    val addlCssFile = htmlSrcDir / "addl.css"

    val css = Source.fromFile(cssFile).mkString
    val addlCss = Source.fromFile(addlCssFile).mkString

    if (!css.contains("pre.stHighlighted")) {
      val writer = new PrintWriter(cssFile)

      try {
        writer.println(css)
        writer.println(addlCss)
      }
      finally { writer.close }
    }

    if (projectName.contains("scalatest")) {
      (htmlSrcDir * "*.gif").get.foreach { gif =>
        IO.copyFile(gif, docLibDir / gif.name)
      }
    }
    docDir
  }

  lazy val projectTitle =
    settingKey[String]("Name of project to display in doc titles")

  lazy val docsrcDir =
    settingKey[File](
      "Directory to hold processed source files for generating scaladocs")

  val docsrcDirSetting =
     docsrcDir := target.value / "docsrc"

  val scalacticDocSourcesSetting =
    sources in (Compile, doc) :=
      genDocSources((sources in Compile).value ++ (sources in scalacticMacro in Compile).value,
        Seq((sourceManaged in Compile).value,
          baseDirectory.value,
          file(".").getCanonicalFile),
        docsrcDir.value)

  val scalatestDocSourcesSetting =
     sources in (Compile, doc) :=
       genDocSources((sources in Compile).value,
                     Seq((sourceManaged in Compile).value,
                         baseDirectory.value,
                         file(".").getCanonicalFile),
                     docsrcDir.value)

  val docScalacOptionsSetting =
    scalacOptions in (Compile, doc) ++=
      Seq[String](
        "-Ymacro-no-expand", // avoids need to separate out macros in docsrc dir
        "-sourcepath", docsrcDir.value.getAbsolutePath,
        "-doc-title", projectTitle.value +" "+ releaseVersion,
        "-doc-source-url", docSourceUrl)

  val docTaskSetting =
    doc in Compile := docTask((doc in Compile).value,
                              (sourceDirectory in Compile).value,
                              name.value)

  val scalatestJSDocTaskSetting =
    doc in Compile := docTask((doc in Compile).value,
      (sourceManaged in Compile).value,
      name.value)
}
// set scalacOptions in (Compile, console) += "-Xlog-implicits"
// set scalacOptions in (Compile, console) += "-Xlog-implicits"
// set scalacOptions in (Compile, console) += "-Xlog-implicits"
// set scalacOptions in (Compile, console) += "-nowarn"<|MERGE_RESOLUTION|>--- conflicted
+++ resolved
@@ -21,15 +21,9 @@
   // > ++ 2.10.5
   val buildScalaVersion = "2.11.7"
 
-<<<<<<< HEAD
-  val releaseVersion = "3.0.0-M7"
-
-  val githubTag = "release-3.0.0-M7-for-scala-2.11-and-2.10" // for scaladoc source urls
-=======
   val releaseVersion = "3.0.0-M9"
 
   val githubTag = "release-3.0.0-M9-for-scala-2.11-and-2.10" // for scaladoc source urls
->>>>>>> fadbd0b4
 
   val docSourceUrl =
     "https://github.com/scalatest/scalatest/tree/"+ githubTag +
