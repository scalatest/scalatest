import sbt._
import Keys._
import java.net.{URL, URLClassLoader}
import java.io.PrintWriter
import scala.io.Source
import com.typesafe.sbt.osgi.SbtOsgi._
import com.typesafe.sbt.SbtPgp._
/*import org.scalajs.sbtplugin.ScalaJSPlugin.
  autoImport.{scalaJSOptimizerOptions, scalaJSStage, FastOptStage, jsEnv, RhinoJSEnv}*/

import org.scalajs.sbtplugin.ScalaJSPlugin
import org.scalajs.sbtplugin.ScalaJSPlugin.autoImport.{scalaJSLinkerConfig, jsEnv}

import sbtcrossproject.CrossPlugin.autoImport._

import scalanative.sbtplugin.ScalaNativePlugin
import scalanative.tools
import scalanative.optimizer.{inject, pass}
import scalanative.sbtplugin.ScalaNativePluginInternal.{nativeConfig, nativeOptimizerDriver, nativeLinkerReporter, nativeOptimizerReporter, NativeTest}
import ScalaNativePlugin.autoImport._

import com.typesafe.tools.mima.plugin.MimaKeys.{mimaPreviousArtifacts, mimaCurrentClassfiles, mimaBinaryIssueFilters}
import com.typesafe.tools.mima.core._
import com.typesafe.tools.mima.core.ProblemFilters._

object ScalatestBuild extends Build {

  // To run gentests
  // rm -rf gentests
  // sbt genGenTests/test  (etc., look at specific failures on CI output)

  // To enable deprecation warnings on the fly
  // set scalacOptions in ThisBuild ++= Seq("-unchecked", "-deprecation")

  // To temporarily switch sbt to a different Scala version:
  // > ++ 2.10.5
  val buildScalaVersion = "2.12.7"

  val releaseVersion = "3.2.0-SNAP10"
  val previousReleaseVersion = "3.0.5"

  val easyMockVersion = "3.2"
  val jmockVersion = "2.8.3"
  val mockitoVersion = "1.10.19"
  val testngVersion = "6.7"
  val junitVersion = "4.12"
  val pegdownVersion = "1.4.2"

  val githubTag = "release-3.1.0" // for scaladoc source urls

  val scalatestDocSourceUrl =
    "https://github.com/scalatest/scalatest/tree/"+ githubTag +
    "/scalatest/€{FILE_PATH}.scala"

  val scalacticDocSourceUrl =
    "https://github.com/scalatest/scalatest/tree/"+ githubTag +
      "/scalactic/€{FILE_PATH}.scala"

  def envVar(name: String): Option[String] =
    try {
      Some(sys.env(name))
    }
    catch {
      case e: NoSuchElementException => None
    }

  def getGPGFilePath: String =
    envVar("SCALATEST_GPG_FILE") match {
      case Some(path) => path
      case None => (Path.userHome / ".gnupg" / "secring.gpg").getAbsolutePath
    }

  def getGPGPassphase: Option[Array[Char]] =
    envVar("SCALATEST_GPG_PASSPHASE") match {
      case Some(passphase) => Some(passphase.toCharArray)
      case None => None
    }

  def getNexusCredentials: Credentials =
    (envVar("SCALATEST_NEXUS_LOGIN"), envVar("SCALATEST_NEXUS_PASSWORD")) match {
      case (Some(login), Some(password)) => Credentials("Sonatype Nexus Repository Manager", "oss.sonatype.org", login, password)
      case _ => Credentials(Path.userHome / ".ivy2" / ".credentials")
    }

  def getJavaHome(scalaMajorVersion: String): Option[File] = {
    scalaMajorVersion match {
      case "2.10" | "2.11" =>  // force to use Java 6
        if (!System.getProperty("java.version").startsWith("1.6") && System.getProperty("scalatest.skip.jdk.check") != "true")
          throw new IllegalStateException("Please use JDK 6 to build for Scala 2.10 and 2.11.")

      case _ =>
    }

    val javaHome = new File(System.getProperty("java.home"))
    val javaHomeBin = new File(javaHome, "bin")
    val javac = new File(javaHomeBin, "javac")
    val javacExe = new File(javaHomeBin, "javac.exe")
    if (javac.exists || javacExe.exists)
      Some(file(javaHome.getAbsolutePath))
    else {
      val javaHomeParentBin = new File(javaHome.getParent, "bin")
      val parentJavac = new File(javaHomeParentBin, "javac")
      val parentJavacExe = new File(javaHomeParentBin, "javac.exe")
      if (parentJavac.exists || parentJavacExe.exists)
        Some(file(javaHome.getParentFile.getAbsolutePath))
      else
        println("WARNING: javac from java.home not found, javac on PATH will be used.  Try to use JDK instead of JRE to launch SBT to remove this warning.")
      None
    }
  }

  def sharedSettings: Seq[Setting[_]] = Seq(
    javaHome := getJavaHome(scalaBinaryVersion.value),
    scalaVersion := buildScalaVersion,
    crossScalaVersions := Seq(buildScalaVersion, "2.10.6", "2.11.12"),
    version := releaseVersion,
    scalacOptions ++= Seq("-feature", "-target:jvm-1.6"),
    resolvers += "Sonatype Public" at "https://oss.sonatype.org/content/groups/public",
    libraryDependencies ++= scalaLibraries(scalaVersion.value),
    /*publishTo <<= version { v: String =>
      val nexus = "https://oss.sonatype.org/"
      if (v.trim.endsWith("SNAPSHOT")) Some("publish-snapshots" at nexus + "content/repositories/snapshots")
      else                             Some("publish-releases" at nexus + "service/local/staging/deploy/maven2")
    },*/
    publishTo := {
      val nexus = "https://oss.sonatype.org/"
      if (version.value.trim.endsWith("SNAPSHOT"))
        Some("publish-snapshots" at nexus + "content/repositories/snapshots")
      else
        Some("publish-releases" at nexus + "service/local/staging/deploy/maven2")
    },
    publishMavenStyle := true,
    publishArtifact in Test := false,
    pomIncludeRepository := { _ => false },
    pomExtra := (
      <url>http://www.scalatest.org</url>
        <licenses>
          <license>
            <name>the Apache License, ASL Version 2.0</name>
            <url>http://www.apache.org/licenses/LICENSE-2.0</url>
            <distribution>repo</distribution>
          </license>
        </licenses>
        <scm>
          <url>https://github.com/scalatest/scalatest</url>
          <connection>scm:git:git@github.com:scalatest/scalatest.git</connection>
          <developerConnection>
            scm:git:git@github.com:scalatest/scalatest.git
          </developerConnection>
        </scm>
        <developers>
          <developer>
            <id>bvenners</id>
            <name>Bill Venners</name>
            <email>bill@artima.com</email>
          </developer>
          <developer>
            <id>gcberger</id>
            <name>George Berger</name>
            <email>george.berger@gmail.com</email>
          </developer>
          <developer>
            <id>cheeseng</id>
            <name>Chua Chee Seng</name>
            <email>cheeseng@amaseng.com</email>
          </developer>
        </developers>
      ),
    credentials += getNexusCredentials,
    pgpSecretRing := file(getGPGFilePath),
    pgpPassphrase := getGPGPassphase
  )

  lazy val scalatestDocSettings = Seq(
    docsrcDirSetting,
    scalatestDocScalacOptionsSetting
  )

  lazy val scalacticDocSettings = Seq(
    docsrcDirSetting,
    scalacticDocScalacOptionsSetting
  )

  def scalaXmlDependency(theScalaVersion: String): Seq[ModuleID] =
    CrossVersion.partialVersion(theScalaVersion) match {
      case Some((2, scalaMajor)) if scalaMajor >= 11 => Seq("org.scala-lang.modules" %% "scala-xml" % "1.1.0")
      case other => Seq.empty
    }



  lazy val nativeCrossBuildLibraryDependencies = Def.setting {
    CrossVersion.partialVersion(scalaVersion.value) match {
      // if scala 2.11+ is used, add dependency on scala-xml module
      case Some((2, scalaMajor)) if scalaMajor >= 11 =>
        Seq(
          "org.scala-lang.modules" %% "scala-xml" % "1.0.6"
        )
      case _ =>
        Seq.empty
    }
  }

  def scalaLibraries(theScalaVersion: String) =
    Seq(
      "org.scala-lang" % "scala-compiler" % theScalaVersion % "provided",
      "org.scala-lang" % "scala-reflect" % theScalaVersion // this is needed to compile macro
    )

  def scalatestLibraryDependencies =
    Seq(
      "org.scala-sbt" % "test-interface" % "1.0" % "optional",
      "org.easymock" % "easymockclassextension" % easyMockVersion % "optional",
      "org.jmock" % "jmock-legacy" % jmockVersion % "optional",
      "org.mockito" % "mockito-core" % mockitoVersion % "optional",
      "org.testng" % "testng" % testngVersion % "optional",
      "com.google.inject" % "guice" % "4.0" % "optional",
      "junit" % "junit" % junitVersion % "optional",
      "org.seleniumhq.selenium" % "selenium-java" % "2.45.0" % "optional",
      "org.apache.ant" % "ant" % "1.7.1" % "optional",
      "org.ow2.asm" % "asm-all" % "4.1" % "optional",
      "org.pegdown" % "pegdown" % pegdownVersion % "optional"
    )

  def crossBuildTestLibraryDependencies = Def.setting {
    CrossVersion.partialVersion(scalaVersion.value) match {
      // if scala 2.13+ is used, add dependency on scala-parallel-collections module
      case Some((2, scalaMajor)) if scalaMajor >= 13 =>
        Seq(
          // We'll do without scala-parallel-collections until it catches up with Scala 2.13.0-M4.
          //"org.scala-lang.modules" %% "scala-parallel-collections" % "0.1.2",
          "org.scala-lang.modules" %%% "scala-parser-combinators" % "1.1.1"
        )

      case Some((2, scalaMajor)) if scalaMajor >= 11 =>
        Seq("org.scala-lang.modules" %%% "scala-parser-combinators" % "1.1.1")

      case other =>
        Seq.empty
    }
  }

  def scalatestTestLibraryDependencies(theScalaVersion: String) =
    Seq(
      "commons-io" % "commons-io" % "1.3.2" % "test",
      "org.eclipse.jetty" % "jetty-server" % "8.1.18.v20150929" % "test",
      "org.eclipse.jetty" % "jetty-webapp" % "8.1.18.v20150929" % "test"
    )

  val scalaJSVersion = Option(System.getenv("SCALAJS_VERSION")).getOrElse("0.6.25")

  def scalatestJSLibraryDependencies =
    Seq(
      "org.scala-js" %% "scalajs-test-interface" % scalaJSVersion
    )

  def scalatestTestOptions =
    Seq(Tests.Argument(TestFrameworks.ScalaTest,
      "-l", "org.scalatest.tags.Slow",
      "-m", "org.scalatest",
      "-m", "org.scalactic",
      "-m", "org.scalactic.anyvals",
      "-m", "org.scalactic.algebra",
      "-m", "org.scalactic.enablers",
      "-m", "org.scalatest.fixture",
      "-m", "org.scalatest.concurrent",
      "-m", "org.scalatest.testng",
      "-m", "org.scalatest.junit",
      "-m", "org.scalatest.jmock",
      "-m", "org.scalatest.events",
      "-m", "org.scalatest.prop",
      "-m", "org.scalatest.tools",
      "-m", "org.scalatest.matchers",
      "-m", "org.scalatest.suiteprop",
      "-m", "org.scalatest.mock",
      "-m", "org.scalatest.path",
      "-m", "org.scalatest.selenium",
      "-m", "org.scalatest.exceptions",
      "-m", "org.scalatest.time",
      "-m", "org.scalatest.words",
      "-m", "org.scalatest.enablers",
      "-oDI",
      "-W", "120", "60",
      "-h", "target/html",
      "-u", "target/junit",
      "-fW", "target/result.txt"))

  def scalatestTestJSOptions =
    Seq(Tests.Argument(TestFrameworks.ScalaTest,
      "-l", "org.scalatest.tags.Slow",
      "-m", "org.scalatest",
      "-m", "org.scalactic",
      "-m", "org.scalactic.anyvals",
      "-m", "org.scalactic.algebra",
      "-m", "org.scalactic.enablers",
      "-m", "org.scalatest.fixture",
      "-m", "org.scalatest.concurrent",
      "-m", "org.scalatest.testng",
      "-m", "org.scalatest.junit",
      "-m", "org.scalatest.events",
      "-m", "org.scalatest.prop",
      "-m", "org.scalatest.tools",
      "-m", "org.scalatest.matchers",
      "-m", "org.scalatest.suiteprop",
      "-m", "org.scalatest.mock",
      "-m", "org.scalatest.path",
      "-m", "org.scalatest.selenium",
      "-m", "org.scalatest.exceptions",
      "-m", "org.scalatest.time",
      "-m", "org.scalatest.words",
      "-m", "org.scalatest.enablers",
      "-oDIF"))

  def scalatestTestNativeOptions =
    Seq(Tests.Argument(TestFrameworks.ScalaTest,
      "-l", "org.scalatest.tags.Slow",
      "-m", "org.scalatest",
      "-m", "org.scalactic",
      "-m", "org.scalactic.anyvals",
      "-m", "org.scalactic.algebra",
      "-m", "org.scalactic.enablers",
      "-m", "org.scalatest.fixture",
      "-m", "org.scalatest.concurrent",
      "-m", "org.scalatest.testng",
      "-m", "org.scalatest.junit",
      "-m", "org.scalatest.events",
      "-m", "org.scalatest.prop",
      "-m", "org.scalatest.tools",
      "-m", "org.scalatest.matchers",
      "-m", "org.scalatest.suiteprop",
      "-m", "org.scalatest.mock",
      "-m", "org.scalatest.path",
      "-m", "org.scalatest.selenium",
      "-m", "org.scalatest.exceptions",
      "-m", "org.scalatest.time",
      "-m", "org.scalatest.words",
      "-m", "org.scalatest.enablers",
      "-oDIF"))

  lazy val commonTest = Project("common-test", file("common-test"))
    .settings(sharedSettings: _*)
    .settings(
      projectTitle := "Common test classes used by scalactic and scalatest",
      libraryDependencies ++= crossBuildTestLibraryDependencies.value,
      sourceGenerators in Compile += {
        Def.task{
          GenCompatibleClasses.genTest((sourceManaged in Compile).value, version.value, scalaVersion.value)
        }.taskValue
      },
      publishArtifact := false,
      publish := {},
      publishLocal := {}
    ).dependsOn(scalacticMacro, LocalProject("scalatest"))

  lazy val commonTestJS = Project("commonTestJS", file("common-test.js"))
    .settings(sharedSettings: _*)
    .settings(
      projectTitle := "Common test classes used by scalactic.js and scalatest.js",
      //libraryDependencies ++= crossBuildTestLibraryDependencies.value,
      sourceGenerators in Compile += {
        Def.task{
          GenCommonTestJS.genMain((sourceManaged in Compile).value, version.value, scalaVersion.value) ++
          GenCompatibleClasses.genTest((sourceManaged in Compile).value, version.value, scalaVersion.value)
        }.taskValue
      },
      publishArtifact := false,
      publish := {},
      publishLocal := {}
    ).dependsOn(scalacticMacroJS, LocalProject("scalatestJS")).enablePlugins(ScalaJSPlugin)

    lazy val commonTestNative = Project("commonTestNative", file("common-test.native"))
      .settings(sharedSettings: _*)
      .settings(
        projectTitle := "Common test classes used by scalactic.native and scalatest.native",
        sourceGenerators in Compile += {
          Def.task{
            GenCommonTestNative.genMain((sourceManaged in Compile).value / "scala" / "org" / "scalatest", version.value, scalaVersion.value) ++
            GenCompatibleClasses.genTest((sourceManaged in Compile).value, version.value, scalaVersion.value)
          }.taskValue
        },
        publishArtifact := false,
        publish := {},
        publishLocal := {}
      ).dependsOn(scalacticMacroNative, LocalProject("scalatestNative")).enablePlugins(ScalaNativePlugin)

  lazy val scalacticMacro = Project("scalacticMacro", file("scalactic-macro"))
    .settings(sharedSettings: _*)
    .settings(
      projectTitle := "Scalactic Macro",
      organization := "org.scalactic",
      sourceGenerators in Compile += {
        Def.task{
          ScalacticGenResourcesJVM.genResources((sourceManaged in Compile).value / "org" / "scalactic", version.value, scalaVersion.value) ++
          GenAnyVals.genMain((sourceManaged in Compile).value / "org" / "scalactic" / "anyvals", version.value, scalaVersion.value) ++
          GenEvery.genMain((sourceManaged in Compile).value / "org" / "scalactic", version.value, scalaVersion.value) ++
          GenColCompatHelper.genMain((sourceManaged in Compile).value / "org" / "scalactic", version.value, scalaVersion.value)
        }.taskValue
      },
      // Disable publishing macros directly, included in scalactic main jar
      publishArtifact := false,
      publish := {},
      publishLocal := {}
    )

  lazy val deleteJsDependenciesTask = taskKey[Unit]("Delete JS_DEPENDENCIES")

  lazy val scalacticMacroJS = Project("scalacticMacroJS", file("scalactic-macro.js"))
    .settings(sharedSettings: _*)
    .settings(
      projectTitle := "Scalactic Macro.js",
      organization := "org.scalactic",
      sourceGenerators in Compile += {
        // We'll delete JS_DEPENDENCIES in scalactic-macro.js
        Def.task{
          GenScalacticJS.genMacroScala((sourceManaged in Compile).value, version.value, scalaVersion.value) ++
          ScalacticGenResourcesJSVM.genResources((sourceManaged in Compile).value / "org" / "scalactic", version.value, scalaVersion.value) ++
          GenAnyVals.genMain((sourceManaged in Compile).value / "org" / "scalactic" / "anyvals", version.value, scalaVersion.value) ++
          GenEvery.genMain((sourceManaged in Compile).value / "org" / "scalactic", version.value, scalaVersion.value) ++
          GenColCompatHelper.genMain((sourceManaged in Compile).value / "org" / "scalactic", version.value, scalaVersion.value)
        }.taskValue
      },
      // Disable publishing macros directly, included in scalactic main jar
      publishArtifact := false,
      publish := {},
      publishLocal := {},
      deleteJsDependenciesTask <<= (classDirectory in Compile) map { jsDependenciesFile =>
        (jsDependenciesFile/ "JS_DEPENDENCIES").delete()
        ()
        //val loader: ClassLoader = ClasspathUtilities.toLoader(classpath.map(_.data).map(_.getAbsoluteFile))
        //loader.loadClass("your.class.Here").newInstance()
      } triggeredBy(compile in Compile)
    ).enablePlugins(ScalaJSPlugin)

  lazy val scalacticMacroNative = Project("scalacticMacroNative", file("scalactic-macro.native"))
    .settings(sharedSettings: _*)
    .settings(
      projectTitle := "Scalactic Macro.native",
      organization := "org.scalactic",
      sourceGenerators in Compile += {
        Def.task{
          GenScalacticNative.genMacroScala((sourceManaged in Compile).value / "scala", version.value, scalaVersion.value) ++
            ScalacticGenResourcesJSVM.genResources((sourceManaged in Compile).value / "scala" / "org" / "scalactic", version.value, scalaVersion.value) ++
            GenAnyVals.genMain((sourceManaged in Compile).value / "scala" / "org" / "scalactic" / "anyvals", version.value, scalaVersion.value) ++
            GenEvery.genMain((sourceManaged in Compile).value / "org" / "scalactic", version.value, scalaVersion.value) ++
            GenColCompatHelper.genMain((sourceManaged in Compile).value / "org" / "scalactic", version.value, scalaVersion.value)
        }.taskValue
      },
      // Disable publishing macros directly, included in scalactic main jar
      publishArtifact := false,
      publish := {},
      publishLocal := {}
    ).enablePlugins(ScalaNativePlugin)

  lazy val scalactic = Project("scalactic", file("scalactic"))
    .settings(sharedSettings: _*)
    .settings(scalacticDocSettings: _*)
    .settings(
      projectTitle := "Scalactic",
      organization := "org.scalactic",
      initialCommands in console := "import org.scalactic._",
      libraryDependencies ++= scalaXmlDependency(scalaVersion.value),
      sourceGenerators in Compile += {
        Def.task{
          GenVersions.genScalacticVersions((sourceManaged in Compile).value / "org" / "scalactic", version.value, scalaVersion.value) ++
          ScalacticGenResourcesJVM.genFailureMessages((sourceManaged in Compile).value / "org" / "scalactic", version.value, scalaVersion.value) ++
          GenArrayHelper.genMain((sourceManaged in Compile).value / "org" / "scalactic", version.value, scalaVersion.value)
        }.taskValue
      },
      scalacOptions ++= (if (scalaBinaryVersion.value == "2.10") Seq.empty[String] else if (scalaVersion.value.startsWith("2.13")) Seq.empty else Seq("-Ypartial-unification")),
      // include the macro classes and resources in the main jar
      mappings in (Compile, packageBin) ++= mappings.in(scalacticMacro, Compile, packageBin).value,
      // include the macro sources in the main source jar
      mappings in (Compile, packageSrc) ++= mappings.in(scalacticMacro, Compile, packageSrc).value,
      scalacticDocSourcesSetting,
      docTaskSetting,
      mimaPreviousArtifacts := Set(organization.value %% name.value % previousReleaseVersion),
      mimaCurrentClassfiles := (classDirectory in Compile).value.getParentFile / (name.value + "_" + scalaBinaryVersion.value + "-" + releaseVersion + ".jar")
    ).settings(osgiSettings: _*).settings(
      OsgiKeys.exportPackage := Seq(
        "org.scalactic",
        "org.scalactic.anyvals",
        "org.scalactic.exceptions",
        "org.scalactic.source"
      ),
      OsgiKeys.importPackage := Seq(
        "org.scalatest.*",
        "org.scalactic.*",
        "scala.util.parsing.*;version=\"$<range;[==,=+);$<replace;1.0.4;-;.>>\"",
        "scala.xml.*;version=\"$<range;[==,=+);$<replace;1.0.4;-;.>>\"",
        "scala.*;version=\"$<range;[==,=+);$<replace;"+scalaBinaryVersion.value+";-;.>>\"",
        "*;resolution:=optional"
      ),
      OsgiKeys.additionalHeaders:= Map(
        "Bundle-Name" -> "Scalactic",
        "Bundle-Description" -> "Scalactic is an open-source library for Scala projects.",
        "Bundle-DocURL" -> "http://www.scalactic.org/",
        "Bundle-Vendor" -> "Artima, Inc."
      )
    ).dependsOn(scalacticMacro % "compile-internal, test-internal")  // avoid dependency in pom on non-existent scalactic-macro artifact, per discussion in http://grokbase.com/t/gg/simple-build-tool/133shekp07/sbt-avoid-dependence-in-a-macro-based-project

  lazy val scalacticJS = Project("scalacticJS", file("scalactic.js"))
    .settings(sharedSettings: _*)
    .settings(
      projectTitle := "Scalactic.js",
      organization := "org.scalactic",
      moduleName := "scalactic",
      sourceGenerators in Compile += {
        Def.task {
          GenScalacticJS.genScala((sourceManaged in Compile).value, version.value, scalaVersion.value) ++
          ScalacticGenResourcesJSVM.genFailureMessages((sourceManaged in Compile).value / "org" / "scalactic", version.value, scalaVersion.value) ++
          GenArrayHelper.genMain((sourceManaged in Compile).value / "org" / "scalactic", version.value, scalaVersion.value)
        }.taskValue
      },
      resourceGenerators in Compile += {
        Def.task {
          GenScalacticJS.genResource((resourceManaged in Compile).value, version.value, scalaVersion.value) ++
          GenScalacticJS.genHtml((resourceManaged in Compile).value, version.value, scalaVersion.value)
        }.taskValue
      },
      scalacOptions ++= (if (scalaBinaryVersion.value == "2.10" || scalaVersion.value.startsWith("2.13")) Seq.empty[String] else Seq("-Ypartial-unification")),
      // include the macro classes and resources in the main jar
      mappings in (Compile, packageBin) ++= mappings.in(scalacticMacroJS, Compile, packageBin).value,
      // include the macro sources in the main source jar
      mappings in (Compile, packageSrc) ++= mappings.in(scalacticMacroJS, Compile, packageSrc).value,
      mimaPreviousArtifacts := Set(organization.value %%% moduleName.value % previousReleaseVersion),
      mimaCurrentClassfiles := (classDirectory in Compile).value.getParentFile / (moduleName.value + "_" + "sjs0.6_" + scalaBinaryVersion.value + "-" + releaseVersion + ".jar")
    ).settings(osgiSettings: _*).settings(
      OsgiKeys.exportPackage := Seq(
        "org.scalactic",
        "org.scalactic.anyvals",
        "org.scalactic.exceptions",
        "org.scalactic.source"
      ),
      OsgiKeys.importPackage := Seq(
        "org.scalatest.*",
        "org.scalactic.*",
        "scala.util.parsing.*;version=\"$<range;[==,=+);$<replace;1.0.4;-;.>>\"",
        "scala.xml.*;version=\"$<range;[==,=+);$<replace;1.0.4;-;.>>\"",
        "scala.*;version=\"$<range;[==,=+);$<replace;"+scalaBinaryVersion.value+";-;.>>\"",
        "*;resolution:=optional"
      ),
      OsgiKeys.additionalHeaders:= Map(
        "Bundle-Name" -> "Scalactic",
        "Bundle-Description" -> "Scalactic.js is an open-source library for Scala-js projects.",
        "Bundle-DocURL" -> "http://www.scalactic.org/",
        "Bundle-Vendor" -> "Artima, Inc."
      )
    ).dependsOn(scalacticMacroJS % "compile-internal, test-internal").enablePlugins(ScalaJSPlugin)

  lazy val scalacticNative = Project("scalacticNative", file("scalactic.native"))
    .settings(sharedSettings: _*)
    .settings(
      projectTitle := "Scalactic.native",
      organization := "org.scalactic",
      moduleName := "scalactic",
      sourceGenerators in Compile += {
        Def.task {
          GenScalacticNative.genScala((sourceManaged in Compile).value / "scala", version.value, scalaVersion.value) ++
          ScalacticGenResourcesJSVM.genFailureMessages((sourceManaged in Compile).value / "scala", version.value, scalaVersion.value) ++
          GenArrayHelper.genMain((sourceManaged in Compile).value / "org" / "scalactic", version.value, scalaVersion.value)
        }.taskValue
      },
      resourceGenerators in Compile += {
        Def.task {
          GenScalacticJS.genResource((sourceManaged in Compile).value / "scala", version.value, scalaVersion.value)
        }.taskValue
      }
    ).settings(osgiSettings: _*).settings(
    OsgiKeys.exportPackage := Seq(
      "org.scalactic",
      "org.scalactic.anyvals",
      "org.scalactic.exceptions",
      "org.scalactic.source"
    ),
    OsgiKeys.importPackage := Seq(
      "org.scalatest.*",
      "org.scalactic.*",
      "scala.util.parsing.*;version=\"$<range;[==,=+);$<replace;1.0.4;-;.>>\"",
      "scala.xml.*;version=\"$<range;[==,=+);$<replace;1.0.4;-;.>>\"",
      "scala.*;version=\"$<range;[==,=+);$<replace;"+scalaBinaryVersion.value+";-;.>>\"",
      "*;resolution:=optional"
    ),
    OsgiKeys.additionalHeaders:= Map(
      "Bundle-Name" -> "Scalactic",
      "Bundle-Description" -> "Scalactic.js is an open-source library for Scala-js projects.",
      "Bundle-DocURL" -> "http://www.scalactic.org/",
      "Bundle-Vendor" -> "Artima, Inc."
    )
  ).dependsOn(scalacticMacroNative % "compile-internal, test-internal").enablePlugins(ScalaNativePlugin)

  lazy val scalacticTest = Project("scalactic-test", file("scalactic-test"))
    .settings(sharedSettings: _*)
    .settings(
      projectTitle := "Scalactic Test",
      organization := "org.scalactic",
      testOptions in Test ++=
        Seq(Tests.Argument(TestFrameworks.ScalaTest,
          "-oDIF",
          "-W", "120", "60")),
      logBuffered in Test := false,
      publishArtifact := false,
      publish := {},
      publishLocal := {},
      sourceGenerators in Test += Def.task {
        GenAnyVals.genTest((sourceManaged in Test).value / "scala" / "org" / "scalactic" / "anyvals", version.value, scalaVersion.value)
      }.taskValue,
      scalacOptions ++= (if (scalaBinaryVersion.value == "2.10" || scalaVersion.value.startsWith("2.13")) Seq.empty[String] else Seq("-Ypartial-unification"))
    ).dependsOn(scalactic, scalatest % "test", commonTest % "test")

  lazy val scalacticTestJS = Project("scalacticTestJS", file("scalactic-test.js"))
    .settings(sharedSettings: _*)
    .settings(
      projectTitle := "Scalactic Test.js",
      organization := "org.scalactic",
      scalaJSLinkerConfig ~= { _.withOptimizer(false) },
      testOptions in Test ++=
        Seq(Tests.Argument(TestFrameworks.ScalaTest, "-oDIF")),
      //jsEnv := NodeJSEnv(executable = "node").value,
      //jsEnv := PhantomJSEnv().value,
      jsEnv := {
        import org.scalajs.jsenv.nodejs.NodeJSEnv
        new NodeJSEnv(
          NodeJSEnv.Config()
            .withArgs(List(/*"--max_new_space_size=3000", */"--max_old_space_size=3000")))
      },
      parallelExecution in Test := false,
      fork in Test := false,
      //Seq(Compile, Test).flatMap(c => inConfig(c)(jsEnv := RhinoJSEnv().value)), // to use rhino
      sourceGenerators in Test += {
        Def.task {
          GenScalacticJS.genTest((sourceManaged in Test).value, version.value, scalaVersion.value)
        }.taskValue
      },
      publishArtifact := false,
      publish := {},
      publishLocal := {},
      scalacOptions ++= (if (scalaBinaryVersion.value == "2.10" || scalaVersion.value.startsWith("2.13")) Seq.empty[String] else Seq("-Ypartial-unification"))
    ).dependsOn(scalacticJS, scalatestJS % "test", commonTestJS % "test").enablePlugins(ScalaJSPlugin)

  lazy val scalacticTestNative = Project("scalacticTestNative", file("scalactic-test.native"))
    .settings(sharedSettings: _*)
    .settings(
      projectTitle := "Scalactic Test.native",
      organization := "org.scalactic",
      testOptions in Test ++=
        Seq(Tests.Argument(TestFrameworks.ScalaTest, "-oDIF")),
      nativeOptimizerDriver in NativeTest := {
        val orig = tools.OptimizerDriver((nativeConfig in NativeTest).value)
        orig.withPasses(orig.passes.filterNot(p => p == pass.DeadBlockElimination || p == pass.GlobalBoxingElimination))
      },
      nativeLinkStubs in NativeTest := true,
      sourceGenerators in Test += {
        Def.task {
          GenScalacticNative.genTest((sourceManaged in Test).value / "scala", version.value, scalaVersion.value)
        }.taskValue
      },
      publishArtifact := false,
      publish := {},
      publishLocal := {}
    ).dependsOn(scalacticNative, scalatestNative % "test", commonTestNative % "test").enablePlugins(ScalaNativePlugin)

  lazy val scalatest = Project("scalatest", file("scalatest"))
   .settings(sharedSettings: _*)
   .settings(scalatestDocSettings: _*)
   .settings(
     projectTitle := "ScalaTest",
     organization := "org.scalatest",
     moduleName := "scalatest",
     initialCommands in console := """|import org.scalatest._
                                      |import org.scalactic._
                                      |import Matchers._""".stripMargin,
     libraryDependencies ++= scalatestLibraryDependencies,
     genMustMatchersTask,
     genGenTask,
     genTablesTask,
     genCodeTask,
     genFactoriesTask,
     genCompatibleClassesTask,
     genLogicStylesTask,
     scalatestDocSourcesSetting,
     sourceGenerators in Compile += {
       Def.task{
         GenGen.genMain((sourceManaged in Compile).value / "org" / "scalatest" / "prop", version.value, scalaVersion.value) ++
         GenTable.genMain((sourceManaged in Compile).value / "org" / "scalatest", version.value, scalaVersion.value) ++
         GenMatchers.genMain((sourceManaged in Compile).value / "org" / "scalatest", version.value, scalaVersion.value) ++
         GenFactories.genMain((sourceManaged in Compile).value / "org" / "scalatest" / "matchers", version.value, scalaVersion.value) ++
         GenCompatibleClasses.genMain((sourceManaged in Compile).value / "org" / "scalatest" / "tools", version.value, scalaVersion.value) ++
         GenVersions.genScalaTestVersions((sourceManaged in Compile).value / "org" / "scalatest", version.value, scalaVersion.value) ++
         ScalaTestGenResourcesJVM.genResources((sourceManaged in Compile).value / "org" / "scalatest", version.value, scalaVersion.value) ++
         ScalaTestGenResourcesJVM.genFailureMessages((sourceManaged in Compile).value / "org" / "scalatest", version.value, scalaVersion.value) ++
         GenLogicStyles.genMain((sourceManaged in Compile).value / "org" / "scalatest", version.value, scalaVersion.value) ++
         GenScalaCheckGen.genMain((sourceManaged in Compile).value / "org" / "scalatest" / "prop", version.value, scalaVersion.value) ++
         GenConfigMap.genMain((sourceManaged in Compile).value / "org" / "scalatest", version.value, scalaVersion.value)
       }.taskValue
     },
     scalacOptions ++= (if (scalaBinaryVersion.value == "2.10" || scalaVersion.value.startsWith("2.13")) Seq.empty[String] else Seq("-Ypartial-unification")),
     docTaskSetting,
     mimaPreviousArtifacts := Set(organization.value %% name.value % previousReleaseVersion),
     mimaCurrentClassfiles := (classDirectory in Compile).value.getParentFile / (name.value + "_" + scalaBinaryVersion.value + "-" + releaseVersion + ".jar"),
     mimaBinaryIssueFilters ++= {
       Seq(
         exclude[MissingClassProblem]("org.scalatest.tools.SbtCommandParser$"),
         exclude[MissingClassProblem]("org.scalatest.tools.SbtCommandParser")
       )
     }
   ).settings(osgiSettings: _*).settings(
      OsgiKeys.exportPackage := Seq(
        "org.scalatest",
        "org.scalatest.compatible",
        "org.scalatest.concurrent",
        "org.scalatest.check",
        "org.scalatest.easymock",
        "org.scalatest.enablers",
        "org.scalatest.events",
        "org.scalatest.exceptions",
        "org.scalatest.fixture",
        "org.scalatest.funsuite",
        "org.scalatest.featurespec",
        "org.scalatest.funspec",
        "org.scalatest.jmock",
        "org.scalatest.junit",
        "org.scalatest.matchers",
        "org.scalatest.mock",
        "org.scalatest.mockito",
        "org.scalatest.path",
        "org.scalatest.prop",
        "org.scalatest.refspec",
        "org.scalatest.selenium",
        "org.scalatest.tags",
        "org.scalatest.tagobjects",
        "org.scalatest.testng",
        "org.scalatest.time",
        "org.scalatest.tools",
        "org.scalatest.verb",
        "org.scalatest.words"
      ),
      OsgiKeys.importPackage := Seq(
        "org.scalatest.*",
        "org.scalactic.*",
        "scala.util.parsing.*;version=\"$<range;[==,=+);$<replace;1.0.4;-;.>>\"",
        "scala.xml.*;version=\"$<range;[==,=+);$<replace;1.0.4;-;.>>\"",
        "scala.*;version=\"$<range;[==,=+);$<replace;"+scalaBinaryVersion.value+";-;.>>\"",
        "*;resolution:=optional"
      ),
      OsgiKeys.additionalHeaders:= Map(
        "Bundle-Name" -> "ScalaTest",
        "Bundle-Description" -> "ScalaTest is an open-source test framework for the Java Platform designed to increase your productivity by letting you write fewer lines of test code that more clearly reveal your intent.",
        "Bundle-DocURL" -> "http://www.scalatest.org/",
        "Bundle-Vendor" -> "Artima, Inc.",
        "Main-Class" -> "org.scalatest.tools.Runner"
      )
   ).dependsOn(scalacticMacro % "compile-internal, test-internal", scalactic)

  lazy val scalatestTest = Project("scalatest-test", file("scalatest-test"))
    .settings(sharedSettings: _*)
    .settings(
      projectTitle := "ScalaTest Test",
      organization := "org.scalatest",
      libraryDependencies ++= scalatestLibraryDependencies,
      libraryDependencies ++= scalatestTestLibraryDependencies(scalaVersion.value),
      testOptions in Test := scalatestTestOptions,
      logBuffered in Test := false,
      //fork in Test := true,
      //parallelExecution in Test := true,
      //testForkedParallel in Test := true,
      baseDirectory in Test := file("./"),
      publishArtifact := false,
      publish := {},
      publishLocal := {},
      scalacOptions ++= (if (scalaBinaryVersion.value == "2.10" || scalaVersion.value.startsWith("2.13")) Seq.empty[String] else Seq("-Ypartial-unification"))
    ).dependsOn(scalatest % "test", commonTest % "test")

  lazy val scalatestJS = Project("scalatestJS", file("scalatest.js"))
    .settings(sharedSettings: _*)
    .settings(
      projectTitle := "ScalaTest",
      organization := "org.scalatest",
      moduleName := "scalatest",
      initialCommands in console := """|import org.scalatest._
                                      |import org.scalactic._
                                      |import Matchers._""".stripMargin,
      scalacOptions ++= Seq("-P:scalajs:mapSourceURI:" + scalatestApp.base.toURI + "->https://raw.githubusercontent.com/scalatest/scalatest/v" + version.value + "/"),
      libraryDependencies ++= scalatestJSLibraryDependencies,
      //jsDependencies += RuntimeDOM % "test",
      sourceGenerators in Compile += {
        Def.task {
          GenScalaTestJS.genScala((sourceManaged in Compile).value, version.value, scalaVersion.value) ++
          GenVersions.genScalaTestVersions((sourceManaged in Compile).value / "org" / "scalatest", version.value, scalaVersion.value) ++
          ScalaTestGenResourcesJSVM.genFailureMessages((sourceManaged in Compile).value / "org" / "scalatest", version.value, scalaVersion.value) ++
          ScalaTestGenResourcesJSVM.genResources((sourceManaged in Compile).value / "org" / "scalatest", version.value, scalaVersion.value) ++
          GenScalaCheckGen.genMain((sourceManaged in Compile).value / "org" / "scalatest" / "prop", version.value, scalaVersion.value) ++
          GenConfigMap.genMain((sourceManaged in Compile).value / "org" / "scalatest", version.value, scalaVersion.value)
        }.taskValue
      },
      javaSourceManaged <<= target(t => t / "java"),
      managedSourceDirectories in Compile <+= javaSourceManaged,
      sourceGenerators in Compile += {
        Def.task{
          GenScalaTestJS.genJava((javaSourceManaged in Compile).value, version.value, scalaVersion.value)
        }.taskValue
      },
      resourceGenerators in Compile += {
        Def.task {
          GenScalaTestJS.genHtml((resourceManaged in Compile).value, version.value, scalaVersion.value)
        }.taskValue
      },
      //unmanagedResourceDirectories in Compile <+= sourceManaged( _ / "resources" ),
      sourceGenerators in Compile += {
        Def.task{
          GenGen.genMain((sourceManaged in Compile).value / "org" / "scalatest" / "prop", version.value, scalaVersion.value) ++
          GenTable.genMainForScalaJS((sourceManaged in Compile).value / "org" / "scalatest", version.value, scalaVersion.value) ++
          GenMatchers.genMainForScalaJS((sourceManaged in Compile).value / "org" / "scalatest", version.value, scalaVersion.value) ++
          GenFactories.genMainJS((sourceManaged in Compile).value / "org" / "scalatest" / "matchers", version.value, scalaVersion.value) ++
          GenLogicStyles.genMainForScalaJS((sourceManaged in Compile).value / "org" / "scalatest", version.value, scalaVersion.value)
        }.taskValue
      },
      genFactoriesTask,
      genLogicStylesTask,
      scalacOptions ++= (if (scalaBinaryVersion.value == "2.10" || scalaVersion.value.startsWith("2.13")) Seq.empty[String] else Seq("-Ypartial-unification")),
      scalatestJSDocTaskSetting,
      mimaPreviousArtifacts := Set(organization.value %%% moduleName.value % previousReleaseVersion),
      mimaCurrentClassfiles := (classDirectory in Compile).value.getParentFile / (moduleName.value + "_" + "sjs0.6_" + scalaBinaryVersion.value + "-" + releaseVersion + ".jar")
    ).settings(osgiSettings: _*).settings(
      OsgiKeys.exportPackage := Seq(
        "org.scalatest",
        "org.scalatest.compatible",
        "org.scalatest.concurrent",
        "org.scalatest.check",
        "org.scalatest.enablers",
        "org.scalatest.events",
        "org.scalatest.exceptions",
        "org.scalatest.fixture",
        "org.scalatest.funsuite",
        "org.scalatest.featurespec",
        "org.scalatest.funspec",
        "org.scalatest.matchers",
        "org.scalatest.path",
        "org.scalatest.prop",
        "org.scalatest.tags",
        "org.scalatest.tagobjects",
        "org.scalatest.time",
        "org.scalatest.tools",
        "org.scalatest.verb",
        "org.scalatest.words"
      ),
      OsgiKeys.importPackage := Seq(
        "org.scalatest.*",
        "org.scalactic.*",
        "scala.util.parsing.*;version=\"$<range;[==,=+);$<replace;1.0.4;-;.>>\"",
        "scala.xml.*;version=\"$<range;[==,=+);$<replace;1.0.4;-;.>>\"",
        "scala.*;version=\"$<range;[==,=+);$<replace;"+scalaBinaryVersion.value+";-;.>>\"",
        "*;resolution:=optional"
      ),
      OsgiKeys.additionalHeaders:= Map(
        "Bundle-Name" -> "ScalaTest",
        "Bundle-Description" -> "ScalaTest.js is an open-source test framework for the Javascript Platform designed to increase your productivity by letting you write fewer lines of test code that more clearly reveal your intent.",
        "Bundle-DocURL" -> "http://www.scalatest.org/",
        "Bundle-Vendor" -> "Artima, Inc.",
        "Main-Class" -> "org.scalatest.tools.Runner"
      )
    ).dependsOn(scalacticMacroJS % "compile-internal, test-internal", scalacticJS).enablePlugins(ScalaJSPlugin)

  lazy val scalatestTestJS = Project("scalatestTestJS", file("scalatest-test.js"))
    .settings(sharedSettings: _*)
    .settings(
      projectTitle := "ScalaTest Test",
      organization := "org.scalatest",
      //jsDependencies += RuntimeDOM % "test",
      scalaJSLinkerConfig ~= { _.withOptimizer(false) },
      //jsEnv := NodeJSEnv(executable = "node").value,
      //jsEnv := PhantomJSEnv().value,
      jsEnv := {
        import org.scalajs.jsenv.nodejs.NodeJSEnv
        new NodeJSEnv(
          NodeJSEnv.Config()
            .withArgs(List(/*"--max_new_space_size=3000", */"--max_old_space_size=3000")))
      },
      //Seq(Compile, Test).flatMap(c => inConfig(c)(jsEnv := RhinoJSEnv().value)), // to use rhino
      testOptions in Test := scalatestTestJSOptions,
      parallelExecution in Test := false,
      fork in Test := false,
      publishArtifact := false,
      publish := {},
      publishLocal := {},
      scalacOptions ++= (if (scalaBinaryVersion.value == "2.10" || scalaVersion.value.startsWith("2.13")) Seq.empty[String] else Seq("-Ypartial-unification")),
      sourceGenerators in Test += {
        Def.task {
          GenScalaTestJS.genTest((sourceManaged in Test).value, version.value, scalaVersion.value)
        }.taskValue
      }/*,
      sourceGenerators in Test <+=
        (baseDirectory, sourceManaged in Test, version, scalaVersion) map genFiles("gengen", "GenGen.scala")(GenGen.genTest),
      sourceGenerators in Test <+=
        (baseDirectory, sourceManaged in Test, version, scalaVersion) map genFiles("genmatchers", "GenMustMatchersTests.scala")(GenMustMatchersTests.genTestForScalaJS)*/
    ).dependsOn(scalatestJS % "test", commonTestJS % "test").enablePlugins(ScalaJSPlugin)

  lazy val scalatestNative = Project("scalatestNative", file("scalatest.native"))
    .settings(sharedSettings: _*)
    .settings(
      projectTitle := "ScalaTest",
      organization := "org.scalatest",
      moduleName := "scalatest",
      initialCommands in console := """|import org.scalatest._
                                       |import org.scalactic._
                                       |import Matchers._""".stripMargin,
      libraryDependencies += "org.scala-native" %%% "test-interface" % "0.3.6",
      //jsDependencies += RuntimeDOM % "test",
      sourceGenerators in Compile += {
        Def.task {
          GenScalaTestNative.genHtml((sourceManaged in Compile).value, version.value, scalaVersion.value)

          GenScalaTestNative.genScala((sourceManaged in Compile).value / "scala", version.value, scalaVersion.value) ++
          GenVersions.genScalaTestVersions((sourceManaged in Compile).value / "scala" / "org" / "scalatest", version.value, scalaVersion.value) ++
          ScalaTestGenResourcesJSVM.genResources((sourceManaged in Compile).value / "scala" / "org" / "scalatest", version.value, scalaVersion.value) ++
          ScalaTestGenResourcesJSVM.genFailureMessages((sourceManaged in Compile).value / "scala" / "org" / "scalatest", version.value, scalaVersion.value) ++
          GenConfigMap.genMain((sourceManaged in Compile).value / "org" / "scalatest", version.value, scalaVersion.value)
        }.taskValue
      },
      javaSourceManaged <<= target(t => t / "java"),
      managedSourceDirectories in Compile <+= javaSourceManaged,
      sourceGenerators in Compile += {
        Def.task{
          GenScalaTestNative.genJava((javaSourceManaged in Compile).value / "java", version.value, scalaVersion.value)
        }.taskValue
      },
      resourceGenerators in Compile += {
        Def.task {
          GenScalaTestNative.genHtml((resourceManaged in Compile).value, version.value, scalaVersion.value)
        }.taskValue
      },
      //unmanagedResourceDirectories in Compile <+= sourceManaged( _ / "resources" ),
      sourceGenerators in Compile += {
        Def.task{
          GenGen.genMain((sourceManaged in Compile).value / "org" / "scalatest" / "prop", version.value, scalaVersion.value) ++
          GenTable.genMainForScalaJS((sourceManaged in Compile).value / "org" / "scalatest", version.value, scalaVersion.value) ++
          GenMatchers.genMainForScalaJS((sourceManaged in Compile).value / "org" / "scalatest", version.value, scalaVersion.value) ++
          GenFactories.genMainJS((sourceManaged in Compile).value / "org" / "scalatest" / "matchers", version.value, scalaVersion.value)
          //GenSafeStyles.genMainForScalaJS((sourceManaged in Compile).value / "org" / "scalatest", version.value, scalaVersion.value)
        }.taskValue
      },
      scalatestJSDocTaskSetting
    ).settings(osgiSettings: _*).settings(
    OsgiKeys.exportPackage := Seq(
      "org.scalatest",
      "org.scalatest.compatible",
      "org.scalatest.concurrent",
      "org.scalatest.check",
      "org.scalatest.enablers",
      "org.scalatest.events",
      "org.scalatest.exceptions",
      "org.scalatest.fixture",
      "org.scalatest.funsuite",
      "org.scalatest.featurespec",
      "org.scalatest.funspec",
      "org.scalatest.matchers",
      "org.scalatest.path",
      "org.scalatest.prop",
      "org.scalatest.tags",
      "org.scalatest.tagobjects",
      "org.scalatest.time",
      "org.scalatest.tools",
      "org.scalatest.verb",
      "org.scalatest.words"
    ),
    OsgiKeys.importPackage := Seq(
      "org.scalatest.*",
      "org.scalactic.*",
      "scala.util.parsing.*;version=\"$<range;[==,=+);$<replace;1.0.4;-;.>>\"",
      "scala.xml.*;version=\"$<range;[==,=+);$<replace;1.0.4;-;.>>\"",
      "scala.*;version=\"$<range;[==,=+);$<replace;"+scalaBinaryVersion.value+";-;.>>\"",
      "*;resolution:=optional"
    ),
    OsgiKeys.additionalHeaders:= Map(
      "Bundle-Name" -> "ScalaTest",
      "Bundle-Description" -> "ScalaTest.js is an open-source test framework for the Javascript Platform designed to increase your productivity by letting you write fewer lines of test code that more clearly reveal your intent.",
      "Bundle-DocURL" -> "http://www.scalatest.org/",
      "Bundle-Vendor" -> "Artima, Inc.",
      "Main-Class" -> "org.scalatest.tools.Runner"
    )
  ).dependsOn(scalacticMacroNative % "compile-internal, test-internal", scalacticNative).enablePlugins(ScalaNativePlugin)

  lazy val scalatestTestNative = Project("scalatestTestNative", file("scalatest-test.native"))
    .settings(sharedSettings: _*)
    .settings(
      projectTitle := "ScalaTest Test",
      organization := "org.scalatest",
      libraryDependencies ++= nativeCrossBuildLibraryDependencies.value,
      // libraryDependencies += "io.circe" %%% "circe-parser" % "0.7.1" % "test",
      fork in test := false,
      nativeOptimizerDriver in NativeTest := {
        val orig = tools.OptimizerDriver((nativeConfig in NativeTest).value)
        orig.withPasses(orig.passes.filterNot(p => p == pass.DeadBlockElimination || p == pass.GlobalBoxingElimination))
      },
      nativeOptimizerReporter in NativeTest := new tools.OptimizerReporter {
        override def onStart(batchId: Int, batchDefns: Seq[scalanative.nir.Defn]): Unit = {
          println(s"start $batchId")
        }
        override def onPass(batchId: Int, passId: Int, pass: scala.scalanative.optimizer.Pass, batchDefns: Seq[scalanative.nir.Defn]): Unit = {
          println(s"$batchId ${pass.getClass.getSimpleName}")
        }
        override def onComplete(batchId: Int, batchDefns: Seq[scalanative.nir.Defn]): Unit = {
          println(s"end $batchId")
        }
      },
      nativeLinkStubs in NativeTest := true,
      testOptions in Test := scalatestTestNativeOptions,
      publishArtifact := false,
      publish := {},
      publishLocal := {},
      sourceGenerators in Test += {
        Def.task {
          GenScalaTestNative.genTest((sourceManaged in Test).value / "scala", version.value, scalaVersion.value)
        }.taskValue
      }/*,
      sourceGenerators in Test <+=
        (baseDirectory, sourceManaged in Test, version, scalaVersion) map genFiles("gengen", "GenGen.scala")(GenGen.genTest),
      sourceGenerators in Test <+=
        (baseDirectory, sourceManaged in Test, version, scalaVersion) map genFiles("genmatchers", "GenMustMatchersTests.scala")(GenMustMatchersTests.genTestForScalaJS)*/
    ).dependsOn(scalatestNative % "test", commonTestNative % "test").enablePlugins(ScalaNativePlugin)

  lazy val scalatestApp = Project("scalatestApp", file("."))
    .settings(sharedSettings: _*)
    .settings(
      projectTitle := "ScalaTest App",
      name := "scalatest-app",
      organization := "org.scalatest",
      libraryDependencies ++= scalatestLibraryDependencies,
      // include the scalactic classes and resources in the jar
      mappings in (Compile, packageBin) ++= mappings.in(scalactic, Compile, packageBin).value,
      // include the scalactic sources in the source jar
      mappings in (Compile, packageSrc) ++= mappings.in(scalactic, Compile, packageSrc).value,
      // include the scalatest classes and resources in the jar
      mappings in (Compile, packageBin) ++= mappings.in(scalatest, Compile, packageBin).value,
      // include the scalatest sources in the source jar
      mappings in (Compile, packageSrc) ++= mappings.in(scalatest, Compile, packageSrc).value,
      sourceGenerators in Compile += {
        // Little trick to get rid of bnd error when publish.
        Def.task{
          (new File(crossTarget.value, "classes")).mkdirs()
          Seq.empty[File]
        }.taskValue
      },
      unmanagedResourceDirectories in Compile += baseDirectory.value / "scalatest" / "src" / "main" / "resources",
      mimaPreviousArtifacts := Set(organization.value %% name.value % previousReleaseVersion),
      mimaCurrentClassfiles := (classDirectory in Compile).value.getParentFile / (name.value + "_" + scalaBinaryVersion.value + "-" + releaseVersion + ".jar")
    ).settings(osgiSettings: _*).settings(
      OsgiKeys.exportPackage := Seq(
        "org.scalatest",
        "org.scalatest.compatible",
        "org.scalatest.concurrent",
        "org.scalatest.easymock",
        "org.scalatest.enablers",
        "org.scalatest.events",
        "org.scalatest.exceptions",
        "org.scalatest.fixture",
        "org.scalatest.funsuite",
        "org.scalatest.featurespec",
        "org.scalatest.funspec",
        "org.scalatest.jmock",
        "org.scalatest.junit",
        "org.scalatest.matchers",
        "org.scalatest.mock",
        "org.scalatest.mockito",
        "org.scalatest.path",
        "org.scalatest.prop",
        "org.scalatest.refspec",
        "org.scalatest.selenium",
        "org.scalatest.tags",
        "org.scalatest.tagobjects",
        "org.scalatest.testng",
        "org.scalatest.time",
        "org.scalatest.tools",
        "org.scalatest.verb",
        "org.scalatest.words",
        "org.scalactic",
        "org.scalactic.anyvals",
        "org.scalactic.exceptions",
        "org.scalactic.source"
      ),
      OsgiKeys.importPackage := Seq(
        "org.scalatest.*",
        "org.scalactic.*",
        "scala.util.parsing.*;version=\"$<range;[==,=+);$<replace;1.0.4;-;.>>\"",
        "scala.xml.*;version=\"$<range;[==,=+);$<replace;1.0.4;-;.>>\"",
        "scala.*;version=\"$<range;[==,=+);$<replace;"+scalaBinaryVersion.value+";-;.>>\"",
        "*;resolution:=optional"
      ),
      OsgiKeys.additionalHeaders:= Map(
        "Bundle-Name" -> "ScalaTest",
        "Bundle-Description" -> "ScalaTest is an open-source test framework for the Java Platform designed to increase your productivity by letting you write fewer lines of test code that more clearly reveal your intent.",
        "Bundle-DocURL" -> "http://www.scalatest.org/",
        "Bundle-Vendor" -> "Artima, Inc.",
        "Main-Class" -> "org.scalatest.tools.Runner"
      )
    ).dependsOn(scalacticMacro % "compile-internal, test-internal", scalactic % "compile-internal", scalatest % "compile-internal").aggregate(scalacticMacro, scalactic, scalatest, commonTest, scalacticTest, scalatestTest)

  lazy val scalatestAppJS = Project("scalatestAppJS", file("scalatest-app.js"))
    .settings(sharedSettings: _*)
    .settings(
      projectTitle := "ScalaTest App",
      name := "scalatest-app",
      organization := "org.scalatest",
      moduleName := "scalatest-app",
      libraryDependencies ++= scalatestJSLibraryDependencies,
      // include the scalactic classes and resources in the jar
      mappings in (Compile, packageBin) ++= mappings.in(scalacticJS, Compile, packageBin).value,
      // include the scalactic sources in the source jar
      mappings in (Compile, packageSrc) ++= mappings.in(scalacticJS, Compile, packageSrc).value,
      // include the scalatest classes and resources in the jar
      mappings in (Compile, packageBin) ++= mappings.in(scalatestJS, Compile, packageBin).value,
      // include the scalatest sources in the source jar
      mappings in (Compile, packageSrc) ++= mappings.in(scalatestJS, Compile, packageSrc).value,
      sourceGenerators in Compile += {
        // Little trick to get rid of bnd error when publish.
        Def.task{
          (new File(crossTarget.value, "classes")).mkdirs()
          Seq.empty[File]
        }.taskValue
      },
      mimaPreviousArtifacts := Set(organization.value %%% moduleName.value % previousReleaseVersion),
      mimaCurrentClassfiles := (classDirectory in Compile).value.getParentFile / (moduleName.value + "_" + "sjs0.6_" + scalaBinaryVersion.value + "-" + releaseVersion + ".jar")
    ).settings(osgiSettings: _*).settings(
      OsgiKeys.exportPackage := Seq(
        "org.scalatest",
        "org.scalatest.compatible",
        "org.scalatest.concurrent",
        "org.scalatest.enablers",
        "org.scalatest.events",
        "org.scalatest.exceptions",
        "org.scalatest.fixture",
        "org.scalatest.funsuite",
        "org.scalatest.featurespec",
        "org.scalatest.funspec",
        "org.scalatest.matchers",
        "org.scalatest.path",
        "org.scalatest.prop",
        "org.scalatest.tags",
        "org.scalatest.tagobjects",
        "org.scalatest.time",
        "org.scalatest.tools",
        "org.scalatest.verb",
        "org.scalatest.words",
        "org.scalactic",
        "org.scalactic.anyvals",
        "org.scalactic.exceptions",
        "org.scalactic.source"
      ),
      OsgiKeys.importPackage := Seq(
        "org.scalatest.*",
        "org.scalactic.*",
        "scala.util.parsing.*;version=\"$<range;[==,=+);$<replace;1.0.4;-;.>>\"",
        "scala.xml.*;version=\"$<range;[==,=+);$<replace;1.0.4;-;.>>\"",
        "scala.*;version=\"$<range;[==,=+);$<replace;"+scalaBinaryVersion.value+";-;.>>\"",
        "*;resolution:=optional"
      ),
      OsgiKeys.additionalHeaders:= Map(
        "Bundle-Name" -> "ScalaTest",
        "Bundle-Description" -> "ScalaTest is an open-source test framework for the Java Platform designed to increase your productivity by letting you write fewer lines of test code that more clearly reveal your intent.",
        "Bundle-DocURL" -> "http://www.scalatest.org/",
        "Bundle-Vendor" -> "Artima, Inc.",
        "Main-Class" -> "org.scalatest.tools.Runner"
      )
    ).dependsOn(scalacticMacroJS % "compile-internal, test-internal", scalacticJS % "compile-internal", scalatestJS % "compile-internal").aggregate(scalacticMacroJS, scalacticJS, scalatestJS, commonTestJS, scalacticTestJS, scalatestTestJS).enablePlugins(ScalaJSPlugin)

    lazy val scalatestAppNative = Project("scalatestAppNative", file("scalatest-app.native"))
      .settings(sharedSettings: _*)
      .settings(
        projectTitle := "ScalaTest App",
        name := "scalatest-app",
        organization := "org.scalatest",
        moduleName := "scalatest-app",
        libraryDependencies ++= nativeCrossBuildLibraryDependencies.value,
        libraryDependencies += "org.scala-native" %%% "test-interface" % "0.3.6",
        // include the scalactic classes and resources in the jar
        mappings in (Compile, packageBin) ++= mappings.in(scalacticNative, Compile, packageBin).value,
        // include the scalactic sources in the source jar
        mappings in (Compile, packageSrc) ++= mappings.in(scalacticNative, Compile, packageSrc).value,
        // include the scalatest classes and resources in the jar
        mappings in (Compile, packageBin) ++= mappings.in(scalacticNative, Compile, packageBin).value,
        // include the scalatest sources in the source jar
        mappings in (Compile, packageSrc) ++= mappings.in(scalacticNative, Compile, packageSrc).value,
        sourceGenerators in Compile += {
          // Little trick to get rid of bnd error when publish.
          Def.task{
            (new File(crossTarget.value, "classes")).mkdirs()
            Seq.empty[File]
          }.taskValue
        }
      ).settings(osgiSettings: _*).settings(
        OsgiKeys.exportPackage := Seq(
          "org.scalatest",
          "org.scalatest.compatible",
          "org.scalatest.concurrent",
          "org.scalatest.enablers",
          "org.scalatest.events",
          "org.scalatest.exceptions",
          "org.scalatest.fixture",
          "org.scalatest.funsuite",
          "org.scalatest.featurespec",
          "org.scalatest.funspec",
          "org.scalatest.matchers",
          "org.scalatest.path",
          "org.scalatest.prop",
          "org.scalatest.tags",
          "org.scalatest.tagobjects",
          "org.scalatest.time",
          "org.scalatest.tools",
          "org.scalatest.verb",
          "org.scalatest.words",
          "org.scalactic",
          "org.scalactic.anyvals",
          "org.scalactic.exceptions",
          "org.scalactic.source"
        ),
        OsgiKeys.importPackage := Seq(
          "org.scalatest.*",
          "org.scalactic.*",
          "scala.util.parsing.*;version=\"$<range;[==,=+);$<replace;1.0.4;-;.>>\"",
          "scala.xml.*;version=\"$<range;[==,=+);$<replace;1.0.4;-;.>>\"",
          "scala.*;version=\"$<range;[==,=+);$<replace;"+scalaBinaryVersion.value+";-;.>>\"",
          "*;resolution:=optional"
        ),
        OsgiKeys.additionalHeaders:= Map(
          "Bundle-Name" -> "ScalaTest",
          "Bundle-Description" -> "ScalaTest is an open-source test framework for the Java Platform designed to increase your productivity by letting you write fewer lines of test code that more clearly reveal your intent.",
          "Bundle-DocURL" -> "http://www.scalatest.org/",
          "Bundle-Vendor" -> "Artima, Inc.",
          "Main-Class" -> "org.scalatest.tools.Runner"
        )
      ).dependsOn(scalacticMacroNative % "compile-internal, test-internal", scalacticNative % "compile-internal", scalatestNative % "compile-internal").aggregate(scalacticMacroNative, scalacticNative, scalatestNative, commonTestNative, scalacticTestNative, scalatestTestNative).enablePlugins(ScalaNativePlugin)

  def gentestsLibraryDependencies =
    Seq(
      "org.mockito" % "mockito-core" % mockitoVersion % "optional",
      "junit" % "junit" % junitVersion % "optional",
      "org.testng" % "testng" % testngVersion % "optional",
      "org.jmock" % "jmock-legacy" % jmockVersion % "optional",
      "org.pegdown" % "pegdown" % pegdownVersion % "optional"

    )

  def gentestsSharedSettings: Seq[Setting[_]] = Seq(
    javaHome := getJavaHome(scalaBinaryVersion.value),
    scalaVersion := buildScalaVersion,
    scalacOptions ++= Seq("-feature") ++ (if (scalaBinaryVersion.value == "2.10" || scalaVersion.value.startsWith("2.13")) Seq.empty else Seq("-Ypartial-unification")),
    resolvers += "Sonatype Public" at "https://oss.sonatype.org/content/groups/public",
    libraryDependencies ++= gentestsLibraryDependencies,
    testOptions in Test := Seq(Tests.Argument(TestFrameworks.ScalaTest, "-h", "target/html"))
  )

  lazy val genRegularTests1 = Project("genRegularTests1", file("gentests/GenRegular1"))
    .settings(gentestsSharedSettings: _*)
    .settings(
      genRegularTask1,
      sourceGenerators in Test += {
        Def.task{
          GenRegularTests1.genTest((sourceManaged in Test).value, version.value, scalaVersion.value)
        }.taskValue
      }
    ).dependsOn(scalatest, commonTest, scalacticMacro % "compile-internal, test-internal")

  lazy val genRegularTests2 = Project("genRegularTests2", file("gentests/GenRegular2"))
    .settings(gentestsSharedSettings: _*)
    .settings(
      genRegularTask2,
      sourceGenerators in Test += {
        Def.task{
          GenRegularTests2.genTest((sourceManaged in Test).value, version.value, scalaVersion.value)
        }.taskValue
      }
    ).dependsOn(scalatest, commonTest, scalacticMacro % "compile-internal, test-internal")

  lazy val genRegularTests3 = Project("genRegularTests3", file("gentests/GenRegular3"))
    .settings(gentestsSharedSettings: _*)
    .settings(
      genRegularTask3,
      sourceGenerators in Test += {
        Def.task{
          GenRegularTests3.genTest((sourceManaged in Test).value, version.value, scalaVersion.value)
        }.taskValue
      }
    ).dependsOn(scalatest, commonTest, scalacticMacro % "compile-internal, test-internal")

  val javaSourceManaged: SettingKey[java.io.File] = sbt.SettingKey[java.io.File]("javaSourceManaged")

  lazy val genRegularTests4 = Project("genRegularTests4", file("gentests/GenRegular4"))
    .settings(gentestsSharedSettings: _*)
    .settings(
      genRegularTask4,
      libraryDependencies ++= scalatestLibraryDependencies,
      testOptions in Test := scalatestTestOptions,
      javaSourceManaged <<= target(t => t / "java"),
      managedSourceDirectories in Test <+= javaSourceManaged,
      sourceGenerators in Test += {
        Def.task{
          GenRegularTests4.genJava((javaSourceManaged in Compile).value)
        }.taskValue
      },
      sourceGenerators in Test += {
        Def.task{
          GenRegularTests4.genTest((sourceManaged in Test).value, version.value, scalaVersion.value)
        }.taskValue
      }
    ).dependsOn(scalatest, commonTest, scalacticMacro % "compile-internal, test-internal")

  lazy val genRegularTests5 = Project("genRegularTests5", file("gentests/GenRegular5"))
    .settings(gentestsSharedSettings: _*)
    .settings(
      genRegularTask5,
      libraryDependencies ++= scalatestLibraryDependencies,
      libraryDependencies ++= gentestsLibraryDependencies,
      testOptions in Test := scalatestTestOptions,
      javaSourceManaged <<= target(t => t / "java"),
      managedSourceDirectories in Test <+= javaSourceManaged,
      sourceGenerators in Test += {
        Def.task{
          GenRegularTests5.genJava((javaSourceManaged in Compile).value)
        }.taskValue
      },
      sourceGenerators in Test += {
        Def.task{
          GenRegularTests5.genTest((sourceManaged in Test).value, version.value, scalaVersion.value)
        }.taskValue
      }
    ).dependsOn(scalatest, commonTest, scalacticMacro % "compile-internal, test-internal")

  lazy val genMustMatchersTests1 = Project("genMustMatchersTests1", file("gentests/MustMatchers1"))
    .settings(gentestsSharedSettings: _*)
    .settings(
      genMustMatchersTask,
      sourceGenerators in Test += {
        Def.task{
          GenMustMatchersTests1.genTest((sourceManaged in Test).value / "org" / "scalatest", version.value, scalaVersion.value)
        }.taskValue
      }
    ).dependsOn(scalatest, commonTest, scalacticMacro % "compile-internal, test-internal")

  lazy val genMustMatchersTests2 = Project("genMustMatchersTests2", file("gentests/MustMatchers2"))
    .settings(gentestsSharedSettings: _*)
    .settings(
      genMustMatchersTask,
      sourceGenerators in Test += {
        Def.task{
          GenMustMatchersTests2.genTest((sourceManaged in Test).value / "org" / "scalatest", version.value, scalaVersion.value)
        }.taskValue
      }
    ).dependsOn(scalatest, commonTest, scalacticMacro % "compile-internal, test-internal")

  lazy val genMustMatchersTests3 = Project("genMustMatchersTests3", file("gentests/MustMatchers3"))
    .settings(gentestsSharedSettings: _*)
    .settings(
      genMustMatchersTask,
      sourceGenerators in Test += {
        Def.task{
          GenMustMatchersTests3.genTest((sourceManaged in Test).value / "org" / "scalatest", version.value, scalaVersion.value)
        }.taskValue
      }
    ).dependsOn(scalatest, commonTest, scalacticMacro % "compile-internal, test-internal")

  lazy val genMustMatchersTests4 = Project("genMustMatchersTests4", file("gentests/MustMatchers4"))
    .settings(gentestsSharedSettings: _*)
    .settings(
      genMustMatchersTask,
      sourceGenerators in Test += {
        Def.task{
          GenMustMatchersTests4.genTest((sourceManaged in Test).value / "org" / "scalatest", version.value, scalaVersion.value)
        }.taskValue
      }
    ).dependsOn(scalatest, commonTest, scalacticMacro % "compile-internal, test-internal")

  lazy val genGenTests = Project("genGenTests", file("gentests/GenGen"))
    .settings(gentestsSharedSettings: _*)
    .settings(
      genGenTask,
      sourceGenerators in Test += {
        Def.task{
          GenGen.genTest((sourceManaged in Test).value / "org" / "scalatest" / "prop", version.value, scalaVersion.value)
        }.taskValue
      }
    ).dependsOn(scalatest, commonTest, scalacticMacro % "compile-internal, test-internal")

<<<<<<< HEAD
  lazy val genScalaCheckGenTests = Project("genScalaCheckGenTests", file("gentests/GenScalaCheckGen"))
    .settings(gentestsSharedSettings: _*)
    .settings(
      genGenTask,
      sourceGenerators in Test += {
        Def.task{
          GenScalaCheckGen.genTest((sourceManaged in Test).value / "org" / "scalatest" / "prop", version.value, scalaVersion.value)
        }.taskValue
      }
    ).dependsOn(scalatest, commonTest, scalacticMacro % "compile-internal, test-internal")

=======
>>>>>>> 9cb8d25f
  lazy val genTablesTests = Project("genTablesTests", file("gentests/GenTables"))
    .settings(gentestsSharedSettings: _*)
    .settings(
      genTablesTask,
      sourceGenerators in Test += {
        Def.task{
          GenTable.genTest((sourceManaged in Test).value / "org" / "scalatest" / "prop", version.value, scalaVersion.value)
        }.taskValue
      }
    ).dependsOn(scalatest, commonTest, scalacticMacro % "compile-internal, test-internal")

  lazy val genInspectorsTests = Project("genInspectorsTests", file("gentests/GenInspectors"))
    .settings(gentestsSharedSettings: _*)
    .settings(
      genInspectorsTask,
      sourceGenerators in Test += {
        Def.task{
          GenInspectors.genTest((sourceManaged in Test).value, version.value, scalaVersion.value)
        }.taskValue
      }
    ).dependsOn(scalatest, commonTest, scalacticMacro % "compile-internal, test-internal")

  lazy val genInspectorsShorthandsTests1 = Project("genInspectorsShorthandsTests1", file("gentests/GenInspectorsShorthands1"))
    .settings(gentestsSharedSettings: _*)
    .settings(
      genInspectorsShorthandsTask1,
      sourceGenerators in Test += {
        Def.task{
          GenInspectorsShorthands1.genTest((sourceManaged in Test).value, version.value, scalaVersion.value)
        }.taskValue
      }
    ).dependsOn(scalatest, commonTest, scalacticMacro % "compile-internal, test-internal")

  lazy val genInspectorsShorthandsTests2 = Project("genInspectorsShorthandsTests2", file("gentests/GenInspectorsShorthands2"))
    .settings(gentestsSharedSettings: _*)
    .settings(
      genInspectorsShorthandsTask2,
      sourceGenerators in Test += {
        Def.task{
          GenInspectorsShorthands2.genTest((sourceManaged in Test).value, version.value, scalaVersion.value)
        }.taskValue
      }
    ).dependsOn(scalatest, commonTest, scalacticMacro % "compile-internal, test-internal")

  lazy val genTheyTests = Project("genTheyTests", file("gentests/GenThey"))
    .settings(gentestsSharedSettings: _*)
    .settings(
      genTheyWordTask,
      sourceGenerators in Test += {
        Def.task{
          GenTheyWord.genTest((sourceManaged in Test).value / "org" / "scalatest", version.value, scalaVersion.value)
        }.taskValue
      }
    ).dependsOn(scalatest, commonTest, scalacticMacro % "compile-internal, test-internal")

  lazy val genContainTests1 = Project("genContainTests1", file("gentests/GenContain1"))
    .settings(gentestsSharedSettings: _*)
    .settings(
      genContainTask1,
      sourceGenerators in Test += {
        Def.task{
          GenContain1.genTest((sourceManaged in Test).value / "org" / "scalatest", version.value, scalaVersion.value)
        }.taskValue
      }
    ).dependsOn(scalatest, commonTest, scalacticMacro % "compile-internal, test-internal")

  lazy val genContainTests2 = Project("genContainTests2", file("gentests/GenContain2"))
    .settings(gentestsSharedSettings: _*)
    .settings(
      genContainTask2,
      sourceGenerators in Test += {
        Def.task{
          GenContain2.genTest((sourceManaged in Test).value / "org" / "scalatest", version.value, scalaVersion.value)
        }.taskValue
      }
    ).dependsOn(scalatest, commonTest, scalacticMacro % "compile-internal, test-internal")

  lazy val genSortedTests = Project("genSortedTests", file("gentests/GenSorted"))
    .settings(gentestsSharedSettings: _*)
    .settings(
      genSortedTask,
      sourceGenerators in Test += {
        Def.task{
          GenSorted.genTest((sourceManaged in Test).value / "org" / "scalatest", version.value, scalaVersion.value)
        }.taskValue
      }
    ).dependsOn(scalatest, commonTest, scalacticMacro % "compile-internal, test-internal")

  lazy val genLoneElementTests = Project("genLoneElementTests", file("gentests/GenLoneElement"))
    .settings(gentestsSharedSettings: _*)
    .settings(
      genLoneElementTask,
      sourceGenerators in Test += {
        Def.task{
          GenLoneElement.genTest((sourceManaged in Test).value / "org" / "scalatest", version.value, scalaVersion.value)
        }.taskValue
      }
    ).dependsOn(scalatest, commonTest, scalacticMacro % "compile-internal, test-internal")

  lazy val genEmptyTests = Project("genEmptyTests", file("gentests/GenEmpty"))
    .settings(gentestsSharedSettings: _*)
    .settings(
      genEmptyTask,
      sourceGenerators in Test += {
        Def.task{
          GenEmpty.genTest((sourceManaged in Test).value / "org" / "scalatest", version.value, scalaVersion.value)
        }.taskValue
      }
    ).dependsOn(scalatest, commonTest, scalacticMacro % "compile-internal, test-internal")

  lazy val genLogicStyleTests = Project("genLogicStyleTests", file("gentests/GenLogicStyles"))
    .settings(gentestsSharedSettings: _*)
    .settings(
      genLogicStyleTestsTask,
      sourceGenerators in Test += {
        Def.task{
          GenLogicStyles.genTest((sourceManaged in Test).value / "org" / "scalatest", version.value, scalaVersion.value)
        }.taskValue
      }
    ).dependsOn(scalatest, commonTest, scalacticMacro % "compile-internal, test-internal")

  lazy val gentests = Project("gentests", file("gentests"))
    .aggregate(genMustMatchersTests1, genMustMatchersTests2, genMustMatchersTests3, genMustMatchersTests4, genGenTests, genTablesTests, genInspectorsTests, genInspectorsShorthandsTests1,
               genInspectorsShorthandsTests2, genTheyTests, genContainTests1, genContainTests2, genSortedTests, genLoneElementTests, genEmptyTests, genLogicStyleTests)

  lazy val examples = Project("examples", file("examples"), delegates = scalatest :: Nil)
    .settings(
      scalaVersion := buildScalaVersion
    ).dependsOn(scalacticMacro, scalactic, scalatest)

  lazy val examplesJS = Project("examplesJS", file("examples.js"), delegates = scalatest :: Nil)
    .settings(
      scalaVersion := buildScalaVersion,
      sourceGenerators in Test += {
        Def.task {
          GenExamplesJS.genScala((sourceManaged in Test).value / "scala", version.value, scalaVersion.value)
        }.taskValue
      }
    ).dependsOn(scalacticMacroJS, scalacticJS, scalatestJS).enablePlugins(ScalaJSPlugin)

  def genFiles(name: String, generatorSource: String)(gen: (File, String, String) => Unit)(basedir: File, outDir: File, theVersion: String, theScalaVersion: String): Seq[File] = {
    val tdir = outDir / "scala" / name
    val genSource = basedir / "project" / generatorSource

    def results = (tdir ** "*.scala").get
    if (results.isEmpty || results.exists(_.lastModified < genSource.lastModified)) {
      tdir.mkdirs()
      gen(tdir, theVersion, theScalaVersion)
    }
    results
  }

  /*def genFiles(generatorSource: File, generatedFile: File)(genFun: => Seq[File]): Seq[File] = {
    if (generatedFile.exists || generatorSource.lastModified > generatedFile.lastModified)
      genFun()
    else
      Seq.empty[File]
  }*/

  def genJavaFiles(name: String, generatorSource: String)(gen: (File, String, String) => Unit)(basedir: File, outDir: File, theVersion: String, theScalaVersion: String): Seq[File] = {
    val tdir = outDir / "java" / name
    val genSource = basedir / "project" / generatorSource

    def results = (tdir ** "*.java").get
    if (results.isEmpty || results.exists(_.lastModified < genSource.lastModified)) {
      tdir.mkdirs()
      gen(tdir, theVersion, theScalaVersion)
    }
    results
  }

  val genRegular1 = TaskKey[Unit]("genregular1", "Generate regular tests 1")
  val genRegularTask1 = genRegular1 := {
    val mainTargetDir = (sourceManaged in Compile).value
    val testTargetDir = (sourceManaged in Test).value
    val theVersion = version.value
    val theScalaVersion = scalaVersion.value

    GenRegularTests1.genTest(new File(testTargetDir, "scala/genregular1"), theVersion, theScalaVersion)
  }

  val genRegular2 = TaskKey[Unit]("genregular2", "Generate regular tests 2")
  val genRegularTask2 = genRegular2 := {
    val mainTargetDir = (sourceManaged in Compile).value
    val testTargetDir = (sourceManaged in Test).value
    val theVersion = version.value
    val theScalaVersion = scalaVersion.value

    GenRegularTests2.genTest(new File(testTargetDir, "scala/genregular2"), theVersion, theScalaVersion)
  }

  val genRegular3 = TaskKey[Unit]("genregular3", "Generate regular tests 3")
  val genRegularTask3 = genRegular3 := {
    val mainTargetDir = (sourceManaged in Compile).value
    val testTargetDir = (sourceManaged in Test).value
    val theVersion = version.value
    val theScalaVersion = scalaVersion.value

    GenRegularTests3.genTest(new File(testTargetDir, "scala/genregular3"), theVersion, theScalaVersion)
  }

  val genRegular4 = TaskKey[Unit]("genregular4", "Generate regular tests 4")
  val genRegularTask4 = genRegular4 := {
    val mainTargetDir = (sourceManaged in Compile).value
    val testTargetDir = (sourceManaged in Test).value
    val theVersion = version.value
    val theScalaVersion = scalaVersion.value

    GenRegularTests4.genTest(new File(testTargetDir, "scala/genregular4"), theVersion, theScalaVersion)
  }

  val genRegular5 = TaskKey[Unit]("genregular5", "Generate regular tests 5")
  val genRegularTask5 = genRegular5 := {
    val mainTargetDir = (sourceManaged in Compile).value
    val testTargetDir = (sourceManaged in Test).value
    val theVersion = version.value
    val theScalaVersion = scalaVersion.value

    GenRegularTests5.genTest(new File(testTargetDir, "scala/genregular5"), theVersion, theScalaVersion)
  }

  val genMustMatchers = TaskKey[Unit]("genmatchers", "Generate Must Matchers")
  val genMustMatchersTask = genMustMatchers := {
    val mainTargetDir = (sourceManaged in Compile).value
    val testTargetDir = (sourceManaged in Test).value
    val projName = name.value
    val theVersion = version.value
    val theScalaVersion = scalaVersion.value

    projName match {
      case "scalatest" =>
        GenMatchers.genMain(new File(mainTargetDir, "scala/genmatchers"), theVersion, theScalaVersion)
      case "genMustMatchersTests1" =>
        GenMustMatchersTests1.genTest(new File(testTargetDir, "scala/genmatchers1"), theVersion, theScalaVersion)
      case "genMustMatchersTests2" =>
        GenMustMatchersTests2.genTest(new File(testTargetDir, "scala/genmatchers2"), theVersion, theScalaVersion)
      case "genMustMatchersTests3" =>
        GenMustMatchersTests3.genTest(new File(testTargetDir, "scala/genmatchers3"), theVersion, theScalaVersion)
      case "genMustMatchersTests4" =>
        GenMustMatchersTests4.genTest(new File(testTargetDir, "scala/genmatchers4"), theVersion, theScalaVersion)
    }
  }
  val genGen = TaskKey[Unit]("gengen", "Generate Property Checks")
  val genGenTask = genGen := {
    val mainTargetDir = (sourceManaged in Compile).value
    val testTargetDir = (sourceManaged in Test).value
    val projName = name.value
    val theVersion = version.value
    val theScalaVersion = scalaVersion.value

    projName match {
      case "scalatest" =>
        GenGen.genMain(new File(mainTargetDir, "scala/gengen"), theVersion, theScalaVersion)
      case "gentests" =>
        GenGen.genTest(new File(testTargetDir, "scala/gengen"), theVersion, theScalaVersion)
    }
  }

<<<<<<< HEAD
  val genScalaCheckGen = TaskKey[Unit]("genscalacheckgen", "Generate ScalaCheck driven Property Checks")
  val genScalaCheckGenTask = genScalaCheckGen := {
    val mainTargetDir = (sourceManaged in Compile).value
    val testTargetDir = (sourceManaged in Test).value
    val projName = name.value
    val theVersion = version.value
    val theScalaVersion = scalaVersion.value

    projName match {
      case "scalatest" =>
        GenGen.genMain(new File(mainTargetDir, "scala/genscalacheckgen"), theVersion, theScalaVersion)
      case "gentests" =>
        GenGen.genTest(new File(testTargetDir, "scala/genscalacheckgen"), theVersion, theScalaVersion)
    }
  }

=======
>>>>>>> 9cb8d25f
  val genTables = TaskKey[Unit]("gentables", "Generate Tables")
  val genTablesTask = genTables := {
    val mainTargetDir = (sourceManaged in Compile).value
    val testTargetDir = (sourceManaged in Test).value
    val projName = name.value
    val theVersion = version.value
    val theScalaVersion = scalaVersion.value

    projName match {
      case "scalatest" =>
        GenTable.genMain(new File(mainTargetDir, "scala/gentables"), theVersion, theScalaVersion)
      case "gentests" =>
        GenTable.genTest(new File(testTargetDir, "scala/gentables"), theVersion, theScalaVersion)
    }
  }

  val genTheyWord = TaskKey[Unit]("genthey", "Generate They Word tests")
  val genTheyWordTask = genTheyWord := {
    val mainTargetDir = (sourceManaged in Compile).value
    val testTargetDir = (sourceManaged in Test).value
    val theVersion = version.value
    val theScalaVersion = scalaVersion.value

    GenTheyWord.genTest(new File(testTargetDir, "scala/genthey"), theVersion, theScalaVersion)
  }

  val genInspectors = TaskKey[Unit]("geninspectors", "Generate Inspectors tests")
  val genInspectorsTask = genInspectors := {
    val mainTargetDir = (sourceManaged in Compile).value
    val testTargetDir = (sourceManaged in Test).value
    val theVersion = version.value
    val theScalaVersion = scalaVersion.value

    GenInspectors.genTest(new File(testTargetDir, "scala/geninspectors"), theVersion, theScalaVersion)
  }

  val genInspectorsShorthands1 = TaskKey[Unit]("geninspectorsshorthands1", "Generate Inspectors Shorthands tests 1")
  val genInspectorsShorthandsTask1 = genInspectorsShorthands1 := {
    val mainTargetDir = (sourceManaged in Compile).value
    val testTargetDir = (sourceManaged in Test).value
    val theVersion = version.value
    val theScalaVersion = scalaVersion.value

    GenInspectorsShorthands1.genTest(new File(testTargetDir, "scala/geninspectorsshorthands1"), theVersion, theScalaVersion)
  }

  val genInspectorsShorthands2 = TaskKey[Unit]("geninspectorsshorthands2", "Generate Inspectors Shorthands tests 2")
  val genInspectorsShorthandsTask2 = genInspectorsShorthands2 := {
    val mainTargetDir = (sourceManaged in Compile).value
    val testTargetDir = (sourceManaged in Test).value
    val theVersion = version.value
    val theScalaVersion = scalaVersion.value

    GenInspectorsShorthands2.genTest(new File(testTargetDir, "scala/geninspectorsshorthands2"), theVersion, theScalaVersion)
  }

  val genFactories = TaskKey[Unit]("genfactories", "Generate Matcher Factories")
  val genFactoriesTask = genFactories := {
    val mainTargetDir = (sourceManaged in Compile).value
    val testTargetDir = (sourceManaged in Test).value
    val theVersion = version.value
    val theScalaVersion = scalaVersion.value

    GenFactories.genMain(new File(mainTargetDir, "scala/genfactories"), theVersion, theScalaVersion)
  }

  val genCompatibleClasses = TaskKey[Unit]("gencompcls", "Generate Compatible Classes for Java 6 & 7")
  val genCompatibleClassesTask = genCompatibleClasses := {
    val mainTargetDir = (sourceManaged in Compile).value
    val testTargetDir = (sourceManaged in Test).value
    val theVersion = version.value
    val theScalaVersion = scalaVersion.value

    GenCompatibleClasses.genMain(new File(mainTargetDir, "scala/gencompclass"), theVersion, theScalaVersion)
  }

  val genVersions = TaskKey[Unit]("genversions", "Generate Versions object")
  val genVersionsTask = genVersions := {
    val mainTargetDir = (sourceManaged in Compile).value
    val testTargetDir = (sourceManaged in Test).value
    val theVersion = version.value
    val theScalaVersion = scalaVersion.value

    GenVersions.genScalaTestVersions(new File(mainTargetDir, "scala/gencompclass"), theVersion, theScalaVersion)
  }

  val genContain1 = TaskKey[Unit]("gencontain1", "Generate contain matcher tests 1")
  val genContainTask1 = genContain1 := {
    val mainTargetDir = (sourceManaged in Compile).value
    val testTargetDir = (sourceManaged in Test).value
    val theVersion = version.value
    val theScalaVersion = scalaVersion.value

    GenContain1.genTest(new File(testTargetDir, "scala/gencontain1"), theVersion, theScalaVersion)
  }

  val genContain2 = TaskKey[Unit]("gencontain2", "Generate contain matcher tests 2")
  val genContainTask2 = genContain2 := {
    val mainTargetDir = (sourceManaged in Compile).value
    val testTargetDir = (sourceManaged in Test).value
    val theVersion = version.value
    val theScalaVersion = scalaVersion.value

    GenContain2.genTest(new File(testTargetDir, "scala/gencontain2"), theVersion, theScalaVersion)
  }

  val genSorted = TaskKey[Unit]("gensorted", "Generate sorted matcher tests")
  val genSortedTask = genSorted := {
    val mainTargetDir = (sourceManaged in Compile).value
    val testTargetDir = (sourceManaged in Test).value
    val theVersion = version.value
    val theScalaVersion = scalaVersion.value

    GenSorted.genTest(new File(testTargetDir, "scala/gensorted"), theVersion, theScalaVersion)
  }

  val genLoneElement = TaskKey[Unit]("genloneelement", "Generate lone element matcher tests")
  val genLoneElementTask = genLoneElement := {
    val mainTargetDir = (sourceManaged in Compile).value
    val testTargetDir = (sourceManaged in Test).value
    val theVersion = version.value
    val theScalaVersion = scalaVersion.value

    GenLoneElement.genTest(new File(testTargetDir, "scala/genloneelement"), theVersion, theScalaVersion)
  }

  val genEmpty = TaskKey[Unit]("genempty", "Generate empty matcher tests")
  val genEmptyTask = genEmpty := {
    val mainTargetDir = (sourceManaged in Compile).value
    val testTargetDir = (sourceManaged in Test).value
    val theVersion = version.value
    val theScalaVersion = scalaVersion.value

    GenEmpty.genTest(new File(testTargetDir, "scala/genempty"), theVersion, theScalaVersion)
  }

  val genCode = TaskKey[Unit]("gencode", "Generate Code, includes Must Matchers and They Word tests.")
  val genCodeTask = genCode := {
    val mainTargetDir = (sourceManaged in Compile).value
    val testTargetDir = (sourceManaged in Test).value
    val theVersion = version.value
    val theScalaVersion = scalaVersion.value

<<<<<<< HEAD
    GenGen.genMain(new File(mainTargetDir, "scala/gengen"), theVersion, theScalaVersion) ++
    GenScalaCheckGen.genMain(new File(mainTargetDir, "scala/genscalacheckgen"), theVersion, theScalaVersion) ++
    GenTable.genMain(new File(mainTargetDir, "scala/gentables"), theVersion, theScalaVersion) ++
    GenMatchers.genMain(new File(mainTargetDir, "scala/genmatchers"), theVersion, theScalaVersion) ++
=======
    GenGen.genMain(new File(mainTargetDir, "scala/gengen"), theVersion, theScalaVersion)
    GenTable.genMain(new File(mainTargetDir, "scala/gentables"), theVersion, theScalaVersion)
    GenMatchers.genMain(new File(mainTargetDir, "scala/genmatchers"), theVersion, theScalaVersion)
>>>>>>> 9cb8d25f
    GenFactories.genMain(new File(mainTargetDir, "scala/genfactories"), theVersion, theScalaVersion)
  }

  val genLogicStyles = TaskKey[Unit]("genlogicstyles", "Generate logic style traits.")
  val genLogicStylesTask = genLogicStyles := {
    val mainTargetDir = (sourceManaged in Compile).value
    val testTargetDir = (sourceManaged in Test).value
    val theVersion = version.value
    val theScalaVersion = scalaVersion.value

    GenLogicStyles.genMain(new File(mainTargetDir, "scala/genlogicstyles"), theVersion, theScalaVersion)
  }

  val genLogicStyleTestsTaskKey = TaskKey[Unit]("genlogicstyletests", "Generate Logic Style tests")
  val genLogicStyleTestsTask = genLogicStyleTestsTaskKey := {
    val mainTargetDir = (sourceManaged in Compile).value
    val testTargetDir = (sourceManaged in Test).value
    val theVersion = version.value
    val theScalaVersion = scalaVersion.value

    GenLogicStyles.genTest(new File(testTargetDir, "scala/genlogicstyles"), theVersion, theScalaVersion)
  }

  //
  // Prepares source files for running scaladoc.
  //
  def genDocSources(srcFiles: Seq[File],
                    srcDirs: Seq[File],
                    docsrcDir: File): Seq[File] =
  {
    val scalaFiles =
      for {
        srcFile <- srcFiles
        if srcFile.name.endsWith(".scala")
      } yield {
        val srcPath = srcFile.getPath
        val maybeSourceFile = srcDirs.flatMap(srcFile.relativeTo).headOption
        maybeSourceFile match {
          case Some(docsrcFile) => copyDocFile(srcFile, new File(docsrcDir.asFile, docsrcFile.getPath))
          case None             =>
             throw new RuntimeException("unexpected source path ["+ srcPath +"] not relative to " + srcDirs.mkString("[", ", ", "]"))
        }
      }

    val javaSources = srcFiles.filter(_.name.endsWith(".java")).toSet
    val javaTagFiles = JavaTagDocumenter.docJavaTags(javaSources)

    scalaFiles ++ javaTagFiles
  }

  //
  // Copies a file, doing a little filtering along the way to make
  // destination file suitable for use in generating scaladocs.
  //
  // Returns destination file.
  //
  private def copyDocFile(srcFile: File, destFile: File): File = {
    if (!destFile.exists || (destFile.lastModified < srcFile.lastModified)) {
      IO.createDirectory(file(destFile.getParent))

      val writer = new PrintWriter(destFile)

      try {
        for (line <- Source.fromFile(srcFile).getLines)
          writer.println(line.replaceFirst("@Finders(.*)", ""))
      }
      finally { writer.close }
    }
    destFile
  }

  //
  // Adds customization to scaladocs.
  //
  // Appends additional css to template.css file and copies
  // additional gifs into lib directory.
  //
  // Note: found that adding new gifs into lib directory causes
  // doc task to rebuild scaladocs from scratch each time.
  // Without that it only rebuilds if needed.
  //
  def docTask(docDir: File, resDir: File, projectName: String): File = {
    val docLibDir = docDir / "lib"
    val htmlSrcDir = resDir / "html"
    val cssFile = docLibDir / "template.css"
    val addlCssFile = htmlSrcDir / "addl.css"

    val css = Source.fromFile(cssFile).mkString
    val addlCss = Source.fromFile(addlCssFile).mkString

    if (!css.contains("pre.stHighlighted")) {
      val writer = new PrintWriter(cssFile)

      try {
        writer.println(css)
        writer.println(addlCss)
      }
      finally { writer.close }
    }

    if (projectName.contains("scalatest")) {
      (htmlSrcDir * "*.gif").get.foreach { gif =>
        IO.copyFile(gif, docLibDir / gif.name)
      }
    }
    docDir
  }

  lazy val projectTitle =
    settingKey[String]("Name of project to display in doc titles")

  lazy val docsrcDir =
    settingKey[File](
      "Directory to hold processed source files for generating scaladocs")

  val docsrcDirSetting =
     docsrcDir := target.value / "docsrc"

  val scalacticDocSourcesSetting =
    sources in (Compile, doc) :=
      genDocSources((sources in Compile).value ++ (sources in scalacticMacro in Compile).value,
        Seq((sourceManaged in Compile).value,
          baseDirectory.value,
          file(".").getCanonicalFile),
        docsrcDir.value)

  val scalatestDocSourcesSetting =
     sources in (Compile, doc) :=
       genDocSources((sources in Compile).value,
                     Seq((sourceManaged in Compile).value,
                         baseDirectory.value,
                         file(".").getCanonicalFile),
                     docsrcDir.value)

  val scalatestDocScalacOptionsSetting =
    scalacOptions in (Compile, doc) ++=
      Seq[String](
        "-Ymacro-no-expand", // avoids need to separate out macros in docsrc dir
        "-sourcepath", docsrcDir.value.getAbsolutePath,
        "-doc-title", projectTitle.value +" "+ releaseVersion,
        "-doc-source-url", scalatestDocSourceUrl)

  val scalacticDocScalacOptionsSetting =
    scalacOptions in (Compile, doc) ++=
      Seq[String](
        "-Ymacro-no-expand", // avoids need to separate out macros in docsrc dir
        "-sourcepath", docsrcDir.value.getAbsolutePath,
        "-doc-title", projectTitle.value +" "+ releaseVersion,
        "-doc-source-url", scalacticDocSourceUrl)

  val docTaskSetting =
    doc in Compile := docTask((doc in Compile).value,
                              (sourceDirectory in Compile).value,
                              name.value)

  val scalatestJSDocTaskSetting =
    doc in Compile := docTask((doc in Compile).value,
      (resourceManaged in Compile).value,
      name.value)
}
// set scalacOptions in (Compile, console) += "-Xlog-implicits"
// set scalacOptions in (Compile, console) += "-Xlog-implicits"
// set scalacOptions in (Compile, console) += "-Xlog-implicits"
// set scalacOptions in (Compile, console) += "-nowarn"<|MERGE_RESOLUTION|>--- conflicted
+++ resolved
@@ -689,7 +689,6 @@
          ScalaTestGenResourcesJVM.genResources((sourceManaged in Compile).value / "org" / "scalatest", version.value, scalaVersion.value) ++
          ScalaTestGenResourcesJVM.genFailureMessages((sourceManaged in Compile).value / "org" / "scalatest", version.value, scalaVersion.value) ++
          GenLogicStyles.genMain((sourceManaged in Compile).value / "org" / "scalatest", version.value, scalaVersion.value) ++
-         GenScalaCheckGen.genMain((sourceManaged in Compile).value / "org" / "scalatest" / "prop", version.value, scalaVersion.value) ++
          GenConfigMap.genMain((sourceManaged in Compile).value / "org" / "scalatest", version.value, scalaVersion.value)
        }.taskValue
      },
@@ -788,7 +787,6 @@
           GenVersions.genScalaTestVersions((sourceManaged in Compile).value / "org" / "scalatest", version.value, scalaVersion.value) ++
           ScalaTestGenResourcesJSVM.genFailureMessages((sourceManaged in Compile).value / "org" / "scalatest", version.value, scalaVersion.value) ++
           ScalaTestGenResourcesJSVM.genResources((sourceManaged in Compile).value / "org" / "scalatest", version.value, scalaVersion.value) ++
-          GenScalaCheckGen.genMain((sourceManaged in Compile).value / "org" / "scalatest" / "prop", version.value, scalaVersion.value) ++
           GenConfigMap.genMain((sourceManaged in Compile).value / "org" / "scalatest", version.value, scalaVersion.value)
         }.taskValue
       },
@@ -1379,20 +1377,6 @@
       }
     ).dependsOn(scalatest, commonTest, scalacticMacro % "compile-internal, test-internal")
 
-<<<<<<< HEAD
-  lazy val genScalaCheckGenTests = Project("genScalaCheckGenTests", file("gentests/GenScalaCheckGen"))
-    .settings(gentestsSharedSettings: _*)
-    .settings(
-      genGenTask,
-      sourceGenerators in Test += {
-        Def.task{
-          GenScalaCheckGen.genTest((sourceManaged in Test).value / "org" / "scalatest" / "prop", version.value, scalaVersion.value)
-        }.taskValue
-      }
-    ).dependsOn(scalatest, commonTest, scalacticMacro % "compile-internal, test-internal")
-
-=======
->>>>>>> 9cb8d25f
   lazy val genTablesTests = Project("genTablesTests", file("gentests/GenTables"))
     .settings(gentestsSharedSettings: _*)
     .settings(
@@ -1651,25 +1635,6 @@
     }
   }
 
-<<<<<<< HEAD
-  val genScalaCheckGen = TaskKey[Unit]("genscalacheckgen", "Generate ScalaCheck driven Property Checks")
-  val genScalaCheckGenTask = genScalaCheckGen := {
-    val mainTargetDir = (sourceManaged in Compile).value
-    val testTargetDir = (sourceManaged in Test).value
-    val projName = name.value
-    val theVersion = version.value
-    val theScalaVersion = scalaVersion.value
-
-    projName match {
-      case "scalatest" =>
-        GenGen.genMain(new File(mainTargetDir, "scala/genscalacheckgen"), theVersion, theScalaVersion)
-      case "gentests" =>
-        GenGen.genTest(new File(testTargetDir, "scala/genscalacheckgen"), theVersion, theScalaVersion)
-    }
-  }
-
-=======
->>>>>>> 9cb8d25f
   val genTables = TaskKey[Unit]("gentables", "Generate Tables")
   val genTablesTask = genTables := {
     val mainTargetDir = (sourceManaged in Compile).value
@@ -1813,16 +1778,9 @@
     val theVersion = version.value
     val theScalaVersion = scalaVersion.value
 
-<<<<<<< HEAD
     GenGen.genMain(new File(mainTargetDir, "scala/gengen"), theVersion, theScalaVersion) ++
-    GenScalaCheckGen.genMain(new File(mainTargetDir, "scala/genscalacheckgen"), theVersion, theScalaVersion) ++
     GenTable.genMain(new File(mainTargetDir, "scala/gentables"), theVersion, theScalaVersion) ++
     GenMatchers.genMain(new File(mainTargetDir, "scala/genmatchers"), theVersion, theScalaVersion) ++
-=======
-    GenGen.genMain(new File(mainTargetDir, "scala/gengen"), theVersion, theScalaVersion)
-    GenTable.genMain(new File(mainTargetDir, "scala/gentables"), theVersion, theScalaVersion)
-    GenMatchers.genMain(new File(mainTargetDir, "scala/genmatchers"), theVersion, theScalaVersion)
->>>>>>> 9cb8d25f
     GenFactories.genMain(new File(mainTargetDir, "scala/genfactories"), theVersion, theScalaVersion)
   }
 
