--- conflicted
+++ resolved
@@ -294,13 +294,8 @@
       console / initialCommands := """|import org.scalatest._
                                        |import org.scalactic._
                                        |import Matchers._""".stripMargin,
-<<<<<<< HEAD
       libraryDependencies += "org.scala-lang.modules" %%% "scala-xml" % "2.1.0", 
       libraryDependencies ++= scalatestJSLibraryDependencies.value, 
-=======
-      libraryDependencies += "org.scala-lang.modules" %%% "scala-xml" % "2.1.0",
-      libraryDependencies += ("org.scala-js" %% "scalajs-test-interface" % scalaJSVersion).withDottyCompat(dottyVersion), 
->>>>>>> 745651b1
       packageManagedSources,
       Compile / sourceGenerators += Def.task {
         GenModulesDotty.genScalaTestCoreJS((Compile / sourceManaged).value, version.value, scalaVersion.value) ++
@@ -453,17 +448,10 @@
     }
 
     /** common settings for all scalatest sub modules (all modules, except the `scalatest` module) */
-<<<<<<< HEAD
-    def scalatestSubModule(name: String, title: String, gen: GenModulesDotty.GenFn): Project =
-      scalatestModule(name, title).settings(
+    def scalatestSubModule(name: String, title: String, isNative: Boolean, gen: GenModulesDotty.GenFn): Project =
+      scalatestModule(name, title, isNative).settings(
         Compile / sourceGenerators += Def.task {
           gen((Compile / sourceManaged).value, version.value, scalaVersion.value)
-=======
-    def scalatestSubModule(name: String, title: String, isNative: Boolean, gen: GenModulesDotty.GenFn): Project =
-      scalatestModule(name, title, isNative).settings(
-        sourceGenerators in Compile += Def.task {
-          gen((sourceManaged in Compile).value, version.value, scalaVersion.value)
->>>>>>> 745651b1
         }.taskValue,
         OsgiKeys.importPackage := Seq(
           "org.scalatest.*",
@@ -598,7 +586,7 @@
     ).dependsOn(scalatestCoreDottyNative).enablePlugins(ScalaNativePlugin)
 
   lazy val scalatestExpectationsDotty = project.in(file("dotty/expectations"))
-    .scalatestModule("scalatest-expectations", "ScalaTest Expectations Dotty")
+    .scalatestModule("scalatest-expectations", "ScalaTest Expectations Dotty", false)
     .dependsOn(
       scalatestCoreDotty
     )
@@ -607,6 +595,7 @@
     .scalatestSubModule(
       "scalatest-expectations", 
       "ScalaTest Expectations Dotty JS", 
+      false, 
       (targetDir, version, scalaVersion) =>
         GenScalaTestDotty.genExpectationsScalaJS(targetDir / "org" / "scalatest", version, scalaVersion)
     ).settings(
@@ -619,6 +608,7 @@
     .scalatestSubModule(
       "scalatest-expectations", 
       "ScalaTest Expectations Dotty Native", 
+      true, 
       (targetDir, version, scalaVersion) =>
         GenScalaTestDotty.genExpectationsScalaNative(targetDir / "org" / "scalatest", version, scalaVersion)
     ).settings(
@@ -1352,19 +1342,11 @@
     .settings(nativeDottySettings: _*)
     .settings(
       projectTitle := "Common test classes used by scalactic and scalatest",
-<<<<<<< HEAD
       libraryDependencies ++= crossBuildTestLibraryDependencies.value,
       Compile / sourceGenerators += Def.task {
         GenCommonTestDotty.genMainJS((Compile / sourceManaged).value / "scala", version.value, scalaVersion.value) ++
         GenGen.genMain((Compile / sourceManaged).value / "scala" / "org" / "scalatest" / "prop", version.value, scalaVersion.value) ++
         GenCompatibleClasses.genTest((Compile / sourceManaged).value, version.value, scalaVersion.value)
-=======
-      libraryDependencies += "org.scala-lang.modules" %%% "scala-parser-combinators" % "2.4.0",
-      sourceGenerators in Compile += Def.task {
-        GenCommonTestDotty.genMainJS((sourceManaged in Compile).value / "scala", version.value, scalaVersion.value) ++
-        GenGen.genMain((sourceManaged in Compile).value / "scala" / "org" / "scalatest" / "prop", version.value, scalaVersion.value) ++
-        GenCompatibleClasses.genTest((sourceManaged in Compile).value, version.value, scalaVersion.value)
->>>>>>> 745651b1
       }.taskValue,
       noPublishSettings,
     ).dependsOn(scalacticDottyNative, LocalProject("scalatestDottyNative")).enablePlugins(ScalaNativePlugin)  
