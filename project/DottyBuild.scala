<<<<<<< HEAD
=======
import dotty.tools.sbtplugin.DottyPlugin.autoImport._
import scalanative.sbtplugin.ScalaNativePlugin.autoImport.nativeVersion
>>>>>>> db0c31ee
import sbt._
import Keys._
import com.typesafe.tools.mima.plugin.MimaKeys.{mimaPreviousArtifacts, mimaCurrentClassfiles, mimaBinaryIssueFilters}
import com.typesafe.tools.mima.core._
import com.typesafe.tools.mima.core.ProblemFilters._
import com.typesafe.sbt.osgi.OsgiKeys
import com.typesafe.sbt.osgi.SbtOsgi
import com.typesafe.sbt.osgi.SbtOsgi.autoImport._
import org.scalajs.sbtplugin.ScalaJSPlugin
import org.scalajs.sbtplugin.ScalaJSPlugin.autoImport.{scalaJSLinkerConfig, jsEnv}

import scalanative.sbtplugin.ScalaNativePlugin

import org.portablescala.sbtplatformdeps.PlatformDepsPlugin.autoImport._

trait DottyBuild { this: BuildCommons =>

  // List of available night build at https://repo1.maven.org/maven2/ch/epfl/lamp/dotty-compiler_0.27/
  // lazy val dottyVersion = dottyLatestNightlyBuild.get
<<<<<<< HEAD
  lazy val dottyVersion = System.getProperty("scalatest.dottyVersion", "3.1.1")
=======
  lazy val dottyVersion = System.getProperty("scalatest.dottyVersion", "3.1.0")
>>>>>>> db0c31ee
  lazy val dottySettings = List(
    scalaVersion := dottyVersion,
    scalacOptions ++= List("-language:implicitConversions", "-noindent", "-Xprint-suspension")
  )

  // https://github.com/sbt/sbt/issues/2205#issuecomment-144375501
  private lazy val packageManagedSources =
    Compile / packageSrc / mappings ++= { // publish generated sources
      val srcs = (Compile / managedSources).value
      val sdirs = (Compile / managedSourceDirectories).value
      val base = baseDirectory.value
      import Path._
      (srcs --- sdirs --- base) pair (relativeTo(sdirs) | relativeTo(base) | flat)
    }

  lazy val scalacticDotty = project.in(file("dotty/scalactic"))
    .enablePlugins(SbtOsgi)
    .settings(sharedSettings: _*)
    .settings(dottySettings: _*)
    .settings(scalacticDocSettings: _*)
    .settings(
      projectTitle := "Scalactic",
      organization := "org.scalactic",
      moduleName := "scalactic",
      console / initialCommands := "import org.scalactic._",
      packageManagedSources,
      Compile / sourceGenerators += {
        Def.task {
          // From scalactic-macro
          GenScalacticDotty.genMacroScala((Compile / sourceManaged).value, version.value, scalaVersion.value) ++
          ScalacticGenResourcesJVM.genResources((Compile / sourceManaged).value / "org" / "scalactic", version.value, scalaVersion.value) ++
          GenAnyVals.genMain((Compile / sourceManaged).value / "org" / "scalactic" / "anyvals", version.value, scalaVersion.value, true) ++
          GenEvery.genMain((Compile / sourceManaged).value / "org" / "scalactic", version.value, scalaVersion.value) ++
          GenColCompatHelper.genMain((Compile / sourceManaged).value / "org" / "scalactic", version.value, scalaVersion.value) ++
          // end from scalactic-macro
          GenScalacticDotty.genScala((Compile / sourceManaged).value, version.value, scalaVersion.value) ++
          GenVersions.genScalacticVersions((Compile / sourceManaged).value / "org" / "scalactic", version.value, scalaVersion.value) ++
          ScalacticGenResourcesJVM.genFailureMessages((Compile / sourceManaged).value / "org" / "scalactic", version.value, scalaVersion.value) ++
          GenArrayHelper.genMain((Compile / sourceManaged).value / "org" / "scalactic", version.value, scalaVersion.value)
        }.taskValue
      },
      Compile / resourceGenerators += Def.task {
        GenScalacticDotty.genResource((Compile / resourceManaged).value)
      }.taskValue,
      //scalacticDocSourcesSetting,
      //docTaskSetting,
      Compile / packageDoc / publishArtifact := false, // Temporary disable publishing of doc, can't get it to build.
      mimaPreviousArtifacts := Set(organization.value %% name.value % previousReleaseVersion),
      mimaCurrentClassfiles := (Compile / classDirectory).value.getParentFile / (name.value + "_" + scalaBinaryVersion.value + "-" + releaseVersion + ".jar")
    ).settings(osgiSettings: _*).settings(
    OsgiKeys.exportPackage := Seq(
      "org.scalactic",
      "org.scalactic.anyvals",
      "org.scalactic.exceptions",
      "org.scalactic.source"
    ),
    OsgiKeys.importPackage := Seq(
      "org.scalatest.*",
      "org.scalactic.*",
      "scala.util.parsing.*;version=\"$<range;[==,=+);$<replace;1.0.4;-;.>>\"",
      "scala.xml.*;version=\"$<range;[==,=+);$<replace;1.0.4;-;.>>\"",
      "scala.*;version=\"$<range;[==,=+);$<replace;"+scalaBinaryVersion.value+";-;.>>\"",
      "*;resolution:=optional"
    ),
    OsgiKeys.additionalHeaders:= Map(
      "Bundle-Name" -> "Scalactic",
      "Bundle-Description" -> "Scalactic is an open-source library for Scala projects.",
      "Bundle-DocURL" -> "http://www.scalactic.org/",
      "Bundle-Vendor" -> "Artima, Inc."
    )
  )

  lazy val scalacticDottyJS = project.in(file("dotty/scalactic.js"))
    .enablePlugins(SbtOsgi)
    .settings(sharedSettings: _*)
    .settings(dottySettings: _*)
    .settings(scalacticDocSettings: _*)
    .settings(
      projectTitle := "Scalactic",
      organization := "org.scalactic",
      moduleName := "scalactic",
      console / initialCommands := "import org.scalactic._",
      packageManagedSources,
      Compile / sourceGenerators += {
        Def.task {
          // From scalactic-macro
          GenScalacticDotty.genMacroScala((Compile / sourceManaged).value, version.value, scalaVersion.value) ++
          ScalacticGenResourcesJSVM.genResources((Compile / sourceManaged).value / "org" / "scalactic", version.value, scalaVersion.value) ++
          GenAnyVals.genMain((Compile / sourceManaged).value / "org" / "scalactic" / "anyvals", version.value, scalaVersion.value, true) ++
          GenEvery.genMain((Compile / sourceManaged).value / "org" / "scalactic", version.value, scalaVersion.value) ++
          GenColCompatHelper.genMain((Compile / sourceManaged).value / "org" / "scalactic", version.value, scalaVersion.value) ++
          // end from scalactic-macro
          GenScalacticDotty.genScalaJS((Compile / sourceManaged).value, version.value, scalaVersion.value) ++
          GenVersions.genScalacticVersions((Compile / sourceManaged).value / "org" / "scalactic", version.value, scalaVersion.value) ++
          ScalacticGenResourcesJSVM.genFailureMessages((Compile / sourceManaged).value / "org" / "scalactic", version.value, scalaVersion.value) ++
          GenArrayHelper.genMain((Compile / sourceManaged).value / "org" / "scalactic", version.value, scalaVersion.value)
        }.taskValue
      },
      Compile / resourceGenerators += Def.task {
        GenScalacticDotty.genResource((Compile / resourceManaged).value)
      }.taskValue,
      //scalacticDocSourcesSetting,
      //docTaskSetting,
      Compile / packageDoc / publishArtifact := false, // Temporary disable publishing of doc, can't get it to build.
      mimaPreviousArtifacts := Set(organization.value %% name.value % previousReleaseVersion),
      mimaCurrentClassfiles := (Compile / classDirectory).value.getParentFile / (name.value + "_" + scalaBinaryVersion.value + "-" + releaseVersion + ".jar")
    ).settings(osgiSettings: _*).settings(
    OsgiKeys.exportPackage := Seq(
      "org.scalactic",
      "org.scalactic.anyvals",
      "org.scalactic.exceptions",
      "org.scalactic.source"
    ),
    OsgiKeys.importPackage := Seq(
      "org.scalatest.*",
      "org.scalactic.*",
      "scala.util.parsing.*;version=\"$<range;[==,=+);$<replace;1.0.4;-;.>>\"",
      "scala.xml.*;version=\"$<range;[==,=+);$<replace;1.0.4;-;.>>\"",
      "scala.*;version=\"$<range;[==,=+);$<replace;"+scalaBinaryVersion.value+";-;.>>\"",
      "*;resolution:=optional"
    ),
    OsgiKeys.additionalHeaders:= Map(
      "Bundle-Name" -> "Scalactic",
      "Bundle-Description" -> "Scalactic is an open-source library for Scala projects.",
      "Bundle-DocURL" -> "http://www.scalactic.org/",
      "Bundle-Vendor" -> "Artima, Inc."
    )
  ).enablePlugins(ScalaJSPlugin)

  lazy val scalacticDottyNative = project.in(file("dotty/scalactic.native"))
    .enablePlugins(SbtOsgi)
    .settings(sharedSettings: _*)
    .settings(dottySettings: _*)
    .settings(scalacticDocSettings: _*)
    .settings(
      projectTitle := "Scalactic",
      organization := "org.scalactic",
      moduleName := "scalactic",
      initialCommands in console := "import org.scalactic._",
      packageManagedSources,
      sourceGenerators in Compile += {
        Def.task {
          // From scalactic-macro
          GenScalacticDotty.genMacroScala((sourceManaged in Compile).value, version.value, scalaVersion.value) ++
          ScalacticGenResourcesJSVM.genResources((sourceManaged in Compile).value / "org" / "scalactic", version.value, scalaVersion.value) ++
          GenAnyVals.genMain((sourceManaged in Compile).value / "org" / "scalactic" / "anyvals", version.value, scalaVersion.value, true) ++
          GenEvery.genMain((sourceManaged in Compile).value / "org" / "scalactic", version.value, scalaVersion.value) ++
          GenColCompatHelper.genMain((sourceManaged in Compile).value / "org" / "scalactic", version.value, scalaVersion.value) ++
          // end from scalactic-macro
          GenScalacticDotty.genScalaNative((sourceManaged in Compile).value, version.value, scalaVersion.value) ++ 
          GenVersions.genScalacticVersions((sourceManaged in Compile).value / "org" / "scalactic", version.value, scalaVersion.value) ++
          ScalacticGenResourcesJSVM.genFailureMessages((sourceManaged in Compile).value / "org" / "scalactic", version.value, scalaVersion.value) ++
          GenArrayHelper.genMain((sourceManaged in Compile).value / "org" / "scalactic", version.value, scalaVersion.value)
        }.taskValue
      },
      resourceGenerators in Compile += Def.task {
        GenScalacticDotty.genResource((resourceManaged in Compile).value)
      }.taskValue,
      //scalacticDocSourcesSetting,
      //docTaskSetting,
      publishArtifact in (Compile, packageDoc) := false, // Temporary disable publishing of doc, can't get it to build.
      mimaPreviousArtifacts := Set(organization.value %% name.value % previousReleaseVersion),
      mimaCurrentClassfiles := (classDirectory in Compile).value.getParentFile / (name.value + "_" + scalaBinaryVersion.value + "-" + releaseVersion + ".jar")
    ).settings(osgiSettings: _*).settings(
    OsgiKeys.exportPackage := Seq(
      "org.scalactic",
      "org.scalactic.anyvals",
      "org.scalactic.exceptions",
      "org.scalactic.source"
    ),
    OsgiKeys.importPackage := Seq(
      "org.scalatest.*",
      "org.scalactic.*",
      "scala.util.parsing.*;version=\"$<range;[==,=+);$<replace;1.0.4;-;.>>\"",
      "scala.xml.*;version=\"$<range;[==,=+);$<replace;1.0.4;-;.>>\"",
      "scala.*;version=\"$<range;[==,=+);$<replace;"+scalaBinaryVersion.value+";-;.>>\"",
      "*;resolution:=optional"
    ),
    OsgiKeys.additionalHeaders:= Map(
      "Bundle-Name" -> "Scalactic",
      "Bundle-Description" -> "Scalactic is an open-source library for Scala projects.",
      "Bundle-DocURL" -> "http://www.scalactic.org/",
      "Bundle-Vendor" -> "Artima, Inc."
    )
  ).enablePlugins(ScalaNativePlugin)

  lazy val scalatestCoreDotty = project.in(file("dotty/core"))
    .enablePlugins(SbtOsgi)
    .settings(sharedSettings: _*)
    .settings(dottySettings: _*)
    .settings(
      projectTitle := "ScalaTest Core Dotty",
      organization := "org.scalatest",
      moduleName := "scalatest-core",
      console / initialCommands := """|import org.scalatest._
                                       |import org.scalactic._
                                       |import Matchers._""".stripMargin,
      libraryDependencies ++= scalaXmlDependency(scalaVersion.value),
      libraryDependencies ++= scalatestLibraryDependencies,
      packageManagedSources,
      Compile / sourceGenerators += 
        Def.task {
          GenModulesDotty.genScalaTestCore((Compile / sourceManaged).value, version.value, scalaVersion.value) ++
          GenVersions.genScalaTestVersions((Compile / sourceManaged).value / "org" / "scalatest", version.value, scalaVersion.value) ++
          ScalaTestGenResourcesJVM.genResources((Compile / sourceManaged).value / "org" / "scalatest", version.value, scalaVersion.value) ++
          ScalaTestGenResourcesJVM.genFailureMessages((Compile / sourceManaged).value / "org" / "scalatest", version.value, scalaVersion.value)  ++
          GenGen.genMain((Compile / sourceManaged).value / "scala" / "org" / "scalatest" / "prop", version.value, scalaVersion.value) ++
          GenConfigMap.genMain((Compile / sourceManaged).value / "org" / "scalatest", version.value, scalaVersion.value) ++ 
          GenSafeStyles.genCore((Compile / sourceManaged).value / "org" / "scalatest", version.value, scalaVersion.value, false)
        }.taskValue,
      javaSourceManaged := target.value / "java",
      Compile / managedSourceDirectories += javaSourceManaged.value,
      Compile / sourceGenerators += Def.task {
        GenScalaTestDotty.genJava((Compile / javaSourceManaged).value, version.value, scalaVersion.value)
      }.taskValue,
      Compile / resourceGenerators += Def.task {
          GenScalaTestDotty.genHtml((Compile / resourceManaged).value, version.value, scalaVersion.value)
      }.taskValue,
      Compile / sourceGenerators += Def.task {
        GenTable.genMain((Compile / sourceManaged).value / "org" / "scalatest", version.value, scalaVersion.value) ++
        GenCompatibleClasses.genMain((Compile / sourceManaged).value / "org" / "scalatest" / "tools", version.value, scalaVersion.value)
        //GenSafeStyles.genMain((Compile / sourceManaged).value / "org" / "scalatest", version.value, scalaVersion.value)
      }.taskValue,
      //scalatestJSDocTaskSetting,
      Compile / packageDoc / publishArtifact := false, // Temporary disable publishing of doc, can't get it to build.
      mimaPreviousArtifacts := Set(organization.value %% name.value % previousReleaseVersion),
      mimaCurrentClassfiles := (Compile / classDirectory).value.getParentFile / (name.value + "_" + scalaBinaryVersion.value + "-" + releaseVersion + ".jar"),
      mimaBinaryIssueFilters ++= {
        Seq(
          exclude[MissingClassProblem]("org.scalatest.tools.SbtCommandParser$"),
          exclude[MissingClassProblem]("org.scalatest.tools.SbtCommandParser")
        )
      }
    ).settings(osgiSettings: _*).settings(
    OsgiKeys.exportPackage := Seq(
      "org.scalatest", 
        "org.scalatest.concurrent",  
        "org.scalatest.enablers",  
        "org.scalatest.exceptions",  
        "org.scalatest.events", 
        "org.scalatest.fixture",  
        "org.scalatest.prop", 
        "org.scalatest.tags", 
        "org.scalatest.tagobjects", 
        "org.scalatest.time", 
        "org.scalatest.tools",  
        "org.scalatest.verbs"
    ),
    OsgiKeys.importPackage := Seq(
      "org.scalatest.*",
      "org.scalactic.*",
      "scala.util.parsing.*;version=\"$<range;[==,=+);$<replace;1.0.4;-;.>>\"",
      "scala.xml.*;version=\"$<range;[==,=+);$<replace;1.0.4;-;.>>\"",
      "scala.*;version=\"$<range;[==,=+);$<replace;"+scalaBinaryVersion.value+";-;.>>\"",
      "*;resolution:=optional"
    ),
    OsgiKeys.additionalHeaders:= Map(
      "Bundle-Name" -> "ScalaTest Core Dotty",
      "Bundle-Description" -> "ScalaTest is an open-source test framework for the Javascript Platform designed to increase your productivity by letting you write fewer lines of test code that more clearly reveal your intent.",
      "Bundle-DocURL" -> "http://www.scalatest.org/",
      "Bundle-Vendor" -> "Artima, Inc.",
      "Main-Class" -> "org.scalatest.tools.Runner"
    )
  ).dependsOn(scalacticDotty, scalatestCompatible)

  lazy val scalatestCoreDottyJS = project.in(file("dotty/core.js"))
    .enablePlugins(SbtOsgi)
    .settings(sharedSettings: _*)
    .settings(dottySettings: _*)
    .settings(
      projectTitle := "ScalaTest Core Dotty",
      organization := "org.scalatest",
      moduleName := "scalatest-core",
      console / initialCommands := """|import org.scalatest._
                                       |import org.scalactic._
                                       |import Matchers._""".stripMargin,
<<<<<<< HEAD
      libraryDependencies += "org.scala-lang.modules" %%% "scala-xml" % "2.0.1", 
      libraryDependencies += ("org.scala-js" %% "scalajs-test-interface" % scalaJSVersion).cross(CrossVersion.for3Use2_13), 
=======
      libraryDependencies += "org.scala-lang.modules" %%% "scala-xml" % "2.1.0", 
      libraryDependencies += ("org.scala-js" %% "scalajs-test-interface" % scalaJSVersion).withDottyCompat(dottyVersion), 
>>>>>>> db0c31ee
      packageManagedSources,
      Compile / sourceGenerators += Def.task {
        GenModulesDotty.genScalaTestCoreJS((Compile / sourceManaged).value, version.value, scalaVersion.value) ++
        GenScalaTestDotty.genScalaJS((Compile / sourceManaged).value, version.value, scalaVersion.value) ++
        GenVersions.genScalaTestVersions((Compile / sourceManaged).value / "org" / "scalatest", version.value, scalaVersion.value) ++
        ScalaTestGenResourcesJSVM.genResources((Compile / sourceManaged).value / "org" / "scalatest", version.value, scalaVersion.value) ++
        ScalaTestGenResourcesJSVM.genFailureMessages((Compile / sourceManaged).value / "org" / "scalatest", version.value, scalaVersion.value)  ++
        GenGen.genMain((Compile / sourceManaged).value / "scala" / "org" / "scalatest" / "prop", version.value, scalaVersion.value) ++
        GenConfigMap.genMain((Compile / sourceManaged).value / "org" / "scalatest", version.value, scalaVersion.value) ++ 
        GenSafeStyles.genCore((Compile / sourceManaged).value / "org" / "scalatest", version.value, scalaVersion.value, true)
      }.taskValue,
      javaSourceManaged := target.value / "java",
      Compile / managedSourceDirectories += javaSourceManaged.value,
      Compile / sourceGenerators += Def.task {
        GenScalaTestDotty.genJava((Compile / javaSourceManaged).value, version.value, scalaVersion.value)
      }.taskValue,
      Compile / resourceGenerators += Def.task {
          GenScalaTestDotty.genHtml((Compile / resourceManaged).value, version.value, scalaVersion.value)
      }.taskValue,
      Compile / sourceGenerators += Def.task {
        GenTable.genMain((Compile / sourceManaged).value / "org" / "scalatest", version.value, scalaVersion.value)
        //GenSafeStyles.genMain((Compile / sourceManaged).value / "org" / "scalatest", version.value, scalaVersion.value)
      }.taskValue,
      //scalatestJSDocTaskSetting,
      Compile / packageDoc / publishArtifact := false, // Temporary disable publishing of doc, can't get it to build.
      mimaPreviousArtifacts := Set(organization.value %% name.value % previousReleaseVersion),
      mimaCurrentClassfiles := (Compile / classDirectory).value.getParentFile / (name.value + "_" + scalaBinaryVersion.value + "-" + releaseVersion + ".jar"),
      mimaBinaryIssueFilters ++= {
        Seq(
          exclude[MissingClassProblem]("org.scalatest.tools.SbtCommandParser$"),
          exclude[MissingClassProblem]("org.scalatest.tools.SbtCommandParser")
        )
      }
    ).settings(osgiSettings: _*).settings(
    OsgiKeys.exportPackage := Seq(
      "org.scalatest", 
      "org.scalatest.compatible", 
      "org.scalatest.concurrent",  
      "org.scalatest.enablers",  
      "org.scalatest.exceptions",  
      "org.scalatest.events", 
      "org.scalatest.fixture",  
      "org.scalatest.prop", 
      "org.scalatest.tags", 
      "org.scalatest.tagobjects", 
      "org.scalatest.time", 
      "org.scalatest.tools",  
      "org.scalatest.verbs"
    ),
    OsgiKeys.importPackage := Seq(
      "org.scalatest.*",
      "org.scalactic.*",
      "scala.util.parsing.*;version=\"$<range;[==,=+);$<replace;1.0.4;-;.>>\"",
      "scala.xml.*;version=\"$<range;[==,=+);$<replace;1.0.4;-;.>>\"",
      "scala.*;version=\"$<range;[==,=+);$<replace;"+scalaBinaryVersion.value+";-;.>>\"",
      "*;resolution:=optional"
    ),
    OsgiKeys.additionalHeaders:= Map(
      "Bundle-Name" -> "ScalaTest Core Dotty",
      "Bundle-Description" -> "ScalaTest is an open-source test framework for the Javascript Platform designed to increase your productivity by letting you write fewer lines of test code that more clearly reveal your intent.",
      "Bundle-DocURL" -> "http://www.scalatest.org/",
      "Bundle-Vendor" -> "Artima, Inc.",
      "Main-Class" -> "org.scalatest.tools.Runner"
    )
  ).dependsOn(scalacticDottyJS).enablePlugins(ScalaJSPlugin)

  lazy val scalatestCoreDottyNative = project.in(file("dotty/core.native"))
    .enablePlugins(SbtOsgi)
    .settings(sharedSettings: _*)
    .settings(dottySettings: _*)
    .settings(
      projectTitle := "ScalaTest Core Dotty",
      organization := "org.scalatest",
      moduleName := "scalatest-core",
      initialCommands in console := """|import org.scalatest._
                                       |import org.scalactic._
                                       |import Matchers._""".stripMargin,
      libraryDependencies += "org.scala-lang.modules" %%% "scala-xml" % "2.1.0", 
      libraryDependencies += ("org.scala-native" %% "test-interface_native0.4" % nativeVersion), 
      packageManagedSources,
      sourceGenerators in Compile += Def.task {
        GenModulesDotty.genScalaTestCoreNative((sourceManaged in Compile).value, version.value, scalaVersion.value) ++
        GenScalaTestDotty.genScalaNative((sourceManaged in Compile).value, version.value, scalaVersion.value) ++
        GenVersions.genScalaTestVersions((sourceManaged in Compile).value / "org" / "scalatest", version.value, scalaVersion.value) ++
        ScalaTestGenResourcesJSVM.genResources((sourceManaged in Compile).value / "org" / "scalatest", version.value, scalaVersion.value) ++
        ScalaTestGenResourcesJSVM.genFailureMessages((sourceManaged in Compile).value / "org" / "scalatest", version.value, scalaVersion.value)  ++
        GenConfigMap.genMain((sourceManaged in Compile).value / "org" / "scalatest", version.value, scalaVersion.value)
      }.taskValue,
      javaSourceManaged := target.value / "java",
      managedSourceDirectories in Compile += javaSourceManaged.value,
      sourceGenerators in Compile += Def.task {
        GenScalaTestDotty.genJava((javaSourceManaged in Compile).value, version.value, scalaVersion.value)
      }.taskValue,
      resourceGenerators in Compile += Def.task {
          GenScalaTestDotty.genHtml((resourceManaged in Compile).value, version.value, scalaVersion.value)
      }.taskValue,
      sourceGenerators in Compile += Def.task {
        GenTable.genMain((sourceManaged in Compile).value / "org" / "scalatest", version.value, scalaVersion.value)
        //GenSafeStyles.genMain((sourceManaged in Compile).value / "org" / "scalatest", version.value, scalaVersion.value)
      }.taskValue,
      //scalatestJSDocTaskSetting,
      publishArtifact in (Compile, packageDoc) := false, // Temporary disable publishing of doc, can't get it to build.
      mimaPreviousArtifacts := Set(organization.value %% name.value % previousReleaseVersion),
      mimaCurrentClassfiles := (classDirectory in Compile).value.getParentFile / (name.value + "_" + scalaBinaryVersion.value + "-" + releaseVersion + ".jar"),
      mimaBinaryIssueFilters ++= {
        Seq(
          exclude[MissingClassProblem]("org.scalatest.tools.SbtCommandParser$"),
          exclude[MissingClassProblem]("org.scalatest.tools.SbtCommandParser")
        )
      }
    ).settings(osgiSettings: _*).settings(
    OsgiKeys.exportPackage := Seq(
      "org.scalatest.*"
    ),
    OsgiKeys.importPackage := Seq(
      "org.scalatest.*",
      "org.scalactic.*",
      "scala.util.parsing.*;version=\"$<range;[==,=+);$<replace;1.0.4;-;.>>\"",
      "scala.xml.*;version=\"$<range;[==,=+);$<replace;1.0.4;-;.>>\"",
      "scala.*;version=\"$<range;[==,=+);$<replace;"+scalaBinaryVersion.value+";-;.>>\"",
      "*;resolution:=optional"
    ),
    OsgiKeys.additionalHeaders:= Map(
      "Bundle-Name" -> "ScalaTest Core Dotty",
      "Bundle-Description" -> "ScalaTest is an open-source test framework for the Javascript Platform designed to increase your productivity by letting you write fewer lines of test code that more clearly reveal your intent.",
      "Bundle-DocURL" -> "http://www.scalatest.org/",
      "Bundle-Vendor" -> "Artima, Inc.",
      "Main-Class" -> "org.scalatest.tools.Runner"
    )
  ).dependsOn(scalacticDottyNative).enablePlugins(ScalaNativePlugin)

  private implicit class DottyProjectEx(private val p: Project) {
    /** common settings for all scalatest modules */
    def scalatestModule(name: String, title: String): Project = p
      .enablePlugins(SbtOsgi)
      .settings(sharedSettings: _*)
      .settings(dottySettings: _*)
      .settings(
        projectTitle := title,
        organization := "org.scalatest",
        moduleName := name,
        packageManagedSources,
        Compile / packageDoc / publishArtifact := false, // Temporary disable publishing of doc, can't get it to build.
        osgiSettings,
        OsgiKeys.additionalHeaders := Map(
          "Bundle-Name" -> title,
          "Bundle-Description" -> "ScalaTest is an open-source test framework for the Javascript Platform designed to increase your productivity by letting you write fewer lines of test code that more clearly reveal your intent.",
          "Bundle-DocURL" -> "http://www.scalatest.org/",
          "Bundle-Vendor" -> "Artima, Inc."
        ),
      )

    /** common settings for all scalatest sub modules (all modules, except the `scalatest` module) */
    def scalatestSubModule(name: String, title: String, gen: GenModulesDotty.GenFn): Project =
      scalatestModule(name, title).settings(
        Compile / sourceGenerators += Def.task {
          gen((Compile / sourceManaged).value, version.value, scalaVersion.value)
        }.taskValue,
        OsgiKeys.importPackage := Seq(
          "org.scalatest.*",
          "*;resolution:=optional"
        ),
      )

    /** common settings for all scalatest `style` modules such as `featurespec`, `funsuite`,.. */
    def scalatestStyleModule(style: String, title: String): Project =
      scalatestSubModule(s"scalatest-$style", title, GenModulesDotty(style))
        .settings(
          OsgiKeys.exportPackage := Seq(s"org.scalatest.$style"),
        ).dependsOn(scalatestCoreDotty)

    /** common settings for all scalatest js `style` modules such as `featurespec`, `funsuite`,.. */
    def scalatestStyleModuleJS(style: String, title: String): Project =
      scalatestSubModule(s"scalatest-$style", title, GenModulesDotty.applyJS(style))
        .settings(
          OsgiKeys.exportPackage := Seq(s"org.scalatest.$style"),
        ).dependsOn(scalatestCoreDottyJS).enablePlugins(ScalaJSPlugin)

    /** common settings for all scalatest native `style` modules such as `featurespec`, `funsuite`,.. */
    def scalatestStyleModuleNative(style: String, title: String): Project =
      scalatestSubModule(s"scalatest-$style", title, GenModulesDotty.applyNative(style))
        .settings(
          OsgiKeys.exportPackage := Seq(s"org.scalatest.$style.*"),
        ).dependsOn(scalatestCoreDottyNative).enablePlugins(ScalaNativePlugin)    
        
  }
  
  lazy val scalatestFeatureSpecDotty = project.in(file("dotty/featurespec"))
    .scalatestStyleModule("featurespec", "ScalaTest FeatureSpec Dotty")

  lazy val scalatestFeatureSpecDottyJS = project.in(file("dotty/featurespec.js"))
    .scalatestStyleModuleJS("featurespec", "ScalaTest FeatureSpec Dotty JS")

  lazy val scalatestFeatureSpecDottyNative = project.in(file("dotty/featurespec.native"))
    .scalatestStyleModuleNative("featurespec", "ScalaTest FeatureSpec Dotty Native")    

  lazy val scalatestFlatSpecDotty = project.in(file("dotty/flatspec"))
    .scalatestStyleModule("flatspec", "ScalaTest FlatSpec Dotty")

  lazy val scalatestFlatSpecDottyJS = project.in(file("dotty/flatspec.js"))
    .scalatestStyleModuleJS("flatspec", "ScalaTest FlatSpec Dotty JS")

  lazy val scalatestFlatSpecDottyNative = project.in(file("dotty/flatspec.native"))
    .scalatestStyleModuleNative("flatspec", "ScalaTest FlatSpec Dotty Native")    

  lazy val scalatestFreeSpecDotty = project.in(file("dotty/freespec"))
    .scalatestStyleModule("freespec", "ScalaTest FreeSpec Dotty")

  lazy val scalatestFreeSpecDottyJS = project.in(file("dotty/freespec.js"))
    .scalatestStyleModuleJS("freespec", "ScalaTest FreeSpec Dotty JS")

  lazy val scalatestFreeSpecDottyNative = project.in(file("dotty/freespec.native"))
    .scalatestStyleModuleNative("freespec", "ScalaTest FreeSpec Dotty Native")    

  lazy val scalatestFunSuiteDotty = project.in(file("dotty/funsuite"))
    .scalatestStyleModule("funsuite", "ScalaTest FunSuite Dotty")

  lazy val scalatestFunSuiteDottyJS = project.in(file("dotty/funsuite.js"))
    .scalatestStyleModuleJS("funsuite", "ScalaTest FunSuite Dotty JS")

  lazy val scalatestFunSuiteDottyNative = project.in(file("dotty/funsuite.native"))
    .scalatestStyleModuleNative("funsuite", "ScalaTest FunSuite Dotty Native")    

  lazy val scalatestFunSpecDotty = project.in(file("dotty/funspec"))
    .scalatestStyleModule("funspec", "ScalaTest FunSpec Dotty")

  lazy val scalatestFunSpecDottyJS = project.in(file("dotty/funspec.js"))
    .scalatestStyleModuleJS("funspec", "ScalaTest FunSpec Dotty JS")

  lazy val scalatestFunSpecDottyNative = project.in(file("dotty/funspec.native"))
    .scalatestStyleModuleNative("funspec", "ScalaTest FunSpec Dotty Native")    

  lazy val scalatestPropSpecDotty = project.in(file("dotty/propspec"))
    .scalatestStyleModule("propspec", "ScalaTest PropSpec Dotty")

  lazy val scalatestPropSpecDottyJS = project.in(file("dotty/propspec.js"))
    .scalatestStyleModuleJS("propspec", "ScalaTest PropSpec Dotty JS")

  lazy val scalatestPropSpecDottyNative = project.in(file("dotty/propspec.native"))
    .scalatestStyleModuleNative("propspec", "ScalaTest PropSpec Dotty Native")    

  lazy val scalatestRefSpecDotty = project.in(file("dotty/refspec"))
    .scalatestStyleModule("refspec", "ScalaTest RefSpec Dotty")

  lazy val scalatestRefSpecDottyJS = project.in(file("dotty/refspec.js"))
    .scalatestStyleModuleJS("refspec", "ScalaTest RefSpec Dotty JS")

  lazy val scalatestRefSpecDottyNative = project.in(file("dotty/refspec.native"))
    .scalatestStyleModuleNative("refspec", "ScalaTest RefSpec Dotty Native")    

  lazy val scalatestWordSpecDotty = project.in(file("dotty/wordspec"))
    .scalatestStyleModule("wordspec", "ScalaTest WordSpec Dotty")

  lazy val scalatestWordSpecDottyJS = project.in(file("dotty/wordspec.js"))
    .scalatestStyleModuleJS("wordspec", "ScalaTest WordSpec Dotty JS")

  lazy val scalatestWordSpecDottyNative = project.in(file("dotty/wordspec.native"))
    .scalatestStyleModuleNative("wordspec", "ScalaTest WordSpec Dotty Native")    

  lazy val scalatestDiagramsDotty = project.in(file("dotty/diagrams"))
    .scalatestStyleModule("diagrams", "ScalaTest Diagrams Dotty")

  lazy val scalatestDiagramsDottyJS = project.in(file("dotty/diagrams.js"))
    .scalatestSubModule(
      "scalatest-diagrams", 
      "ScalaTest Diagrams Dotty JS", 
      (targetDir, version, scalaVersion) =>
        GenScalaTestDotty.genDiagramsScalaJS(targetDir / "org" / "scalatest", version, scalaVersion)
    ).settings(
      OsgiKeys.exportPackage := Seq(
        "org.scalatest", 
        "org.scalatest.diagrams"
      ),
    ).dependsOn(scalatestCoreDottyJS).enablePlugins(ScalaJSPlugin)

  lazy val scalatestDiagramsDottyNative = project.in(file("dotty/diagrams.native"))
    .scalatestSubModule(
      "scalatest-diagrams", 
      "ScalaTest Diagrams Dotty Native", 
      (targetDir, version, scalaVersion) =>
        GenScalaTestDotty.genDiagramsScalaNative(targetDir / "org" / "scalatest", version, scalaVersion)
    ).settings(
      OsgiKeys.exportPackage := Seq(
        "org.scalatest", 
        "org.scalatest.diagrams"
      ),
    ).dependsOn(scalatestCoreDottyNative).enablePlugins(ScalaNativePlugin)  

  lazy val scalatestMatchersCoreDotty = project.in(file("dotty/matchers-core"))
    .scalatestSubModule(
      "scalatest-matchers-core",
      "ScalaTest Matchers Core Dotty",
      (targetDir, version, scalaVersion) => {
        GenModulesDotty.genScalaTestMatchersCore(targetDir, version, scalaVersion) ++
          GenFactoriesDotty.genMain(targetDir / "org" / "scalatest" / "matchers" / "dsl", version, scalaVersion)
      }
    ).settings(
      OsgiKeys.exportPackage := Seq(
        "org.scalatest.matchers",
        "org.scalatest.matchers.dsl"
      ),
    ).dependsOn(scalatestCoreDotty)

  lazy val scalatestMatchersCoreDottyJS = project.in(file("dotty/matchers-core.js"))
    .scalatestSubModule(
      "scalatest-matchers-core",
      "ScalaTest Matchers Core Dotty JS",
      (targetDir, version, scalaVersion) => {
        GenModulesDotty.genScalaTestMatchersCoreJS(targetDir, version, scalaVersion) ++
        GenScalaTestDotty.genMatchersCoreScalaJS(targetDir, version, scalaVersion) ++
        GenFactoriesDotty.genMain(targetDir / "org" / "scalatest" / "matchers" / "dsl", version, scalaVersion)
      }
    ).settings(
      OsgiKeys.exportPackage := Seq(
        "org.scalatest.matchers",
        "org.scalatest.matchers.dsl"
      ),
    ).dependsOn(scalatestCoreDottyJS).enablePlugins(ScalaJSPlugin)

  lazy val scalatestMatchersCoreDottyNative = project.in(file("dotty/matchers-core.native"))
    .scalatestSubModule(
      "scalatest-matchers-core",
      "ScalaTest Matchers Core Dotty Native",
      (targetDir, version, scalaVersion) => {
        GenModulesDotty.genScalaTestMatchersCoreNative(targetDir, version, scalaVersion) ++
        GenScalaTestDotty.genMatchersCoreScalaNative(targetDir, version, scalaVersion) ++
        GenFactoriesDotty.genMain(targetDir / "org" / "scalatest" / "matchers" / "dsl", version, scalaVersion)
      }
    ).settings(
      OsgiKeys.exportPackage := Seq(
        "org.scalatest.matchers",
        "org.scalatest.matchers.dsl"
      ),
    ).dependsOn(scalatestCoreDottyNative).enablePlugins(ScalaNativePlugin)  

  lazy val scalatestShouldMatchersDotty = project.in(file("dotty/shouldmatchers"))
    .scalatestSubModule(
      "scalatest-shouldmatchers",
      "ScalaTest Should Matchers Dotty",
      GenModulesDotty.genScalaTestShouldMatchers
    ).settings(
      OsgiKeys.exportPackage := Seq("org.scalatest.matchers.should"),
    ).dependsOn(scalatestMatchersCoreDotty)

  lazy val scalatestShouldMatchersDottyJS = project.in(file("dotty/shouldmatchers.js"))
    .scalatestSubModule(
      "scalatest-shouldmatchers",
      "ScalaTest Should Matchers Dotty JS",
      (targetDir, version, scalaVersion) => {
        GenModulesDotty.genScalaTestShouldMatchersJS(targetDir, version, scalaVersion) ++ 
        GenScalaTestDotty.genShouldMatchersScalaJS(targetDir, version, scalaVersion)
      }
    ).settings(
      OsgiKeys.exportPackage := Seq("org.scalatest.matchers.should"),
    ).dependsOn(scalatestMatchersCoreDottyJS).enablePlugins(ScalaJSPlugin)

  lazy val scalatestShouldMatchersDottyNative = project.in(file("dotty/shouldmatchers.native"))
    .scalatestSubModule(
      "scalatest-shouldmatchers",
      "ScalaTest Should Matchers Dotty Native",
      (targetDir, version, scalaVersion) => {
        GenModulesDotty.genScalaTestShouldMatchersNative(targetDir, version, scalaVersion) ++ 
        GenScalaTestDotty.genShouldMatchersScalaNative(targetDir, version, scalaVersion)
      }
    ).settings(
      OsgiKeys.exportPackage := Seq("org.scalatest.matchers.should"),
    ).dependsOn(scalatestMatchersCoreDottyNative).enablePlugins(ScalaNativePlugin)  

  lazy val scalatestMustMatchersDotty = project.in(file("dotty/mustmatchers"))
    .scalatestSubModule(
      "scalatest-mustmatchers",
      "ScalaTest Must Matchers Dotty",
      (targetDir, version, scalaVersion) =>
        GenMatchers.genMainForDotty(targetDir / "org" / "scalatest", version, scalaVersion)
    ).settings(
    OsgiKeys.exportPackage := Seq("org.scalatest.matchers.must"),
  ).dependsOn(scalatestMatchersCoreDotty)

  lazy val scalatestMustMatchersDottyJS = project.in(file("dotty/mustmatchers.js"))
    .scalatestSubModule(
      "scalatest-mustmatchers",
      "ScalaTest Must Matchers Dotty JS ",
      (targetDir, version, scalaVersion) =>
        GenMatchers.genMainForDottyJS(targetDir / "org" / "scalatest", version, scalaVersion) ++ 
        GenScalaTestDotty.genMustMatchersScalaJS(targetDir, version, scalaVersion)
    ).settings(
    OsgiKeys.exportPackage := Seq("org.scalatest.matchers.must"),
  ).dependsOn(scalatestMatchersCoreDottyJS).enablePlugins(ScalaJSPlugin)

  lazy val scalatestMustMatchersDottyNative = project.in(file("dotty/mustmatchers.native"))
    .scalatestSubModule(
      "scalatest-mustmatchers",
      "ScalaTest Must Matchers Dotty Native ",
      (targetDir, version, scalaVersion) =>
        GenMatchers.genMainForDottyNative(targetDir / "org" / "scalatest", version, scalaVersion) ++ 
        GenScalaTestDotty.genMustMatchersScalaNative(targetDir, version, scalaVersion)
    ).settings(
    OsgiKeys.exportPackage := Seq("org.scalatest.matchers.must"),
  ).dependsOn(scalatestMatchersCoreDottyNative).enablePlugins(ScalaNativePlugin)

  lazy val scalatestModulesDotty = project.in(file("modules/dotty/modules-aggregation"))
    .settings(sharedSettings: _*)
    .settings(
      noPublishSettings,
      Compile / doc / scalacOptions := List.empty
    ).aggregate(
      scalatestCoreDotty, 
      scalatestFeatureSpecDotty, 
      scalatestFlatSpecDotty, 
      scalatestFreeSpecDotty, 
      scalatestFunSuiteDotty, 
      scalatestFunSpecDotty, 
      scalatestPropSpecDotty, 
      scalatestRefSpecDotty, 
      scalatestWordSpecDotty, 
      scalatestDiagramsDotty, 
      scalatestMatchersCoreDotty, 
      scalatestShouldMatchersDotty, 
      scalatestMustMatchersDotty
    )

  lazy val scalatestDotty = project.in(file("dotty/scalatest"))
    .scalatestModule("scalatest", "ScalaTest Dotty")
    .settings(
      // Little trick to get rid of bnd error when publish.
      Compile / sourceGenerators += Def.task {
        (crossTarget.value / "classes").mkdirs()
        Seq.empty[File]
      }.taskValue,
      OsgiKeys.privatePackage := Seq.empty, 
    ).dependsOn(
      scalatestCoreDotty, 
      scalatestFeatureSpecDotty, 
      scalatestFlatSpecDotty, 
      scalatestFreeSpecDotty, 
      scalatestFunSuiteDotty, 
      scalatestFunSpecDotty, 
      scalatestPropSpecDotty, 
      scalatestRefSpecDotty, 
      scalatestWordSpecDotty, 
      scalatestDiagramsDotty, 
      scalatestMatchersCoreDotty, 
      scalatestShouldMatchersDotty, 
      scalatestMustMatchersDotty
    ).aggregate(
      scalatestCoreDotty, 
      scalatestFeatureSpecDotty, 
      scalatestFlatSpecDotty, 
      scalatestFreeSpecDotty, 
      scalatestFunSuiteDotty, 
      scalatestFunSpecDotty, 
      scalatestPropSpecDotty, 
      scalatestRefSpecDotty, 
      scalatestWordSpecDotty, 
      scalatestDiagramsDotty, 
      scalatestMatchersCoreDotty, 
      scalatestShouldMatchersDotty, 
      scalatestMustMatchersDotty
    )

  lazy val scalatestDottyJS = project.in(file("dotty/scalatest.js"))
    .scalatestModule("scalatest", "ScalaTest Dotty JS")
    .settings(
      // Little trick to get rid of bnd error when publish.
      Compile / sourceGenerators += Def.task {
        (crossTarget.value / "classes").mkdirs()
        Seq.empty[File]
      }.taskValue,
      OsgiKeys.privatePackage := Seq.empty, 
    ).dependsOn(
      scalatestCoreDottyJS, 
      scalatestFeatureSpecDottyJS, 
      scalatestFlatSpecDottyJS, 
      scalatestFreeSpecDottyJS, 
      scalatestFunSuiteDottyJS, 
      scalatestFunSpecDottyJS, 
      scalatestPropSpecDottyJS, 
      scalatestRefSpecDottyJS, 
      scalatestWordSpecDottyJS, 
      scalatestDiagramsDottyJS, 
      scalatestMatchersCoreDottyJS, 
      scalatestShouldMatchersDottyJS, 
      scalatestMustMatchersDottyJS
    ).aggregate(
      scalatestCoreDottyJS, 
      scalatestFeatureSpecDottyJS, 
      scalatestFlatSpecDottyJS, 
      scalatestFreeSpecDottyJS, 
      scalatestFunSuiteDottyJS, 
      scalatestFunSpecDottyJS, 
      scalatestPropSpecDottyJS, 
      scalatestRefSpecDottyJS, 
      scalatestWordSpecDottyJS, 
      scalatestDiagramsDottyJS, 
      scalatestMatchersCoreDottyJS, 
      scalatestShouldMatchersDottyJS, 
      scalatestMustMatchersDottyJS
    ).enablePlugins(ScalaJSPlugin)

  lazy val scalatestDottyNative = project.in(file("dotty/scalatest.native"))
    .scalatestModule("scalatest", "ScalaTest Dotty Native")
    .settings(
      // Little trick to get rid of bnd error when publish.
      sourceGenerators in Compile += Def.task {
        (crossTarget.value / "classes").mkdirs()
        Seq.empty[File]
      }.taskValue,
      OsgiKeys.privatePackage := Seq.empty, 
    ).dependsOn(
      scalatestCoreDottyNative, 
      scalatestFeatureSpecDottyNative, 
      scalatestFlatSpecDottyNative, 
      scalatestFreeSpecDottyNative, 
      scalatestFunSuiteDottyNative, 
      scalatestFunSpecDottyNative, 
      scalatestPropSpecDottyNative, 
      scalatestRefSpecDottyNative, 
      scalatestWordSpecDottyNative, 
      scalatestDiagramsDottyNative, 
      scalatestMatchersCoreDottyNative, 
      scalatestShouldMatchersDottyNative, 
      scalatestMustMatchersDottyNative
    ).aggregate(
      scalatestCoreDottyNative, 
      scalatestFeatureSpecDottyNative, 
      scalatestFlatSpecDottyNative, 
      scalatestFreeSpecDottyNative, 
      scalatestFunSuiteDottyNative, 
      scalatestFunSpecDottyNative, 
      scalatestPropSpecDottyNative, 
      scalatestRefSpecDottyNative, 
      scalatestWordSpecDottyNative, 
      scalatestDiagramsDottyNative, 
      scalatestMatchersCoreDottyNative, 
      scalatestShouldMatchersDottyNative, 
      scalatestMustMatchersDottyNative
    ).enablePlugins(ScalaNativePlugin)   

  private lazy val noPublishSettings = Seq(
    publishArtifact := false,
    publish := {},
    publishLocal := {},
  )

  lazy val commonTestDotty = project.in(file("dotty/common-test"))
    .settings(sharedSettings: _*)
    .settings(dottySettings: _*)
    .settings(
      projectTitle := "Common test classes used by scalactic and scalatest",
      libraryDependencies ++= crossBuildTestLibraryDependencies.value,
      Compile / sourceGenerators += Def.task {
        GenCommonTestDotty.genMain((Compile / sourceManaged).value / "scala", version.value, scalaVersion.value) ++ 
        GenCompatibleClasses.genTest((Compile / sourceManaged).value, version.value, scalaVersion.value)
      }.taskValue,
      noPublishSettings, 
    ).dependsOn(scalacticDotty, LocalProject("scalatestDotty"))

  lazy val commonTestDottyJS = project.in(file("dotty/common-test.js"))
    .settings(sharedSettings: _*)
    .settings(dottySettings: _*)
    .settings(
      projectTitle := "Common test classes used by scalactic and scalatest",
      libraryDependencies ++= crossBuildTestLibraryDependencies.value,
      Compile / sourceGenerators += Def.task {
        GenCommonTestDotty.genMainJS((Compile / sourceManaged).value / "scala", version.value, scalaVersion.value) ++ 
        GenCompatibleClasses.genTest((Compile / sourceManaged).value, version.value, scalaVersion.value)
      }.taskValue,
      noPublishSettings,
    ).dependsOn(scalacticDottyJS, LocalProject("scalatestDottyJS")).enablePlugins(ScalaJSPlugin)

  lazy val commonTestDottyNative = project.in(file("dotty/common-test.native"))
    .settings(sharedSettings: _*)
    .settings(dottySettings: _*)
    .settings(
      projectTitle := "Common test classes used by scalactic and scalatest",
      libraryDependencies ++= crossBuildTestLibraryDependencies.value,
      sourceGenerators in Compile += Def.task {
        GenCommonTestDotty.genMainJS((sourceManaged in Compile).value / "scala", version.value, scalaVersion.value) ++
        GenGen.genMain((sourceManaged in Compile).value / "scala" / "org" / "scalatest" / "prop", version.value, scalaVersion.value) ++
        GenCompatibleClasses.genTest((sourceManaged in Compile).value, version.value, scalaVersion.value)
      }.taskValue,
      noPublishSettings,
    ).dependsOn(scalacticDottyNative, LocalProject("scalatestDottyNative")).enablePlugins(ScalaNativePlugin)  

  lazy val scalacticTestDotty = project.in(file("dotty/scalactic-test"))
    .settings(sharedSettings: _*)
    .settings(dottySettings: _*)
    .settings(
      projectTitle := "Scalactic Test",
      organization := "org.scalactic",
      Test / testOptions ++=
        Seq(Tests.Argument(TestFrameworks.ScalaTest,
          "-oDIF",
          "-W", "120", "60")),    
      Test / logBuffered := false,
      noPublishSettings,
      Test / sourceGenerators += Def.task {
        GenScalacticDotty.genTest((Test / sourceManaged).value, version.value, scalaVersion.value) /*++
        GenAnyVals.genTest((Test / sourceManaged).value / "scala" / "org" / "scalactic" / "anyvals", version.value, scalaVersion.value)*/
      }.taskValue
    ).dependsOn(scalacticDotty, scalatestDotty % "test", commonTestDotty % "test")

  lazy val scalacticTestDottyJS = project.in(file("dotty/scalactic-test.js"))
    .settings(sharedSettings: _*)
    .settings(dottySettings: _*)
    .settings(
      projectTitle := "Scalactic Test JS",
      organization := "org.scalactic",
      scalaJSLinkerConfig ~= { _.withOptimizer(false) },
      Test / testOptions ++=
        Seq(Tests.Argument(TestFrameworks.ScalaTest, "-oDIF")),
      jsEnv := {
        import org.scalajs.jsenv.nodejs.NodeJSEnv
        new NodeJSEnv(
          NodeJSEnv.Config()
            .withArgs(List("--max_old_space_size=3000")))
      }, 
      Test / parallelExecution := false,
      Test / fork := false,
      Test / logBuffered := false,
      noPublishSettings,
      Test / sourceGenerators += Def.task {
        GenScalacticDotty.genTestJS((Test / sourceManaged).value, version.value, scalaVersion.value) /*++
        GenAnyVals.genTest((sourceManaged in Test).value / "scala" / "org" / "scalactic" / "anyvals", version.value, scalaVersion.value)*/
      }.taskValue
    ).dependsOn(scalacticDottyJS, scalatestDottyJS % "test", commonTestDottyJS % "test").enablePlugins(ScalaJSPlugin)

  lazy val scalacticTestDottyNative = project.in(file("dotty/scalactic-test.native"))
    .settings(sharedSettings: _*)
    .settings(dottySettings: _*)
    .settings(sharedTestSettingsNative: _*)
    .settings(
      projectTitle := "Scalactic Test Native",
      organization := "org.scalactic",
      publishArtifact := false,
      publish := {},
      publishLocal := {}, 
      sourceGenerators in Test += Def.task {
        GenScalacticDotty.genTestNative((sourceManaged in Test).value, version.value, scalaVersion.value) /*++
        GenAnyVals.genTest((sourceManaged in Test).value / "scala" / "org" / "scalactic" / "anyvals", version.value, scalaVersion.value)*/
      }.taskValue
    ).dependsOn(scalacticDottyNative, scalatestDottyNative % "test", commonTestDottyNative % "test").enablePlugins(ScalaNativePlugin)  

  def sharedTestSettingsDotty: Seq[Setting[_]] = 
    Seq(
      organization := "org.scalatest",
      libraryDependencies ++= scalatestLibraryDependencies,
      libraryDependencies ++= 
        Seq(
          "org.scalatestplus" %% "testng-6-7" % plusTestNGVersion % "test",
          "org.scalatestplus" %% "junit-4-13" % plusJUnitVersion % "test"
        ),
      Test / testOptions := scalatestTestOptions,
      Test / logBuffered := false,
      //Test / fork := true,
      //Test / parallelExecution := true,
      //Test / testForkedParallel := true,
      Test / baseDirectory := file("./"),
    ) ++ noPublishSettings

  lazy val scalatestTestDotty = project.in(file("dotty/scalatest-test"))
    .settings(sharedSettings: _*)
    .settings(dottySettings: _*)
    .settings(sharedTestSettingsDotty)
    .settings(
      projectTitle := "ScalaTest Test",
      javaSourceManaged := target.value / "java",
      Test / sourceGenerators += Def.task {
        GenRegularTests4.genJava((Compile / javaSourceManaged).value) ++
        GenScalaTestDotty.genTest((Test / sourceManaged).value, version.value, scalaVersion.value)
      }.taskValue,
    ).dependsOn(commonTestDotty % "test").aggregate(
      scalatestDiagramsTestDotty, 
      scalatestFeatureSpecTestDotty, 
      scalatestFlatSpecTestDotty, 
      scalatestFreeSpecTestDotty, 
      scalatestFunSpecTestDotty, 
      scalatestFunSuiteTestDotty, 
      scalatestPropSpecTestDotty, 
      scalatestWordSpecTestDotty
    )

  def sharedTestSettingsDottyJS: Seq[Setting[_]] = 
    Seq(
      organization := "org.scalatest",
      //jsDependencies += RuntimeDOM % "test",
      scalaJSLinkerConfig ~= { _.withOptimizer(false) },
      //jsEnv := NodeJSEnv(executable = "node").value,
      //jsEnv := PhantomJSEnv().value,
      jsEnv := {
        import org.scalajs.jsenv.nodejs.NodeJSEnv
        new NodeJSEnv(
          NodeJSEnv.Config()
            .withArgs(List(/*"--max_new_space_size=3000", */"--max_old_space_size=3000")))
      },
      //Seq(Compile, Test).flatMap(c => inConfig(c)(jsEnv := RhinoJSEnv().value)), // to use rhino
      Test / testOptions := scalatestTestJSNativeOptions,
      Test / parallelExecution := false,
      Test / fork := false,
      publishArtifact := false,
      publish := {},
      publishLocal := {},
      scalacOptions ++= (if (scalaBinaryVersion.value == "2.10" || scalaVersion.value.startsWith("2.13")) Seq.empty[String] else Seq("-Ypartial-unification"))
    )  

  lazy val scalatestTestDottyJS = project.in(file("dotty/scalatest-test.js"))
    .settings(sharedSettings: _*)
    .settings(dottySettings: _*)
    .settings(sharedTestSettingsDottyJS)
    .settings(
      projectTitle := "ScalaTest Test",
      scalaJSLinkerConfig ~= { _.withOptimizer(false).withSemantics(_.withStrictFloats(true)) },
      Test / sourceGenerators += Def.task {
        //GenRegularTests4.genJava((Compile / javaSourceManaged).value) ++
        GenScalaTestDotty.genTestJS((Test / sourceManaged).value, version.value, scalaVersion.value)
      }.taskValue,
    ).dependsOn(scalacticDottyJS, scalatestDottyJS % "test", commonTestDottyJS % "test").enablePlugins(ScalaJSPlugin)
     .aggregate(
       scalatestDiagramsTestDottyJS, 
       scalatestFeatureSpecTestDottyJS, 
       scalatestFlatSpecTestDottyJS, 
       scalatestFreeSpecTestDottyJS, 
       scalatestFunSpecTestDottyJS, 
       scalatestFunSuiteTestDottyJS, 
       scalatestPropSpecTestDottyJS, 
       scalatestWordSpecTestDottyJS
     ).enablePlugins(ScalaJSPlugin)

  lazy val scalatestTestDottyNative = project.in(file("dotty/scalatest-test.native"))
    .settings(sharedSettings: _*)
    .settings(dottySettings: _*)
    .settings(sharedTestSettingsNative: _*)
    .settings(
      projectTitle := "ScalaTest Test",
      sourceGenerators in Test += Def.task {
        //GenRegularTests4.genJava((javaSourceManaged in Compile).value) ++
        GenScalaTestDotty.genTestNative((sourceManaged in Test).value, version.value, scalaVersion.value)
      }.taskValue,
    ).dependsOn(scalacticDottyNative, scalatestDottyNative % "test", commonTestDottyNative % "test").enablePlugins(ScalaNativePlugin)
     .aggregate(
       scalatestDiagramsTestDottyNative, 
       scalatestFeatureSpecTestDottyNative, 
       scalatestFlatSpecTestDottyNative, 
       scalatestFreeSpecTestDottyNative, 
       scalatestFunSpecTestDottyNative, 
       scalatestFunSuiteTestDottyNative, 
       scalatestPropSpecTestDottyNative, 
       scalatestWordSpecTestDottyNative
     ).enablePlugins(ScalaNativePlugin)   


  lazy val scalatestDiagramsTestDotty = project.in(file("dotty/diagrams-test"))
    .settings(sharedSettings: _*)
    .settings(dottySettings: _*)
    .settings(sharedTestSettingsDotty)
    .settings(
      projectTitle := "ScalaTest Diagrams Test",
      Test / sourceGenerators += Def.task {
        GenScalaTestDotty.genDiagramsTest((Test / sourceManaged).value, version.value, scalaVersion.value)
      }.taskValue,
    ).dependsOn(commonTestDotty % "test")

  lazy val scalatestDiagramsTestDottyJS = project.in(file("dotty/diagrams-test.js"))
    .settings(sharedSettings: _*)
    .settings(dottySettings: _*)
    .settings(sharedTestSettingsDottyJS)
    .settings(
      projectTitle := "ScalaTest Diagrams Test",
      Test / sourceGenerators += Def.task {
        GenScalaTestDotty.genDiagramsTestJS((Test / sourceManaged).value, version.value, scalaVersion.value)
      }.taskValue,
    ).dependsOn(commonTestDottyJS % "test").enablePlugins(ScalaJSPlugin)

  lazy val scalatestDiagramsTestDottyNative = project.in(file("dotty/diagrams-test.native"))
    .settings(sharedSettings: _*)
    .settings(dottySettings: _*)
    .settings(sharedTestSettingsNative)
    .settings(
      projectTitle := "ScalaTest Diagrams Test",
      sourceGenerators in Test += Def.task {
        GenScalaTestDotty.genDiagramsTestNative((sourceManaged in Test).value, version.value, scalaVersion.value)
      }.taskValue,
    ).dependsOn(commonTestDottyNative % "test").enablePlugins(ScalaNativePlugin)  

  lazy val scalatestFeatureSpecTestDotty = project.in(file("dotty/featurespec-test"))
    .settings(sharedSettings: _*)
    .settings(dottySettings: _*)
    .settings(sharedTestSettingsDotty)
    .settings(
      projectTitle := "ScalaTest FeatureSpec Test",
      Test / sourceGenerators += Def.task {
        GenScalaTestDotty.genFeatureSpecTest((Test / sourceManaged).value, version.value, scalaVersion.value) ++ 
        GenSafeStyles.genFeatureSpecTest((Compile / sourceManaged).value / "org" / "scalatest" / "featurespec", version.value, scalaVersion.value, false).filter { f =>
          f.getName != "FixtureFeatureSpecSpec.scala" && 
          f.getName != "FeatureSpecSpec.scala"
        }
      }.taskValue,
    ).dependsOn(commonTestDotty % "test")

  lazy val scalatestFeatureSpecTestDottyJS = project.in(file("dotty/featurespec-test.js"))
    .settings(sharedSettings: _*)
    .settings(dottySettings: _*)
    .settings(sharedTestSettingsDottyJS)
    .settings(
      projectTitle := "ScalaTest FeatureSpec Test",
      Test / sourceGenerators += Def.task {
        GenScalaTestDotty.genFeatureSpecTestJS((Test / sourceManaged).value, version.value, scalaVersion.value) ++ 
        GenSafeStyles.genFeatureSpecTest((Compile / sourceManaged).value / "org" / "scalatest" / "featurespec", version.value, scalaVersion.value, true).filter { f =>
          f.getName != "FixtureFeatureSpecSpec.scala" && 
          f.getName != "FeatureSpecSpec.scala"
        }
      }.taskValue,
    ).dependsOn(commonTestDottyJS % "test").enablePlugins(ScalaJSPlugin)

  lazy val scalatestFeatureSpecTestDottyNative = project.in(file("dotty/featurespec-test.native"))
    .settings(sharedSettings: _*)
    .settings(dottySettings: _*)
    .settings(sharedTestSettingsNative)
    .settings(
      projectTitle := "ScalaTest FeatureSpec Test",
      sourceGenerators in Test += Def.task {
        GenScalaTestDotty.genFeatureSpecTestNative((sourceManaged in Test).value, version.value, scalaVersion.value)
      }.taskValue,
    ).dependsOn(commonTestDottyNative % "test").enablePlugins(ScalaNativePlugin)  

  lazy val scalatestFlatSpecTestDotty = project.in(file("dotty/flatspec-test"))
    .settings(sharedSettings: _*)
    .settings(dottySettings: _*)
    .settings(sharedTestSettingsDotty)
    .settings(
      projectTitle := "ScalaTest FlatSpec Test",
      Test / sourceGenerators += Def.task {
        GenScalaTestDotty.genFlatSpecTest((Test / sourceManaged).value, version.value, scalaVersion.value) ++ 
        GenSafeStyles.genFlatSpecTest((Compile / sourceManaged).value / "org" / "scalatest" / "flatspec", version.value, scalaVersion.value, false).filter { f =>
          f.getName != "FixtureFlatSpecSpec.scala" && 
          f.getName != "FlatSpecSpec.scala"
        }
      }.taskValue,
    ).dependsOn(commonTestDotty % "test")

  lazy val scalatestFlatSpecTestDottyJS = project.in(file("dotty/flatspec-test.js"))
    .settings(sharedSettings: _*)
    .settings(dottySettings: _*)
    .settings(sharedTestSettingsDottyJS)
    .settings(
      projectTitle := "ScalaTest FlatSpec Test",
      Test / sourceGenerators += Def.task {
        GenScalaTestDotty.genFlatSpecTestJS((Test / sourceManaged).value, version.value, scalaVersion.value) ++ 
        GenSafeStyles.genFlatSpecTest((Compile / sourceManaged).value / "org" / "scalatest" / "flatspec", version.value, scalaVersion.value, true).filter { f =>
          f.getName != "FixtureFlatSpecSpec.scala" && 
          f.getName != "FlatSpecSpec.scala"
        }
      }.taskValue,
    ).dependsOn(commonTestDottyJS % "test").enablePlugins(ScalaJSPlugin)

  lazy val scalatestFlatSpecTestDottyNative = project.in(file("dotty/flatspec-test.native"))
    .settings(sharedSettings: _*)
    .settings(dottySettings: _*)
    .settings(sharedTestSettingsNative)
    .settings(
      projectTitle := "ScalaTest FlatSpec Test",
      sourceGenerators in Test += Def.task {
        GenScalaTestDotty.genFlatSpecTestNative((sourceManaged in Test).value, version.value, scalaVersion.value)
      }.taskValue,
    ).dependsOn(commonTestDottyNative % "test").enablePlugins(ScalaNativePlugin)  

  lazy val scalatestFreeSpecTestDotty = project.in(file("dotty/freespec-test"))
    .settings(sharedSettings: _*)
    .settings(dottySettings: _*)
    .settings(sharedTestSettingsDotty)
    .settings(
      projectTitle := "ScalaTest FreeSpec Test",
      Test / sourceGenerators += Def.task {
        GenScalaTestDotty.genFreeSpecTest((Test / sourceManaged).value, version.value, scalaVersion.value) ++ 
        GenSafeStyles.genFreeSpecTest((Compile / sourceManaged).value / "org" / "scalatest" / "freespec", version.value, scalaVersion.value, false).filter { f =>
          f.getName != "FixtureFreeSpecSpec.scala" && 
          f.getName != "FreeSpecSpec.scala"
        }
      }.taskValue,
    ).dependsOn(commonTestDotty % "test")

  lazy val scalatestFreeSpecTestDottyJS = project.in(file("dotty/freespec-test.js"))
    .settings(sharedSettings: _*)
    .settings(dottySettings: _*)
    .settings(sharedTestSettingsDottyJS)
    .settings(
      projectTitle := "ScalaTest FreeSpec Test",
      Test / sourceGenerators += Def.task {
        GenScalaTestDotty.genFreeSpecTestJS((Test / sourceManaged).value, version.value, scalaVersion.value) ++ 
        GenSafeStyles.genFreeSpecTest((Compile / sourceManaged).value / "org" / "scalatest" / "freespec", version.value, scalaVersion.value, true).filter { f =>
          f.getName != "FixtureFreeSpecSpec.scala" && 
          f.getName != "FreeSpecSpec.scala"
        }
      }.taskValue,
    ).dependsOn(commonTestDottyJS % "test").enablePlugins(ScalaJSPlugin)

  lazy val scalatestFreeSpecTestDottyNative = project.in(file("dotty/freespec-test.native"))
    .settings(sharedSettings: _*)
    .settings(dottySettings: _*)
    .settings(sharedTestSettingsNative)
    .settings(
      projectTitle := "ScalaTest FreeSpec Test",
      sourceGenerators in Test += Def.task {
        GenScalaTestDotty.genFreeSpecTestNative((sourceManaged in Test).value, version.value, scalaVersion.value)
      }.taskValue,
    ).dependsOn(commonTestDottyNative % "test").enablePlugins(ScalaNativePlugin)  

  lazy val scalatestFunSpecTestDotty = project.in(file("dotty/funspec-test"))
    .settings(sharedSettings: _*)
    .settings(dottySettings: _*)
    .settings(sharedTestSettingsDotty)
    .settings(
      projectTitle := "ScalaTest FunSpec Test",
      Test / sourceGenerators += Def.task {
        GenScalaTestDotty.genFunSpecTest((Test / sourceManaged).value, version.value, scalaVersion.value) ++ 
        GenSafeStyles.genFunSpecTest((Compile / sourceManaged).value / "org" / "scalatest" / "funspec", version.value, scalaVersion.value, false).filter { f =>
          f.getName != "FixtureFunSpecSpec.scala" && 
          f.getName != "FunSpecSpec.scala"
        }
      }.taskValue,
    ).dependsOn(commonTestDotty % "test")

  lazy val scalatestFunSpecTestDottyJS = project.in(file("dotty/funspec-test.js"))
    .settings(sharedSettings: _*)
    .settings(dottySettings: _*)
    .settings(sharedTestSettingsDottyJS)
    .settings(
      projectTitle := "ScalaTest FunSpec Test",
      Test / sourceGenerators += Def.task {
        GenScalaTestDotty.genFunSpecTestJS((Test / sourceManaged).value, version.value, scalaVersion.value) ++ 
        GenSafeStyles.genFunSpecTest((Compile / sourceManaged).value / "org" / "scalatest" / "funspec", version.value, scalaVersion.value, true).filter { f =>
          f.getName != "FixtureFunSpecSpec.scala" && 
          f.getName != "FunSpecSpec.scala"
        }
      }.taskValue,
    ).dependsOn(commonTestDottyJS % "test").enablePlugins(ScalaJSPlugin)

  lazy val scalatestFunSpecTestDottyNative = project.in(file("dotty/funspec-test.native"))
    .settings(sharedSettings: _*)
    .settings(dottySettings: _*)
    .settings(sharedTestSettingsNative)
    .settings(
      projectTitle := "ScalaTest FunSpec Test",
      sourceGenerators in Test += Def.task {
        GenScalaTestDotty.genFunSpecTestNative((sourceManaged in Test).value, version.value, scalaVersion.value)
      }.taskValue,
    ).dependsOn(commonTestDottyNative % "test").enablePlugins(ScalaNativePlugin)  

  lazy val scalatestFunSuiteTestDotty = project.in(file("dotty/funsuite-test"))
    .settings(sharedSettings: _*)
    .settings(dottySettings: _*)
    .settings(sharedTestSettingsDotty)
    .settings(
      projectTitle := "ScalaTest FunSuite Test",
      Test / sourceGenerators += Def.task {
        GenScalaTestDotty.genFunSuiteTest((Test / sourceManaged).value, version.value, scalaVersion.value) ++ 
        GenSafeStyles.genFunSuiteTest((Compile / sourceManaged).value / "org" / "scalatest" / "funsuite", version.value, scalaVersion.value, false).filter { f =>
          f.getName != "FixtureFunSuiteSpec.scala" && 
          f.getName != "FunSuiteSpec.scala"
        }
      }.taskValue,
    ).dependsOn(commonTestDotty % "test")

  lazy val scalatestFunSuiteTestDottyJS = project.in(file("dotty/funsuite-test.js"))
    .settings(sharedSettings: _*)
    .settings(dottySettings: _*)
    .settings(sharedTestSettingsDottyJS)
    .settings(
      projectTitle := "ScalaTest FunSuite Test",
      Test / sourceGenerators += Def.task {
        GenScalaTestDotty.genFunSuiteTestJS((Test / sourceManaged).value, version.value, scalaVersion.value) ++ 
        GenSafeStyles.genFunSuiteTest((Compile / sourceManaged).value / "org" / "scalatest" / "funsuite", version.value, scalaVersion.value, true).filter { f =>
          f.getName != "FixtureFunSuiteSpec.scala" && 
          f.getName != "FunSuiteSpec.scala"
        }
      }.taskValue,
    ).dependsOn(commonTestDottyJS % "test").enablePlugins(ScalaJSPlugin)

  lazy val scalatestFunSuiteTestDottyNative = project.in(file("dotty/funsuite-test.native"))
    .settings(sharedSettings: _*)
    .settings(dottySettings: _*)
    .settings(sharedTestSettingsNative)
    .settings(
      projectTitle := "ScalaTest FunSuite Test",
      sourceGenerators in Test += Def.task {
        GenScalaTestDotty.genFunSuiteTestNative((sourceManaged in Test).value, version.value, scalaVersion.value)
      }.taskValue,
    ).dependsOn(commonTestDottyNative % "test").enablePlugins(ScalaNativePlugin)  

  lazy val scalatestPropSpecTestDotty = project.in(file("dotty/propspec-test"))
    .settings(sharedSettings: _*)
    .settings(dottySettings: _*)
    .settings(sharedTestSettingsDotty)
    .settings(
      projectTitle := "ScalaTest PropSpec Test",
      Test / sourceGenerators += Def.task {
        GenScalaTestDotty.genPropSpecTest((Test / sourceManaged).value, version.value, scalaVersion.value) ++ 
        GenSafeStyles.genPropSpecTest((Compile / sourceManaged).value / "org" / "scalatest" / "propspec", version.value, scalaVersion.value, false).filter { f =>
          f.getName != "FixturePropSpecSpec.scala" && 
          f.getName != "PropSpecSpec.scala"
        }
      }.taskValue,
    ).dependsOn(commonTestDotty % "test")

  lazy val scalatestPropSpecTestDottyJS = project.in(file("dotty/propspec-test.js"))
    .settings(sharedSettings: _*)
    .settings(dottySettings: _*)
    .settings(sharedTestSettingsDottyJS)
    .settings(
      projectTitle := "ScalaTest PropSpec Test",
      Test / sourceGenerators += Def.task {
        GenScalaTestDotty.genPropSpecTestJS((Test / sourceManaged).value, version.value, scalaVersion.value) ++ 
        GenSafeStyles.genPropSpecTest((Compile / sourceManaged).value / "org" / "scalatest" / "propspec", version.value, scalaVersion.value, true).filter { f =>
          f.getName != "FixturePropSpecSpec.scala" && 
          f.getName != "PropSpecSpec.scala"
        }
      }.taskValue,
    ).dependsOn(commonTestDottyJS % "test").enablePlugins(ScalaJSPlugin)

  lazy val scalatestPropSpecTestDottyNative = project.in(file("dotty/propspec-test.native"))
    .settings(sharedSettings: _*)
    .settings(dottySettings: _*)
    .settings(sharedTestSettingsNative)
    .settings(
      projectTitle := "ScalaTest PropSpec Test",
      sourceGenerators in Test += Def.task {
        GenScalaTestDotty.genPropSpecTestNative((sourceManaged in Test).value, version.value, scalaVersion.value)
      }.taskValue,
    ).dependsOn(commonTestDottyNative % "test").enablePlugins(ScalaNativePlugin)               

  lazy val scalatestWordSpecTestDotty = project.in(file("dotty/wordspec-test"))
    .settings(sharedSettings: _*)
    .settings(dottySettings: _*)
    .settings(sharedTestSettingsDotty)
    .settings(
      projectTitle := "ScalaTest WordSpec Test",
      Test / sourceGenerators += Def.task {
        GenScalaTestDotty.genWordSpecTest((Test / sourceManaged).value, version.value, scalaVersion.value) ++ 
        GenSafeStyles.genWordSpecTest((Compile / sourceManaged).value / "org" / "scalatest" / "wordspec", version.value, scalaVersion.value, false).filter { f =>
          f.getName != "FixtureWordSpecSpec.scala" && 
          f.getName != "WordSpecSpec.scala"
        }
      }.taskValue,
    ).dependsOn(commonTestDotty % "test")

  lazy val scalatestWordSpecTestDottyJS = project.in(file("dotty/wordspec-test.js"))
    .settings(sharedSettings: _*)
    .settings(dottySettings: _*)
    .settings(sharedTestSettingsDottyJS)
    .settings(
      projectTitle := "ScalaTest WordSpec Test",
      Test / sourceGenerators += Def.task {
        GenScalaTestDotty.genWordSpecTestJS((Test / sourceManaged).value, version.value, scalaVersion.value) ++ 
        GenSafeStyles.genWordSpecTest((Compile / sourceManaged).value / "org" / "scalatest" / "wordspec", version.value, scalaVersion.value, true).filter { f =>
          f.getName != "FixtureWordSpecSpec.scala" && 
          f.getName != "WordSpecSpec.scala"
        }
      }.taskValue,
    ).dependsOn(commonTestDottyJS % "test").enablePlugins(ScalaJSPlugin)

  lazy val scalatestWordSpecTestDottyNative = project.in(file("dotty/wordspec-test.native"))
    .settings(sharedSettings: _*)
    .settings(dottySettings: _*)
    .settings(sharedTestSettingsNative)
    .settings(
      projectTitle := "ScalaTest WordSpec Test",
      sourceGenerators in Test += Def.task {
        GenScalaTestDotty.genWordSpecTestNative((sourceManaged in Test).value, version.value, scalaVersion.value)
      }.taskValue,
    ).dependsOn(commonTestDottyNative % "test").enablePlugins(ScalaNativePlugin)   

}<|MERGE_RESOLUTION|>--- conflicted
+++ resolved
@@ -1,8 +1,4 @@
-<<<<<<< HEAD
-=======
-import dotty.tools.sbtplugin.DottyPlugin.autoImport._
 import scalanative.sbtplugin.ScalaNativePlugin.autoImport.nativeVersion
->>>>>>> db0c31ee
 import sbt._
 import Keys._
 import com.typesafe.tools.mima.plugin.MimaKeys.{mimaPreviousArtifacts, mimaCurrentClassfiles, mimaBinaryIssueFilters}
@@ -22,11 +18,7 @@
 
   // List of available night build at https://repo1.maven.org/maven2/ch/epfl/lamp/dotty-compiler_0.27/
   // lazy val dottyVersion = dottyLatestNightlyBuild.get
-<<<<<<< HEAD
   lazy val dottyVersion = System.getProperty("scalatest.dottyVersion", "3.1.1")
-=======
-  lazy val dottyVersion = System.getProperty("scalatest.dottyVersion", "3.1.0")
->>>>>>> db0c31ee
   lazy val dottySettings = List(
     scalaVersion := dottyVersion,
     scalacOptions ++= List("-language:implicitConversions", "-noindent", "-Xprint-suspension")
@@ -165,31 +157,31 @@
       projectTitle := "Scalactic",
       organization := "org.scalactic",
       moduleName := "scalactic",
-      initialCommands in console := "import org.scalactic._",
+      console / initialCommands := "import org.scalactic._",
       packageManagedSources,
-      sourceGenerators in Compile += {
+      Compile / sourceGenerators += {
         Def.task {
           // From scalactic-macro
-          GenScalacticDotty.genMacroScala((sourceManaged in Compile).value, version.value, scalaVersion.value) ++
-          ScalacticGenResourcesJSVM.genResources((sourceManaged in Compile).value / "org" / "scalactic", version.value, scalaVersion.value) ++
-          GenAnyVals.genMain((sourceManaged in Compile).value / "org" / "scalactic" / "anyvals", version.value, scalaVersion.value, true) ++
-          GenEvery.genMain((sourceManaged in Compile).value / "org" / "scalactic", version.value, scalaVersion.value) ++
-          GenColCompatHelper.genMain((sourceManaged in Compile).value / "org" / "scalactic", version.value, scalaVersion.value) ++
+          GenScalacticDotty.genMacroScala((Compile / sourceManaged).value, version.value, scalaVersion.value) ++
+          ScalacticGenResourcesJSVM.genResources((Compile / sourceManaged).value / "org" / "scalactic", version.value, scalaVersion.value) ++
+          GenAnyVals.genMain((Compile / sourceManaged).value / "org" / "scalactic" / "anyvals", version.value, scalaVersion.value, true) ++
+          GenEvery.genMain((Compile / sourceManaged).value / "org" / "scalactic", version.value, scalaVersion.value) ++
+          GenColCompatHelper.genMain((Compile / sourceManaged).value / "org" / "scalactic", version.value, scalaVersion.value) ++
           // end from scalactic-macro
-          GenScalacticDotty.genScalaNative((sourceManaged in Compile).value, version.value, scalaVersion.value) ++ 
-          GenVersions.genScalacticVersions((sourceManaged in Compile).value / "org" / "scalactic", version.value, scalaVersion.value) ++
-          ScalacticGenResourcesJSVM.genFailureMessages((sourceManaged in Compile).value / "org" / "scalactic", version.value, scalaVersion.value) ++
-          GenArrayHelper.genMain((sourceManaged in Compile).value / "org" / "scalactic", version.value, scalaVersion.value)
+          GenScalacticDotty.genScalaNative((Compile / sourceManaged).value, version.value, scalaVersion.value) ++ 
+          GenVersions.genScalacticVersions((Compile / sourceManaged).value / "org" / "scalactic", version.value, scalaVersion.value) ++
+          ScalacticGenResourcesJSVM.genFailureMessages((Compile / sourceManaged).value / "org" / "scalactic", version.value, scalaVersion.value) ++
+          GenArrayHelper.genMain((Compile / sourceManaged).value / "org" / "scalactic", version.value, scalaVersion.value)
         }.taskValue
       },
-      resourceGenerators in Compile += Def.task {
-        GenScalacticDotty.genResource((resourceManaged in Compile).value)
+      Compile / resourceGenerators += Def.task {
+        GenScalacticDotty.genResource((Compile / resourceManaged).value)
       }.taskValue,
       //scalacticDocSourcesSetting,
       //docTaskSetting,
-      publishArtifact in (Compile, packageDoc) := false, // Temporary disable publishing of doc, can't get it to build.
+      Compile / packageDoc / publishArtifact := false, // Temporary disable publishing of doc, can't get it to build.
       mimaPreviousArtifacts := Set(organization.value %% name.value % previousReleaseVersion),
-      mimaCurrentClassfiles := (classDirectory in Compile).value.getParentFile / (name.value + "_" + scalaBinaryVersion.value + "-" + releaseVersion + ".jar")
+      mimaCurrentClassfiles := (Compile / classDirectory).value.getParentFile / (name.value + "_" + scalaBinaryVersion.value + "-" + releaseVersion + ".jar")
     ).settings(osgiSettings: _*).settings(
     OsgiKeys.exportPackage := Seq(
       "org.scalactic",
@@ -303,13 +295,8 @@
       console / initialCommands := """|import org.scalatest._
                                        |import org.scalactic._
                                        |import Matchers._""".stripMargin,
-<<<<<<< HEAD
-      libraryDependencies += "org.scala-lang.modules" %%% "scala-xml" % "2.0.1", 
+      libraryDependencies += "org.scala-lang.modules" %%% "scala-xml" % "2.1.0", 
       libraryDependencies += ("org.scala-js" %% "scalajs-test-interface" % scalaJSVersion).cross(CrossVersion.for3Use2_13), 
-=======
-      libraryDependencies += "org.scala-lang.modules" %%% "scala-xml" % "2.1.0", 
-      libraryDependencies += ("org.scala-js" %% "scalajs-test-interface" % scalaJSVersion).withDottyCompat(dottyVersion), 
->>>>>>> db0c31ee
       packageManagedSources,
       Compile / sourceGenerators += Def.task {
         GenModulesDotty.genScalaTestCoreJS((Compile / sourceManaged).value, version.value, scalaVersion.value) ++
@@ -384,36 +371,38 @@
       projectTitle := "ScalaTest Core Dotty",
       organization := "org.scalatest",
       moduleName := "scalatest-core",
-      initialCommands in console := """|import org.scalatest._
+      console / initialCommands := """|import org.scalatest._
                                        |import org.scalactic._
                                        |import Matchers._""".stripMargin,
       libraryDependencies += "org.scala-lang.modules" %%% "scala-xml" % "2.1.0", 
       libraryDependencies += ("org.scala-native" %% "test-interface_native0.4" % nativeVersion), 
       packageManagedSources,
-      sourceGenerators in Compile += Def.task {
-        GenModulesDotty.genScalaTestCoreNative((sourceManaged in Compile).value, version.value, scalaVersion.value) ++
-        GenScalaTestDotty.genScalaNative((sourceManaged in Compile).value, version.value, scalaVersion.value) ++
-        GenVersions.genScalaTestVersions((sourceManaged in Compile).value / "org" / "scalatest", version.value, scalaVersion.value) ++
-        ScalaTestGenResourcesJSVM.genResources((sourceManaged in Compile).value / "org" / "scalatest", version.value, scalaVersion.value) ++
-        ScalaTestGenResourcesJSVM.genFailureMessages((sourceManaged in Compile).value / "org" / "scalatest", version.value, scalaVersion.value)  ++
-        GenConfigMap.genMain((sourceManaged in Compile).value / "org" / "scalatest", version.value, scalaVersion.value)
+      Compile / sourceGenerators += Def.task {
+        GenModulesDotty.genScalaTestCoreNative((Compile / sourceManaged).value, version.value, scalaVersion.value) ++
+        GenScalaTestDotty.genScalaNative((Compile / sourceManaged).value, version.value, scalaVersion.value) ++
+        GenVersions.genScalaTestVersions((Compile / sourceManaged).value / "org" / "scalatest", version.value, scalaVersion.value) ++
+        ScalaTestGenResourcesJSVM.genResources((Compile / sourceManaged).value / "org" / "scalatest", version.value, scalaVersion.value) ++
+        ScalaTestGenResourcesJSVM.genFailureMessages((Compile / sourceManaged).value / "org" / "scalatest", version.value, scalaVersion.value)  ++
+        GenGen.genMain((Compile / sourceManaged).value / "scala" / "org" / "scalatest" / "prop", version.value, scalaVersion.value) ++
+        GenConfigMap.genMain((Compile / sourceManaged).value / "org" / "scalatest", version.value, scalaVersion.value) ++ 
+        GenSafeStyles.genCore((Compile / sourceManaged).value / "org" / "scalatest", version.value, scalaVersion.value, true)
       }.taskValue,
       javaSourceManaged := target.value / "java",
-      managedSourceDirectories in Compile += javaSourceManaged.value,
-      sourceGenerators in Compile += Def.task {
-        GenScalaTestDotty.genJava((javaSourceManaged in Compile).value, version.value, scalaVersion.value)
-      }.taskValue,
-      resourceGenerators in Compile += Def.task {
-          GenScalaTestDotty.genHtml((resourceManaged in Compile).value, version.value, scalaVersion.value)
-      }.taskValue,
-      sourceGenerators in Compile += Def.task {
-        GenTable.genMain((sourceManaged in Compile).value / "org" / "scalatest", version.value, scalaVersion.value)
-        //GenSafeStyles.genMain((sourceManaged in Compile).value / "org" / "scalatest", version.value, scalaVersion.value)
+      Compile / managedSourceDirectories += javaSourceManaged.value,
+      Compile / sourceGenerators += Def.task {
+        GenScalaTestDotty.genJava((Compile / javaSourceManaged).value, version.value, scalaVersion.value)
+      }.taskValue,
+      Compile / resourceGenerators += Def.task {
+          GenScalaTestDotty.genHtml((Compile / resourceManaged).value, version.value, scalaVersion.value)
+      }.taskValue,
+      Compile / sourceGenerators += Def.task {
+        GenTable.genMain((Compile / sourceManaged).value / "org" / "scalatest", version.value, scalaVersion.value)
+        //GenSafeStyles.genMain((Compile / sourceManaged).value / "org" / "scalatest", version.value, scalaVersion.value)
       }.taskValue,
       //scalatestJSDocTaskSetting,
-      publishArtifact in (Compile, packageDoc) := false, // Temporary disable publishing of doc, can't get it to build.
+      Compile / packageDoc / publishArtifact := false, // Temporary disable publishing of doc, can't get it to build.
       mimaPreviousArtifacts := Set(organization.value %% name.value % previousReleaseVersion),
-      mimaCurrentClassfiles := (classDirectory in Compile).value.getParentFile / (name.value + "_" + scalaBinaryVersion.value + "-" + releaseVersion + ".jar"),
+      mimaCurrentClassfiles := (Compile / classDirectory).value.getParentFile / (name.value + "_" + scalaBinaryVersion.value + "-" + releaseVersion + ".jar"),
       mimaBinaryIssueFilters ++= {
         Seq(
           exclude[MissingClassProblem]("org.scalatest.tools.SbtCommandParser$"),
@@ -813,7 +802,7 @@
     .scalatestModule("scalatest", "ScalaTest Dotty Native")
     .settings(
       // Little trick to get rid of bnd error when publish.
-      sourceGenerators in Compile += Def.task {
+      Compile / sourceGenerators += Def.task {
         (crossTarget.value / "classes").mkdirs()
         Seq.empty[File]
       }.taskValue,
@@ -886,10 +875,10 @@
     .settings(
       projectTitle := "Common test classes used by scalactic and scalatest",
       libraryDependencies ++= crossBuildTestLibraryDependencies.value,
-      sourceGenerators in Compile += Def.task {
-        GenCommonTestDotty.genMainJS((sourceManaged in Compile).value / "scala", version.value, scalaVersion.value) ++
-        GenGen.genMain((sourceManaged in Compile).value / "scala" / "org" / "scalatest" / "prop", version.value, scalaVersion.value) ++
-        GenCompatibleClasses.genTest((sourceManaged in Compile).value, version.value, scalaVersion.value)
+      Compile / sourceGenerators += Def.task {
+        GenCommonTestDotty.genMainJS((Compile / sourceManaged).value / "scala", version.value, scalaVersion.value) ++
+        GenGen.genMain((Compile / sourceManaged).value / "scala" / "org" / "scalatest" / "prop", version.value, scalaVersion.value) ++
+        GenCompatibleClasses.genTest((Compile / sourceManaged).value, version.value, scalaVersion.value)
       }.taskValue,
       noPublishSettings,
     ).dependsOn(scalacticDottyNative, LocalProject("scalatestDottyNative")).enablePlugins(ScalaNativePlugin)  
@@ -933,7 +922,7 @@
       noPublishSettings,
       Test / sourceGenerators += Def.task {
         GenScalacticDotty.genTestJS((Test / sourceManaged).value, version.value, scalaVersion.value) /*++
-        GenAnyVals.genTest((sourceManaged in Test).value / "scala" / "org" / "scalactic" / "anyvals", version.value, scalaVersion.value)*/
+        GenAnyVals.genTest((Test / sourceManaged).value / "scala" / "org" / "scalactic" / "anyvals", version.value, scalaVersion.value)*/
       }.taskValue
     ).dependsOn(scalacticDottyJS, scalatestDottyJS % "test", commonTestDottyJS % "test").enablePlugins(ScalaJSPlugin)
 
@@ -947,9 +936,9 @@
       publishArtifact := false,
       publish := {},
       publishLocal := {}, 
-      sourceGenerators in Test += Def.task {
-        GenScalacticDotty.genTestNative((sourceManaged in Test).value, version.value, scalaVersion.value) /*++
-        GenAnyVals.genTest((sourceManaged in Test).value / "scala" / "org" / "scalactic" / "anyvals", version.value, scalaVersion.value)*/
+      Test / sourceGenerators += Def.task {
+        GenScalacticDotty.genTestNative((Test / sourceManaged).value, version.value, scalaVersion.value) /*++
+        GenAnyVals.genTest((Test / sourceManaged).value / "scala" / "org" / "scalactic" / "anyvals", version.value, scalaVersion.value)*/
       }.taskValue
     ).dependsOn(scalacticDottyNative, scalatestDottyNative % "test", commonTestDottyNative % "test").enablePlugins(ScalaNativePlugin)  
 
@@ -1044,9 +1033,9 @@
     .settings(sharedTestSettingsNative: _*)
     .settings(
       projectTitle := "ScalaTest Test",
-      sourceGenerators in Test += Def.task {
-        //GenRegularTests4.genJava((javaSourceManaged in Compile).value) ++
-        GenScalaTestDotty.genTestNative((sourceManaged in Test).value, version.value, scalaVersion.value)
+      Test / sourceGenerators += Def.task {
+        //GenRegularTests4.genJava((Compile / javaSourceManaged).value) ++
+        GenScalaTestDotty.genTestNative((Test / sourceManaged).value, version.value, scalaVersion.value)
       }.taskValue,
     ).dependsOn(scalacticDottyNative, scalatestDottyNative % "test", commonTestDottyNative % "test").enablePlugins(ScalaNativePlugin)
      .aggregate(
@@ -1089,8 +1078,8 @@
     .settings(sharedTestSettingsNative)
     .settings(
       projectTitle := "ScalaTest Diagrams Test",
-      sourceGenerators in Test += Def.task {
-        GenScalaTestDotty.genDiagramsTestNative((sourceManaged in Test).value, version.value, scalaVersion.value)
+      Test / sourceGenerators += Def.task {
+        GenScalaTestDotty.genDiagramsTestNative((Test / sourceManaged).value, version.value, scalaVersion.value)
       }.taskValue,
     ).dependsOn(commonTestDottyNative % "test").enablePlugins(ScalaNativePlugin)  
 
@@ -1130,8 +1119,8 @@
     .settings(sharedTestSettingsNative)
     .settings(
       projectTitle := "ScalaTest FeatureSpec Test",
-      sourceGenerators in Test += Def.task {
-        GenScalaTestDotty.genFeatureSpecTestNative((sourceManaged in Test).value, version.value, scalaVersion.value)
+      Test / sourceGenerators += Def.task {
+        GenScalaTestDotty.genFeatureSpecTestNative((Test / sourceManaged).value, version.value, scalaVersion.value)
       }.taskValue,
     ).dependsOn(commonTestDottyNative % "test").enablePlugins(ScalaNativePlugin)  
 
@@ -1171,8 +1160,8 @@
     .settings(sharedTestSettingsNative)
     .settings(
       projectTitle := "ScalaTest FlatSpec Test",
-      sourceGenerators in Test += Def.task {
-        GenScalaTestDotty.genFlatSpecTestNative((sourceManaged in Test).value, version.value, scalaVersion.value)
+      Test / sourceGenerators += Def.task {
+        GenScalaTestDotty.genFlatSpecTestNative((Test / sourceManaged).value, version.value, scalaVersion.value)
       }.taskValue,
     ).dependsOn(commonTestDottyNative % "test").enablePlugins(ScalaNativePlugin)  
 
@@ -1212,8 +1201,8 @@
     .settings(sharedTestSettingsNative)
     .settings(
       projectTitle := "ScalaTest FreeSpec Test",
-      sourceGenerators in Test += Def.task {
-        GenScalaTestDotty.genFreeSpecTestNative((sourceManaged in Test).value, version.value, scalaVersion.value)
+      Test / sourceGenerators += Def.task {
+        GenScalaTestDotty.genFreeSpecTestNative((Test / sourceManaged).value, version.value, scalaVersion.value)
       }.taskValue,
     ).dependsOn(commonTestDottyNative % "test").enablePlugins(ScalaNativePlugin)  
 
@@ -1253,8 +1242,8 @@
     .settings(sharedTestSettingsNative)
     .settings(
       projectTitle := "ScalaTest FunSpec Test",
-      sourceGenerators in Test += Def.task {
-        GenScalaTestDotty.genFunSpecTestNative((sourceManaged in Test).value, version.value, scalaVersion.value)
+      Test / sourceGenerators += Def.task {
+        GenScalaTestDotty.genFunSpecTestNative((Test / sourceManaged).value, version.value, scalaVersion.value)
       }.taskValue,
     ).dependsOn(commonTestDottyNative % "test").enablePlugins(ScalaNativePlugin)  
 
@@ -1294,8 +1283,8 @@
     .settings(sharedTestSettingsNative)
     .settings(
       projectTitle := "ScalaTest FunSuite Test",
-      sourceGenerators in Test += Def.task {
-        GenScalaTestDotty.genFunSuiteTestNative((sourceManaged in Test).value, version.value, scalaVersion.value)
+      Test / sourceGenerators += Def.task {
+        GenScalaTestDotty.genFunSuiteTestNative((Test / sourceManaged).value, version.value, scalaVersion.value)
       }.taskValue,
     ).dependsOn(commonTestDottyNative % "test").enablePlugins(ScalaNativePlugin)  
 
@@ -1335,8 +1324,8 @@
     .settings(sharedTestSettingsNative)
     .settings(
       projectTitle := "ScalaTest PropSpec Test",
-      sourceGenerators in Test += Def.task {
-        GenScalaTestDotty.genPropSpecTestNative((sourceManaged in Test).value, version.value, scalaVersion.value)
+      Test / sourceGenerators += Def.task {
+        GenScalaTestDotty.genPropSpecTestNative((Test / sourceManaged).value, version.value, scalaVersion.value)
       }.taskValue,
     ).dependsOn(commonTestDottyNative % "test").enablePlugins(ScalaNativePlugin)               
 
@@ -1376,8 +1365,8 @@
     .settings(sharedTestSettingsNative)
     .settings(
       projectTitle := "ScalaTest WordSpec Test",
-      sourceGenerators in Test += Def.task {
-        GenScalaTestDotty.genWordSpecTestNative((sourceManaged in Test).value, version.value, scalaVersion.value)
+      Test / sourceGenerators += Def.task {
+        GenScalaTestDotty.genWordSpecTestNative((Test / sourceManaged).value, version.value, scalaVersion.value)
       }.taskValue,
     ).dependsOn(commonTestDottyNative % "test").enablePlugins(ScalaNativePlugin)   
 
