/*
* Copyright 2001-2011 Artima, Inc.
*
* Licensed under the Apache License, Version 2.0 (the "License");
* you may not use this file except in compliance with the License.
* You may obtain a copy of the License at
*
*     http://www.apache.org/licenses/LICENSE-2.0
*
* Unless required by applicable law or agreed to in writing, software
* distributed under the License is distributed on an "AS IS" BASIS,
* WITHOUT WARRANTIES OR CONDITIONS OF ANY KIND, either express or implied.
* See the License for the specific language governing permissions and
* limitations under the License.
*/

import io.Source
import java.io.{File, FileWriter, BufferedWriter}

object GenScalactic {

  private def copyFile(sourceFile: File, destFile: File) {
    val destWriter = new BufferedWriter(new FileWriter(destFile))
    try {
      val lines = Source.fromFile(sourceFile).getLines.toList
      for (line <- lines) {
        destWriter.write(line)
        destWriter.newLine()
      }
    }
    finally {
      destWriter.flush()
      destWriter.close()
      println("Copied " + destFile.getAbsolutePath)
    }
  }

  private def copyDir(sourceDir: File, targetDir: File): Unit = {
    println(s"Copying dir ${sourceDir} (exists: ${sourceDir.exists()}, absolutePath: ${sourceDir.getAbsolutePath})")
    println(s"     to dir ${targetDir}")
    targetDir.mkdirs()
    sourceDir.listFiles.foreach { sourceFile =>
      if (sourceFile.isFile) {
        val destFile = new File(targetDir, sourceFile.getName)
        copyFile(sourceFile, destFile)
      }
      else if (sourceFile.isDirectory)
        copyDir(sourceFile, new File(targetDir, sourceFile.getName))
    }
<<<<<<< HEAD
  }
=======
    GenVersions.genScalacticVersions(scalacticPackageDir, version, scalaVersion)
>>>>>>> 5fce6e21

  def genMain(targetDir: File, version: String, scalaVersion: String) {
    val scalacticSourceDir = new File("src/main/scala/org/scalactic")
    val scalacticPackageDir = new File(targetDir, "org/scalactic")
    copyDir(scalacticSourceDir, scalacticPackageDir)

    GenVersions.genMain(scalacticPackageDir, version, scalaVersion)

    val sourceCssFile = new File("src/main/html/addl.css")
    val destCssDir = new File(targetDir.getParentFile, "html")
    destCssDir.mkdirs()
    val destCssFile = new File(destCssDir, "addl.css")
    copyFile(sourceCssFile, destCssFile)
  }

  def genTest(targetDir: File, version: String, scalaVersion: String) {
    val scalatestDir = new File(targetDir, "org/scalatest")
    scalatestDir.mkdirs()
    val sharedHelpersSourceFile = new File("src/test/scala/org/scalatest/SharedHelpers.scala")
    val sharedHelpersTargetFile = new File(scalatestDir, sharedHelpersSourceFile.getName)
    copyFile(sharedHelpersSourceFile, sharedHelpersTargetFile)

    val scalacticPackageDir = new File(targetDir, "org/scalactic")
    val scalacticSourceDir = new File("src/test/scala/org/scalactic")
    copyDir(scalacticSourceDir, scalacticPackageDir)
  }


}<|MERGE_RESOLUTION|>--- conflicted
+++ resolved
@@ -47,18 +47,14 @@
       else if (sourceFile.isDirectory)
         copyDir(sourceFile, new File(targetDir, sourceFile.getName))
     }
-<<<<<<< HEAD
   }
-=======
-    GenVersions.genScalacticVersions(scalacticPackageDir, version, scalaVersion)
->>>>>>> 5fce6e21
 
   def genMain(targetDir: File, version: String, scalaVersion: String) {
     val scalacticSourceDir = new File("src/main/scala/org/scalactic")
     val scalacticPackageDir = new File(targetDir, "org/scalactic")
     copyDir(scalacticSourceDir, scalacticPackageDir)
 
-    GenVersions.genMain(scalacticPackageDir, version, scalaVersion)
+    GenVersions.genScalacticVersions(scalacticPackageDir, version, scalaVersion)
 
     val sourceCssFile = new File("src/main/html/addl.css")
     val destCssDir = new File(targetDir.getParentFile, "html")
