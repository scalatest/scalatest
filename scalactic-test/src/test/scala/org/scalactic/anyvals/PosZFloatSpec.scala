--- conflicted
+++ resolved
@@ -22,14 +22,8 @@
 import scala.collection.immutable.NumericRange
 import scala.collection.mutable.WrappedArray
 import OptionValues._
-import org.scalactic.StrictCheckedEquality
-
-class PosZFloatSpec extends Spec with Matchers with StrictCheckedEquality {
-
-<<<<<<< HEAD
-  object `An PosZFloat` {
-=======
-class PosZFloatSpec extends Spec with Matchers/* with StrictCheckedEquality*/ {
+
+class PosZFloatSpec extends Spec with Matchers {
 
   val posZFloatGen: Gen[PosZFloat] =
     for {i <- choose(0, Float.MaxValue)} yield PosZFloat.from(i).get
@@ -37,7 +31,6 @@
   implicit val arbPosZFloat: Arbitrary[PosZFloat] = Arbitrary(posZFloatGen)
 
   object `A PosZFloat` {
->>>>>>> da5f58c6
     object `should offer a from factory method that` {
       def `returns Some[PosZFloat] if the passed Float is greater than or equal to 0`
       {
